--- conflicted
+++ resolved
@@ -198,7 +198,7 @@
     ) external view override returns (uint256) {
         cluster.validateHashedCluster(owner, operatorIds, _ssvNetwork);
 
-        if (cluster.disabled) {
+        if (!cluster.active) {
             revert ClusterIsLiquidated();
         }
 
@@ -238,12 +238,7 @@
     }
 
     function getNetworkEarnings() external view override returns (uint256) {
-<<<<<<< HEAD
-        (uint32 validatorCount, uint64 balance, uint64 block) = _ssvNetwork
-            .dao();
-=======
         (uint32 validatorCount, uint64 balance, uint64 block) = _ssvNetwork.dao();
->>>>>>> eb91fb88
 
         DAO memory dao = DAO({
             validatorCount: validatorCount,
