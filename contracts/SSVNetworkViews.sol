--- conflicted
+++ resolved
@@ -55,7 +55,6 @@
         return (fee.expand(), approvalBeginTime, approvalEndTime);
     }
 
-<<<<<<< HEAD
     function getOperatorById(
         uint64 operatorId
     ) external view override returns (address, uint256, uint32, bool, bool) {
@@ -67,14 +66,6 @@
         ) = _ssvNetwork.operators(operatorId);
         bool isPrivate = _ssvNetwork.operatorsWhitelist(operatorId) == address(0) ? false : true;
         bool isActive = snapshot.block == 0 ? false : true;
-=======
-    function getOperatorById(uint64 operatorId) external view override returns (address, uint256, uint32, bool) {
-        (address operatorOwner, uint64 fee, uint32 validatorCount, Snapshot memory snapshot) = _ssvNetwork.operators(
-            operatorId
-        );
-        bool active;
-        if (snapshot.block != 0) active = true;
->>>>>>> a4bbabd7
 
         return (operatorOwner, fee.expand(), validatorCount, isPrivate, isActive);
     }
@@ -98,17 +89,8 @@
         uint64 burnRate;
         uint operatorsLength = operatorIds.length;
         for (uint i; i < operatorsLength; ++i) {
-<<<<<<< HEAD
-            (, uint64 fee, , Snapshot memory snapshot) = _ssvNetwork
-                .operators(operatorIds[i]);
-            clusterIndex +=
-                snapshot.index +
-                (uint64(block.number) - snapshot.block) *
-                fee;
-=======
             (, uint64 fee, , Snapshot memory snapshot) = _ssvNetwork.operators(operatorIds[i]);
             clusterIndex += snapshot.index + (uint64(block.number) - snapshot.block) * fee;
->>>>>>> a4bbabd7
             burnRate += fee;
         }
 
@@ -165,17 +147,8 @@
         Operator memory operator = Operator({
             owner: operatorOwner,
             fee: fee,
-<<<<<<< HEAD
-            validatorCount: validatorCount,
-            snapshot: Snapshot({
-                block: snapshot.block,
-                index: snapshot.index,
-                balance: snapshot.balance
-            })
-=======
             snapshot: Snapshot({block: snapshot.block, index: snapshot.index, balance: snapshot.balance}),
             validatorCount: validatorCount
->>>>>>> a4bbabd7
         });
 
         operator.updateSnapshot();
