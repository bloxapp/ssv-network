--- conflicted
+++ resolved
@@ -10,37 +10,6 @@
     }
 
     /**
-<<<<<<< HEAD
-=======
-     * @dev Emitted when the operator has been added.
-     * @param name Operator's display name.
-     * @param ownerAddress Operator's ethereum address that can collect fees.
-     * @param publicKey Operator's public key. Will be used to encrypt secret shares of validators keys.
-     */
-    event OperatorAdded(uint256 indexed operatorId, string name, address indexed ownerAddress, bytes publicKey);
-
-    /**
-     * @dev Emitted when the operator has been removed.
-     * @param ownerAddress Operator's owner.
-     */
-    event OperatorRemoved(uint256 indexed operatorId, address indexed ownerAddress, bytes publicKey);
-
-    /**
-     * @dev Emitted when the operator has been activated.
-     * @param ownerAddress Operator's owner.
-     * @param publicKey Operator's public key.
-     */
-    event OperatorActivated(uint256 indexed operatorId, address indexed ownerAddress, bytes publicKey);
-
-    /**
-     * @dev Emitted when the operator has been deactivated.
-     * @param ownerAddress Operator's owner.
-     * @param publicKey Operator's public key.
-     */
-    event OperatorDeactivated(uint256 indexed operatorId, address indexed ownerAddress, bytes publicKey);
-
-    /**
->>>>>>> 439d8889
      * @dev Emitted when an operator's fee is updated.
      * @param ownerAddress Operator's owner.
      * @param publicKey Operator's public key.
@@ -48,85 +17,27 @@
      * @param fee updated fee value.
      */
     event OperatorFeeUpdated(
-<<<<<<< HEAD
-        uint32 operatorId,
-=======
-        uint256 indexed operatorId,
->>>>>>> 439d8889
+        uint32 indexed operatorId,
         address indexed ownerAddress,
         bytes publicKey,
         uint256 blockNumber,
         uint256 fee
     );
 
-<<<<<<< HEAD
     event OwnerValidatorsDisabled(address ownerAddress);
-=======
-    /**
-     * @dev Emitted when an operator's score is updated.
-     * @param ownerAddress Operator's owner.
-     * @param publicKey Operator's public key.
-     * @param blockNumber from which block number.
-     * @param score updated score value.
-     */
-    event OperatorScoreUpdated(
-        uint256 indexed operatorId,
-        address indexed ownerAddress,
-        bytes publicKey,
-        uint256 blockNumber,
-        uint256 score
-    );
-
-    /**
-     * @dev Emitted when the validator has been added.
-     * @param ownerAddress The user's ethereum address that is the owner of the validator.
-     * @param publicKey The public key of a validator.
-     */
-    event ValidatorAdded(
-        address indexed ownerAddress,
-        bytes indexed publicKey,
-        uint256[] operatorIds,
-        bytes[] sharesPublicKeys,
-        bytes[] encryptedKeys
-    );
-
-    /**
-     * @dev Emitted when the validator has been updated.
-     * @param ownerAddress The user's ethereum address that is the owner of the validator.
-     * @param publicKey The public key of a validator.
-     */
-    event ValidatorUpdated(
-        address indexed ownerAddress,
-        bytes indexed publicKey,
-        uint256[] operatorIds,
-        bytes[] sharesPublicKeys,
-        bytes[] encryptedKeys
-    );
-
-    /**
-     * @dev Emitted when the validator is removed.
-     * @param ownerAddress Validator's owner.
-     * @param publicKey The public key of a validator.
-     */
-    event ValidatorRemoved(address indexed ownerAddress, bytes publicKey);
-
-    event OwnerValidatorsDisabled(address indexed ownerAddress);
->>>>>>> 439d8889
 
     event OwnerValidatorsEnabled(address indexed ownerAddress);
 
-    event ValidatorsPerOperatorLimitSet(uint16 validatorsPerOperatorLimit);
+    event ValidatorsPerOperatorLimitUpdated(uint16 validatorsPerOperatorLimit);
+
+    event RegisteredOperatorsPerAccountLimitUpdated(uint16 registeredOperatorsPerAccountLimit);
 
     /**
      * @dev Initializes the contract
      * @param validatorsPerOperatorLimit_ the limit for validators per operator.
      * @param registeredOperatorsPerAccountLimit_ the limit for registered operators per account address.
      */
-<<<<<<< HEAD
-    function initialize(uint16 validatorsPerOperatorLimit_) external;
-=======
-    function initialize(uint256 validatorsPerOperatorLimit_, uint256 registeredOperatorsPerAccountLimit_) external;
->>>>>>> 439d8889
+    function initialize(uint16 validatorsPerOperatorLimit_, uint16 registeredOperatorsPerAccountLimit_) external;
 
     /**
      * @dev Registers a new operator.
@@ -195,11 +106,7 @@
      * @dev Gets an operator by operator id.
      * @param operatorId Operator id.
      */
-<<<<<<< HEAD
-    function operators(uint32 operatorId)
-=======
-    function getOperatorById(uint256 operatorId)
->>>>>>> 439d8889
+    function getOperatorById(uint32 operatorId)
         external view
         returns (
             string memory,
@@ -253,11 +160,7 @@
      * @dev Gets operator current fee.
      * @param operatorId Operator id.
      */
-<<<<<<< HEAD
-    function getOperatorCurrentFee(uint32 operatorId)
-=======
-    function getOperatorFee(uint256 operatorId)
->>>>>>> 439d8889
+    function getOperatorFee(uint32 operatorId)
         external view
         returns (uint256);
 
@@ -293,14 +196,16 @@
     function getValidatorOwner(bytes calldata publicKey) external view returns (address);
 
     /**
-     * @dev Set Max validators amount limit per Operator.
+     * @dev Update Max validators amount limit per Operator.
      * @param _validatorsPerOperatorLimit Amount
      */
-<<<<<<< HEAD
-    function setValidatorsPerOperatorLimit(uint16 _validatorsPerOperatorLimit) external;
-=======
-    function updateValidatorsPerOperatorLimit(uint256 _validatorsPerOperatorLimit) external;
->>>>>>> 439d8889
+    function updateValidatorsPerOperatorLimit(uint16 _validatorsPerOperatorLimit) external;
+
+    /**
+     * @dev Update Max registered operators per account per Operator.
+     * @param _registeredOperatorsPerAccountLimit Amount
+     */
+    function updateRegisteredOperatorsPerAccountLimit(uint16 _registeredOperatorsPerAccountLimit) external;
 
     /**
      * @dev Get validators per operator limit.
@@ -311,20 +216,10 @@
      * @dev Get validators amount per operator.
      * @param operatorId Operator public key
      */
-<<<<<<< HEAD
     function validatorsPerOperatorCount(uint32 operatorId) external view returns (uint16);
-=======
-    function validatorsPerOperatorCount(uint256 operatorId) external view returns (uint256);
-
-    /**
-     * @dev Set Max registered operators amount limit per account address.
-     * @param _registeredOperatorsPerAccountLimit Amount
-     */
-    function updateRegisteredOperatorsPerAccountLimit(uint256 _registeredOperatorsPerAccountLimit) external;
 
     /**
      * @dev Get registered operators per account limit.
      */
-    function getRegisteredOperatorsPerAccountLimit() external view returns (uint256);
->>>>>>> 439d8889
+    function getRegisteredOperatorsPerAccountLimit() external view returns (uint16);
 }