// File: contracts/ISSVNetwork.sol
// SPDX-License-Identifier: GPL-3.0-or-later
pragma solidity 0.8.16;
import "@openzeppelin/contracts/token/ERC20/IERC20.sol";
import "./ISSVNetworkCore.sol";
import "./SSVNetwork.sol";

interface ISSVNetworkViews is ISSVNetworkCore {
    /****************/
    /* Initializers */
    /****************/

    /**
     * @dev Initializes the contract.
     * @param ssvNetwork_ The SSVNetwork contract.
     */
    function initialize(SSVNetwork ssvNetwork_) external;

    /************************************/
    /* Operator External View Functions */
    /************************************/

    function getOperatorFee(uint64 operatorId) external view returns (uint256);

    function getOperatorDeclaredFee(
        uint64 operatorId
    ) external view returns (uint256, uint256, uint256);

    function getOperatorById(
        uint64 operatorId
<<<<<<< HEAD
    ) external view returns (address owner, uint256 fee, uint32 validatorCount, bool isPrivate);
=======
    ) external view returns (address owner, uint256 fee, uint32 validatorCount, bool active);
>>>>>>> df366588

    /*******************************/
    /* Cluster External View Functions */
    /*******************************/

    function isLiquidatable(
        address owner,
        uint64[] memory operatorIds,
        ISSVNetwork.Cluster memory cluster
    ) external view returns (bool);

    function isLiquidated(
        address owner,
        uint64[] memory operatorIds,
        ISSVNetwork.Cluster memory cluster
    ) external view returns (bool);

    function getClusterBurnRate(
        uint64[] memory operatorIds
    ) external view returns (uint256);

    /***********************************/
    /* Balance External View Functions */
    /***********************************/

    function getOperatorEarnings(
        uint64 id
    ) external view returns (uint256);

    function getBalance(
        address owner,
        uint64[] memory operatorIds,
        ISSVNetwork.Cluster memory cluster
    ) external view returns (uint256);

    /*******************************/
    /* DAO External View Functions */
    /*******************************/

    function getNetworkFee() external view returns (uint256);

    function getNetworkEarnings() external view returns (uint256);

    function getOperatorFeeIncreaseLimit() external view returns (uint64);

    function getExecuteOperatorFeePeriod() external view returns (uint64);

    function getDeclaredOperatorFeePeriod() external view returns (uint64);

    function getLiquidationThresholdPeriod() external view returns (uint64);
}<|MERGE_RESOLUTION|>--- conflicted
+++ resolved
@@ -28,11 +28,7 @@
 
     function getOperatorById(
         uint64 operatorId
-<<<<<<< HEAD
-    ) external view returns (address owner, uint256 fee, uint32 validatorCount, bool isPrivate);
-=======
-    ) external view returns (address owner, uint256 fee, uint32 validatorCount, bool active);
->>>>>>> df366588
+    ) external view returns (address owner, uint256 fee, uint32 validatorCount, bool isPrivate, bool active);
 
     /*******************************/
     /* Cluster External View Functions */
