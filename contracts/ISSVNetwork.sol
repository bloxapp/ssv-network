// File: contracts/ISSVNetwork.sol
// SPDX-License-Identifier: GPL-3.0-or-later
pragma solidity ^0.8.2;
import "@openzeppelin/contracts/token/ERC20/IERC20.sol";

interface ISSVNetwork {

    struct Cluster {
        uint32 validatorCount;
        uint64 networkFee;
        uint64 networkFeeIndex;
        uint64 index;
        uint64 balance;
        bool disabled;
    }

    /**********/
    /* Events */
    /**********/

    /**
     * @dev Emitted when a new operator has been added.
     * @param id operator's ID.
     * @param owner Operator's ethereum address that can collect fees.
     * @param publicKey Operator's public key. Will be used to encrypt secret shares of validators keys.
     * @param fee Operator's fee.
     */
    event OperatorAdded(
        uint64 id,
        address indexed owner,
        bytes publicKey,
        uint256 fee
    );

    /**
     * @dev Emitted when operator has been removed.
     * @param id operator's ID.
     */
    event OperatorRemoved(uint64 id);

    /**
     * @dev Emitted when the validator has been added.
     * @param publicKey The public key of a validator.
     * @param operatorIds The operator ids list.
     * @param shares snappy compressed shares(a set of encrypted and public shares).
     * @param cluster All the cluster data.
     */
    event ValidatorAdded(
        address owner,
        uint64[] operatorIds,
        bytes publicKey,
        bytes shares,
        Cluster cluster
    );

    /**
     * @dev Emitted when the validator is removed.
     * @param publicKey The public key of a validator.
     * @param operatorIds The operator ids list.
     * @param cluster All the cluster data.
     */
    event ValidatorRemoved(
        address owner,
        uint64[] operatorIds,
        bytes publicKey,
        Cluster cluster
    );

    event OperatorFeeDeclaration(
        address indexed owner,
        uint64 operatorId,
        uint256 blockNumber,
        uint256 fee
    );

    /**
     * @dev Emitted when operator changed fee.
     * @param id operator's ID.
     * @param fee operator's new fee.
     */
    event OperatorFeeSet(uint64 id, uint64 fee);

    event OperatorFeeCancelationDeclared(address indexed owner, uint64 operatorId);

    /**
     * @dev Emitted when an operator's fee is updated.
     * @param owner Operator's owner.
     * @param blockNumber from which block number.
     * @param fee updated fee value.
     */
<<<<<<< HEAD
    event OperatorFeeExecution(
=======
    event OperatorFeeExecuted(
>>>>>>> ebcc4d04
        address indexed owner,
        uint64 operatorId,
        uint256 blockNumber,
        uint256 fee
    );

    event ClusterLiquidated(address owner, uint64[] operatorIds, Cluster cluster);

    event ClusterReactivated(address owner, uint64[] operatorIds, Cluster cluster);

    event OperatorFeeIncreaseLimitUpdated(uint64 value);

    event DeclareOperatorFeePeriodUpdated(uint64 value);

    event ExecuteOperatorFeePeriodUpdated(uint64 value);

    event LiquidationThresholdPeriodUpdated(uint64 value);

    event ValidatorsPerOperatorLimitUpdate(uint64 value);

    /**
     * @dev Emitted when the network fee is updated.
     * @param oldFee The old fee
     * @param newFee The new fee
     */
    event NetworkFeeUpdated(uint256 oldFee, uint256 newFee);

    /**
     * @dev Emitted when transfer fees are withdrawn.
     * @param value The amount of tokens withdrawn.
     * @param recipient The recipient address.
     */
    event NetworkEarningsWithdrawn(uint256 value, address recipient);

    event ClusterWithdrawn(address owner, uint64[] operatorIds, uint256 value, Cluster cluster);
    event OperatorWithdrawn(uint256 value, uint64 operatorId, address owner);

    event ClusterDeposit(
        address owner,
        uint64[] operatorIds,
        uint256 value,
        Cluster cluster
    );

    event FeeRecipientAddressUpdated(
        address owner,
        address recipientAddress
    );

    /**********/
    /* Errors */
    /**********/

    error CallerNotOwner();
    error FeeTooLow();
    error FeeExceedsIncreaseLimit();
    error NoFeeDelcared();
    error ApprovalNotWithinTimeframe();
    error OperatorDoesNotExist();
    error InsufficientBalance();
    error ValidatorAlreadyExists();
    error ClusterLiquidatable();
    error ClusterNotLiquidatable();
    error InvalidPublicKeyLength();
<<<<<<< HEAD
    error InvalidOperatorIdsLengthuctureInvalid();
=======
    error InvalidOperatorIdsLength();
>>>>>>> ebcc4d04
    error NoValidatorOwnership();
    error ParametersMismatch();
    error InsufficientFunds();
    error ClusterAlreadyEnabled();
    error ClusterIsLiquidated();
    error ClusterDoesNotExists();
    error BurnRatePositive();
    error IncorrectClusterState();
    error UnsortedOperatorsList();
    error NewBlockPeriodIsBelowMinimum();
    error ExceedValidatorLimit();

    /****************/
    /* Initializers */
    /****************/

    /**
     * @dev Initializes the contract.
     * @param token_ The network token.
     * @param operatorMaxFeeIncrease_ The step limit to increase the operator fee
     * @param declareOperatorFeePeriod_ The period an operator needs to wait before they can approve their fee.
     * @param executeOperatorFeePeriod_ The length of the period in which an operator can approve their fee.
     * @param validatorsPerOperatorLimit_ The limit of validators per operator
     */
    function initialize(
        IERC20 token_,
        uint64 operatorMaxFeeIncrease_,
        uint64 declareOperatorFeePeriod_,
        uint64 executeOperatorFeePeriod_,
        uint64 minimumBlocksBeforeLiquidation_,
        uint64 validatorsPerOperatorLimit_
    ) external;

    /*******************************/
    /* Operator External Functions */
    /*******************************/

    /**
     * @dev Registers a new operator.
     * @param publicKey Operator's public key. Used to encrypt secret shares of validators keys.
     * @param fee operator's fee.
     */
    function registerOperator(
        bytes calldata publicKey,
        uint256 fee
    ) external returns (uint64);

    /**
     * @dev Removes an operator.
     * @param id Operator's id.
     */
    function removeOperator(uint64 id) external;

    function declareOperatorFee(uint64 operatorId, uint256 fee) external;

    function executeOperatorFee(uint64 operatorId) external;

    function cancelDeclaredOperatorFee(uint64 operatorId) external;

    function setFeeRecipientAddress(address feeRecipientAddress) external;

    /********************************/
    /* Validator External Functions */
    /********************************/

    function registerValidator(
        bytes calldata publicKey,
        uint64[] memory operatorIds,
        bytes calldata sharesEncrypted,
        uint256 amount,
        Cluster memory cluster
    ) external;

    function removeValidator(
        bytes calldata publicKey,
        uint64[] memory operatorIds,
        Cluster memory cluster
    ) external;

    /**************************/
    /* Cluster External Functions */
    /**************************/

    function liquidate(
        address owner,
        uint64[] memory operatorIds,
        Cluster memory cluster
    ) external;

    function reactivate(
        uint64[] memory operatorIds,
        uint256 amount,
        Cluster memory cluster
    ) external;

    /******************************/
    /* Balance External Functions */
    /******************************/

    function deposit(
        address owner,
        uint64[] memory operatorIds,
        uint256 amount,
        Cluster memory cluster
    ) external;

    function deposit(
        uint64[] memory operatorIds,
        uint256 amount,
        Cluster memory cluster
    ) external;

    function withdrawOperatorEarnings(uint64 operatorId, uint256 tokenAmount) external;

    function withdrawOperatorEarnings(uint64 operatorId) external;

    function withdraw(
        uint64[] memory operatorIds,
        uint256 tokenAmount,
        Cluster memory cluster
    ) external;

    /**************************/
    /* DAO External Functions */
    /**************************/

    function updateNetworkFee(uint256 fee) external;

    function withdrawNetworkEarnings(uint256 amount) external;

    function updateOperatorFeeIncreaseLimit(
        uint64 newOperatorMaxFeeIncrease
    ) external;

    function updateDeclareOperatorFeePeriod(
        uint64 newDeclareOperatorFeePeriod
    ) external;

    function updateExecuteOperatorFeePeriod(
        uint64 newExecuteOperatorFeePeriod
    ) external;

    function updateLiquidationThresholdPeriod(uint64 blocks) external;

    function updateValidatorsPerOperatorLimit(uint64 limit) external;

    /************************************/
    /* Operator External View Functions */
    /************************************/

    function getOperatorFee(uint64 operatorId) external view returns (uint256);

    function getOperatorDeclaredFee(
        uint64 operatorId
    ) external view returns (uint256, uint256, uint256);

    function getOperatorById(
        uint64 operatorId
    ) external view returns (address owner, uint256 fee, uint32 validatorCount);

    /*******************************/
    /* Cluster External View Functions */
    /*******************************/

    function isLiquidatable(
        address owner,
        uint64[] memory operatorIds,
        Cluster memory cluster
    ) external view returns(bool);

    function isLiquidated(
        address owner,
        uint64[] memory operatorIds,
        Cluster memory cluster
    ) external view returns(bool);

    function getClusterBurnRate(uint64[] memory operatorIds) external view returns (uint256);

    /***********************************/
    /* Balance External View Functions */
    /***********************************/

    /**
     * @dev Gets the operators current snapshot.
     * @param id Operator's id.
     * @return currentBlock the block that the snapshot is updated to.
     * @return index the index of the operator.
     * @return balance the current balance of the operator.
     */
    function getOperatorEarnings(uint64 id) external view returns (uint64 currentBlock, uint64 index, uint256 balance);

    function getBalance(
        address owner,
        uint64[] memory operatorIds,
        Cluster memory cluster
    ) external view returns (uint256);

    /*******************************/
    /* DAO External View Functions */
    /*******************************/

    function getNetworkFee() external view returns (uint256);

    function getNetworkEarnings() external view returns (uint256);

    function getOperatorFeeIncreaseLimit() external view returns (uint64);

    function getExecuteOperatorFeePeriod() external view returns (uint64);

    function getDeclaredOperatorFeePeriod() external view returns (uint64);

    function getLiquidationThresholdPeriod() external view returns (uint64);

    function getValidatorsPerOperatorLimit() external view returns (uint64);
}<|MERGE_RESOLUTION|>--- conflicted
+++ resolved
@@ -88,11 +88,7 @@
      * @param blockNumber from which block number.
      * @param fee updated fee value.
      */
-<<<<<<< HEAD
-    event OperatorFeeExecution(
-=======
     event OperatorFeeExecuted(
->>>>>>> ebcc4d04
         address indexed owner,
         uint64 operatorId,
         uint256 blockNumber,
@@ -157,11 +153,7 @@
     error ClusterLiquidatable();
     error ClusterNotLiquidatable();
     error InvalidPublicKeyLength();
-<<<<<<< HEAD
-    error InvalidOperatorIdsLengthuctureInvalid();
-=======
     error InvalidOperatorIdsLength();
->>>>>>> ebcc4d04
     error NoValidatorOwnership();
     error ParametersMismatch();
     error InsufficientFunds();
