--- conflicted
+++ resolved
@@ -153,11 +153,7 @@
     function registerValidator(
         bytes calldata publicKey,
         uint64[] memory operatorIds,
-<<<<<<< HEAD
         bytes calldata signatureShares,
-=======
-        bytes calldata shares,
->>>>>>> 4973da79
         uint256 amount,
         Cluster memory cluster
     ) external;
@@ -192,11 +188,11 @@
 
     function withdrawNetworkEarnings(uint256 amount) external;
 
-    function updateOperatorFeeIncreaseLimit(uint64 newOperatorMaxFeeIncrease) external;
-
-    function updateDeclareOperatorFeePeriod(uint64 newDeclareOperatorFeePeriod) external;
-
-    function updateExecuteOperatorFeePeriod(uint64 newExecuteOperatorFeePeriod) external;
+    function updateOperatorFeeIncreaseLimit(uint64 percentage) external;
+
+    function updateDeclareOperatorFeePeriod(uint64 timeInSeconds) external;
+
+    function updateExecuteOperatorFeePeriod(uint64 timeInSeconds) external;
 
     function updateLiquidationThresholdPeriod(uint64 blocks) external;
 
@@ -206,12 +202,8 @@
     /* Public State Variables */
     /**************************/
 
-<<<<<<< HEAD
     function validatorPKs(bytes32 validatorId) external view returns (bytes32 hashedOperatorIds, bool active);
-=======
-    function validatorPKs(bytes32 validatorId) external view returns (address owner, bool active);
->>>>>>> 4973da79
-    
+
     function clusters(bytes32 clusterId) external view returns (bytes32 clusterData);
 
     function operators(
@@ -224,20 +216,21 @@
 
     function operatorsWhitelist(uint64 operatorId) external view returns (address whitelisted);
 
-    function network() external view returns (uint64 networkFee, uint64 networkFeeIndex, uint64 networkFeeIndexBlockNumber);
+    function operatorFeeConfig()
+        external
+        view
+        returns (uint64 declareOperatorFeePeriod, uint64 executeOperatorFeePeriod, uint64 operatorMaxFeeIncrease);
+
+    function network()
+        external
+        view
+        returns (uint64 networkFee, uint64 networkFeeIndex, uint64 networkFeeIndexBlockNumber);
 
     function dao() external view returns (uint32 validatorCount, uint64 balance, uint64 block);
 
     function minimumBlocksBeforeLiquidation() external view returns (uint64);
-    
+
     function minimumLiquidationCollateral() external view returns (uint64);
 
-    function operatorMaxFeeIncrease() external view returns (uint64);
-
-    function executeOperatorFeePeriod() external view returns (uint64);
-
-    function declareOperatorFeePeriod() external view returns (uint64);
-
     function version() external view returns (bytes32);
-
 }