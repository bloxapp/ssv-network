// File: contracts/ISSVNetwork.sol
// SPDX-License-Identifier: GPL-3.0-or-later
pragma solidity ^0.8.2;
import "@openzeppelin/contracts/token/ERC20/IERC20.sol";


interface ISSVNetwork {
    /**********/
    /* Events */
    /**********/

    /**
    * @dev Emitted when a new operator has been added.
    * @param id operator's ID.
    * @param owner Operator's ethereum address that can collect fees.
    * @param publicKey Operator's public key. Will be used to encrypt secret shares of validators keys.
    * @param fee Operator's fee.
    */
    event OperatorAdded(
        uint64 id,
        address indexed owner,
        bytes publicKey,
        uint256 fee
    );

    /**
     * @dev Emitted when operator has been removed.
     * @param id operator's ID.
     */
    event OperatorRemoved(uint64 id);

    /**
     * @dev Emitted when the validator has been added.
     * @param publicKey The public key of a validator.
     * @param clusterId The cluster id the validator been added to.
     * @param shares snappy compressed shares(a set of encrypted and public shares).
     */
    event ValidatorAdded(
        bytes publicKey,
        bytes32 clusterId,
        bytes shares
    );

    /**
     * @dev Emitted when validator was transferred between pods.
     * @param publicKey The public key of a validator.
     * @param clusterId The validator's new cluster id.
     * @param shares snappy compressed shares(a set of encrypted and public shares).
     */
    event ValidatorTransferred(
        bytes publicKey,
        bytes32 clusterId,
        bytes shares
    );

    /**
     * @dev Emitted when the validator is removed.
     * @param publicKey The public key of a validator.
     * @param clusterId The pod id the validator has been removed from.
     */
    event ValidatorRemoved(bytes publicKey, bytes32 clusterId);

    event OperatorFeeDeclaration(
        address indexed ownerAddress,
        uint64 operatorId,
        uint256 blockNumber,
        uint256 fee
    );

    /**
     * @dev Emitted when operator changed fee.
     * @param id operator's ID.
     * @param fee operator's new fee.
     */
    event OperatorFeeSet(uint64 id, uint64 fee);

    event DeclaredOperatorFeeCancelation(address indexed ownerAddress, uint64 operatorId);

    /**
     * @dev Emitted when an operator's fee is updated.
     * @param ownerAddress Operator's owner.
     * @param blockNumber from which block number.
     * @param fee updated fee value.
     */
    event OperatorFeeExecution(
        address indexed ownerAddress,
        uint64 operatorId,
        uint256 blockNumber,
        uint256 fee
    );

    event PodLiquidated(address ownerAddress, bytes32 clusterId);

    event PodEnabled(address ownerAddress, bytes32 clusterId);

    event OperatorFeeIncreaseLimitUpdate(uint64 value);

    event DeclareOperatorFeePeriodUpdate(uint256 value);

    event ExecuteOperatorFeePeriodUpdate(uint256 value);

    event PodCreated(address ownerAddress, bytes32 clusterId);
    /**
     * @dev Emitted when the network fee is updated.
     * @param oldFee The old fee
     * @param newFee The new fee
     */
    event NetworkFeeUpdate(uint256 oldFee, uint256 newFee);

    event PodFundsWithdrawal(uint256 value, bytes32 clusterId, address owner);
    event OperatorFundsWithdrawal(uint256 value, uint64 operatorId, address owner);


    event FundsDeposit(uint256 value, bytes32 clusterId, address owner);

    /**********/
    /* Errors */
    /**********/

    error CallerNotOwner();
    error FeeTooLow();
    error FeeExceedsIncreaseLimit();
    error NoPendingFeeChangeRequest();
    error ApprovalNotWithinTimeframe();
    error OperatorWithPublicKeyNotExist();
    error OperatorNotFound();
    error OperatorDoesNotExist();
    error NotEnoughBalance();
    error ValidatorAlreadyExists();
    error PodLiquidatable();
    error PodNotLiquidatable();
    error InvalidPublicKeyLength();
    error OperatorIdsStructureInvalid();
    error ValidatorNotOwned();
    error InvalidCluster();
    error ParametersMismatch();
    error NegativeBalance();
    error ClusterAlreadyExists();
    error ClusterNotExists();
    error PodAlreadyEnabled();
    error PodAlreadyExists();
    error PodNotExists();
    error BurnRatePositive();

    /****************/
    /* Initializers */
    /****************/

    /**
    * @dev Initializes the contract.
    * @param token_ The network token.
    * @param operatorMaxFeeIncrease_ The step limit to increase the operator fee
    * @param declareOperatorFeePeriod_ The period an operator needs to wait before they can approve their fee.
    * @param executeOperatorFeePeriod_ The length of the period in which an operator can approve their fee.
    */
    function initialize(
        IERC20 token_,
        uint64 operatorMaxFeeIncrease_,
        uint64 declareOperatorFeePeriod_,
        uint64 executeOperatorFeePeriod_
    ) external;

    /*******************************/
    /* Operator External Functions */
    /*******************************/

    /**
     * @dev Registers a new operator.
     * @param publicKey Operator's public key. Used to encrypt secret shares of validators keys.
     * @param fee operator's fee.
     */
    function registerOperator(
        bytes calldata publicKey,
        uint256 fee
    ) external returns (uint64);

    /**
     * @dev Removes an operator.
     * @param id Operator's id.
     */
    function removeOperator(uint64 id) external;

    function declareOperatorFee(uint64 operatorId, uint256 fee) external;

    function executeOperatorFee(uint64 operatorId) external;

    function cancelDeclaredOperatorFee(uint64 operatorId) external;

    /********************************/
    /* Validator External Functions */
    /********************************/

    /**
     * @dev Registers a new validator.
     * @param publicKey Validator public key.
     * @param clusterId Cluster id.
     * @param shares snappy compressed shares(a set of encrypted and public shares).
     */
    function registerValidator(
        bytes calldata publicKey,
        bytes32 clusterId,
        bytes calldata shares
    ) external;

    /**
     * @dev Removes a validator.
     * @param publicKey Validator's public key.
     */
    function removeValidator(bytes calldata publicKey) external;

    /**
     * @dev Transfers a validator.
     * @param publicKey Validator public key.
     * @param newClusterId new cluster id to transfer the validator to.
     * @param shares snappy compressed shares(a set of encrypted and public shares).
     */
    function transferValidator(
        bytes calldata publicKey,
        bytes32 newClusterId,
        bytes calldata shares
    ) external;

<<<<<<< HEAD
    /*
    function bulkTransferValidators(
        bytes[] calldata publicKey,
        bytes32 fromClusterId,
        bytes32 toClusterId,
        bytes[] calldata shares
    ) external;
    */

=======
>>>>>>> 15755e0f
    /**************************/
    /* Pod External Functions */
    /**************************/

    function registerPod(uint64[] memory operatorIds, uint256 amount) external;

    function liquidate(address ownerAddress, bytes32 clusterId) external;

    function reactivatePod(bytes32 clusterId, uint256 amount) external;

    /******************************/
    /* Balance External Functions */
    /******************************/

    function deposit(address owner, bytes32 clusterId, uint256 amount) external;

    function deposit(bytes32 clusterId, uint256 amount) external;

    function withdrawOperatorBalance(uint64 operatorId, uint256 tokenAmount) external;

    function withdrawOperatorBalance(uint64 operatorId) external;

    function withdrawPodBalance(bytes32 clusterId, uint256 tokenAmount) external;

    /**************************/
    /* DAO External Functions */
    /**************************/

    function updateNetworkFee(uint256 fee) external;

    function updateOperatorFeeIncreaseLimit(uint64 newOperatorMaxFeeIncrease) external;

    function updateDeclareOperatorFeePeriod(uint64 newDeclareOperatorFeePeriod) external;

    function updateExecuteOperatorFeePeriod(uint64 newExecuteOperatorFeePeriod) external;


    /************************************/
    /* Operator External View Functions */
    /************************************/

    function getOperatorFee(uint64 operatorId) external view returns (uint256);

    function getOperatorDeclaredFee(uint64 operatorId) external view returns (uint256, uint256, uint256);

    /*******************************/
    /* Pod External View Functions */
    /*******************************/

    function getClusterId(uint64[] memory operatorIds) external view returns(bytes32);

    function getPod(uint64[] memory operatorIds) external view returns(bytes32);

    function isLiquidatable(address ownerAddress, bytes32 clusterId) external view returns(bool);

    function isLiquidated(address ownerAddress, bytes32 clusterId) external view returns(bool);

    /***********************************/
    /* Balance External View Functions */
    /***********************************/

    /**
     * @dev Gets the operators current snapshot.
     * @param id Operator's id.
     * @return currentBlock the block that the snapshot is updated to.
     * @return index the index of the operator.
     * @return balance the current balance of the operator.
     */
    function operatorSnapshot(uint64 id) external view returns (uint64 currentBlock, uint64 index, uint256 balance);

    function podBalanceOf(address owner, bytes32 clusterId) external view returns (uint256);

    /*******************************/
    /* DAO External View Functions */
    /*******************************/

    function getNetworkFee() external view returns (uint256);

    function getNetworkBalance() external view returns (uint256);

    function getOperatorFeeIncreaseLimit() external view returns (uint64);

    function getExecuteOperatorFeePeriod() external view returns (uint64);

    function getDeclaredOperatorFeePeriod() external view returns (uint64);
}<|MERGE_RESOLUTION|>--- conflicted
+++ resolved
@@ -220,18 +220,6 @@
         bytes calldata shares
     ) external;
 
-<<<<<<< HEAD
-    /*
-    function bulkTransferValidators(
-        bytes[] calldata publicKey,
-        bytes32 fromClusterId,
-        bytes32 toClusterId,
-        bytes[] calldata shares
-    ) external;
-    */
-
-=======
->>>>>>> 15755e0f
     /**************************/
     /* Pod External Functions */
     /**************************/
