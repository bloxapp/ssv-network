--- conflicted
+++ resolved
@@ -106,9 +106,7 @@
 
     event ExecuteOperatorFeePeriodUpdate(uint256 value);
 
-<<<<<<< HEAD
     event ClusterCreated(bytes32 clusterId);
-=======
     /**
      * @dev Emitted when the network fee is updated.
      * @param oldFee The old fee
@@ -122,7 +120,6 @@
      * @param recipient The recipient address.
      */
     event NetworkFeesWithdrawal(uint256 value, address recipient);
->>>>>>> 31a15530
 
     /** errors */
     error CallerNotOwner();
@@ -209,14 +206,8 @@
      */
     function registerValidator(
         bytes calldata publicKey,
-<<<<<<< HEAD
         bytes32 clusterId,
         bytes calldata shares
-=======
-        uint64[] memory operatorIds,
-        bytes calldata shares,
-        uint256 amount
->>>>>>> 31a15530
     ) external;
 
     /**
@@ -233,30 +224,17 @@
      */
     function transferValidator(
         bytes calldata publicKey,
-<<<<<<< HEAD
         bytes32 newClusterId,
         bytes calldata shares
-=======
-        uint64[] memory operatorIds,
-        bytes calldata shares,
-        uint256 amount
->>>>>>> 31a15530
     ) external;
 
     function liquidate(address ownerAddress, uint64[] memory operatorIds) external;
 
     function bulkTransferValidators(
         bytes[] calldata validatorPK,
-<<<<<<< HEAD
         bytes32 fromClusterId,
         bytes32 toClusterId,
         bytes[] calldata shares
-=======
-        bytes32 fromPodId,
-        bytes32 toPodId,
-        bytes[] calldata shares,
-        uint256 amount
->>>>>>> 31a15530
     ) external;
 
     function updateOperatorFeeIncreaseLimit(uint64 newOperatorMaxFeeIncrease) external;
