--- conflicted
+++ resolved
@@ -54,7 +54,7 @@
     event OperatorFeeUpdated(uint64 operatorId, uint64 fee);
     event ValidatorAdded(bytes validatorPK, bytes32 groupId,bytes[] sharesPublicKeys, bytes[] encryptedShares);
     event ValidatorTransfered(bytes32 validatorPK, bytes32 groupId,bytes[] sharesPublicKeys, bytes[] encryptedShares);
-    event ValidatorTransferedArr(bytes32[] validatorPK, bytes32 groupId,bytes sharesPublicKeys, bytes encryptedShares);
+    event ValidatorTransferedArr(bytes[] validatorPK, bytes32 groupId,bytes sharesPublicKeys, bytes encryptedShares);
     event ValidatorUpdated(bytes validatorPK, bytes32 groupId, bytes[] sharesPublicKeys, bytes[] encryptedShares);
     event ValidatorRemoved(bytes validatorPK, bytes32 groupId);
 
@@ -67,11 +67,7 @@
     mapping(bytes32 => OperatorCollection) private _operatorCollections;
     mapping(bytes32 => Group) private _groups;
     mapping(address => uint64) _availableBalances;
-<<<<<<< HEAD
     mapping(bytes32 => Validator) _validatorPKs;
-=======
-    mapping(address => mapping(bytes => bytes32)) private _validatorPKs;
->>>>>>> 7a3c9bfd
 
     uint64 private _networkFee;
     uint64 constant LIQUIDATION_MIN_BLOCKS = 50;
@@ -80,7 +76,7 @@
     /** errors */
     error InvalidPublicKeyLength();
     error OessDataStructureInvalid();
-    error ValidatorNotExistInGroup();
+    error ValidatorNotOwned();
 
     DAO private _dao;
     IERC20 private _token;
@@ -123,30 +119,25 @@
         emit OperatorFeeUpdated(operatorId, fee);
     }
 
-<<<<<<< HEAD
     function transferValidators(
-        bytes32[] calldata validatorPK,
+        bytes[] calldata validatorPK,
         bytes32 fromGroupId,
         bytes32 toGroupId,
         bytes calldata sharesPublicKeys,
         bytes calldata encryptedShares
-=======
-    /*
-    function transferValidator(
-        // bytes calldata validatorPK,
-        bytes32 ipfsHash,
-        bytes32 groupId
-        // bytes[] calldata sharesPublicKeys,
-        // bytes[] calldata encryptedShares
->>>>>>> 7a3c9bfd
     ) external {
         // _validateValidatorParams
         uint64 activeValidatorCount = 0;
 
         for (uint64 index = 0; index < validatorPK.length; ++index) {
-            Validator memory validator = _validatorPKs[validatorPK[index]];
+            Validator memory validator = _validatorPKs[keccak256(validatorPK[index])];
+
+            if (validator.owner != msg.sender) {
+                revert ValidatorNotOwned();
+            }
+
             validator.operatorCollectionId = toGroupId;
-            _validatorPKs[validatorPK[index]] = validator;
+            _validatorPKs[keccak256(validatorPK[index])] = validator;
 
             if (validator.active) {
                 ++activeValidatorCount;
@@ -160,18 +151,17 @@
         _updateOperatorsValidatorMove(_operatorCollections[fromGroupId].operatorIds, newOperatorIds, activeValidatorCount);
 
         Group memory group = _groups[keccak256(abi.encodePacked(msg.sender, fromGroupId))];
-        group.usage.index = _groupCurrentIndex(fromGroupId);
+        group.usage.index = _operatorCollectionCurrentIndex(fromGroupId);
         group.usage.block = uint64(block.number);
         group.validatorCount -= activeValidatorCount;
 
         group = _groups[keccak256(abi.encodePacked(msg.sender, toGroupId))];
-        group.usage.index = _groupCurrentIndex(toGroupId);
+        group.usage.index = _operatorCollectionCurrentIndex(toGroupId);
         group.usage.block = uint64(block.number);
         group.validatorCount += activeValidatorCount;
 
-        require(!_liquidatable(group.balance, group.validatorCount, _extractOperators(newOperatorIds)), "account liquidatable");
-    }
-    */
+        require(!_liquidatable(group.balance, group.validatorCount, newOperatorIds), "account liquidatable");
+    }
 
     function registerValidator(
         uint64[] memory operatorIds,
@@ -181,59 +171,40 @@
         uint64 amount
     ) external {
         _validateValidatorParams(
+            operatorIds,
             validatorPK,
             sharesPublicKeys,
             encryptedShares
         );
 
-<<<<<<< HEAD
         // Operator[] memory operators;
-        bytes32 operatorCollectionId;
-        {
-            {
-                operatorCollectionId = getOrCreateOperatorCollection(operatorIds);
-                // operators = _extractOperators(operatorIds);
-            }
-=======
-        bytes32 groupId = _getOrCreateOperatorCollection(operatorIds);
->>>>>>> 7a3c9bfd
-
+        bytes32 operatorCollectionId = _getOrCreateOperatorCollection(operatorIds);
         {
             Group memory group;
-            {
-                _availableBalances[msg.sender] -= amount;
-<<<<<<< HEAD
-
-                group = _groups[keccak256(abi.encodePacked(msg.sender, operatorCollectionId))];
-                uint64 groupIndex = _groupCurrentIndex(operatorCollectionId);
-                group.balance = _ownerGroupBalance(group, groupIndex) + amount;
-                group.usage.index = groupIndex;
-                group.usage.block = uint64(block.number);
-
-                ++group.validatorCount;
-
-                // TODO
-                // gas issues
-                // without: 352641 max, 336957 avg, 321272 min
-                // with that: 442985 max, 427300 avg, 411615 min
-                /*
-                bytes[] memory extendedGroup = new bytes[](group.validatorCount);
-                for (uint64 i = 0; i < group.validatorPKs.length; ++i) {
-                    extendedGroup[i] = group.validatorPKs[i];
-                }
-                extendedGroup[group.validatorCount - 1] = validatorPK;
-                group.validatorPKs = extendedGroup;
-                */
-                // group.validatorPKs[validatorPK] = 1;
-                // _validatorPKs[msg.sender][validatorPK] = operatorCollectionId;
-                /*
-                bytes32[] memory data = new bytes32[](2);
-                data[0] = bytes32(abi.encodePacked(msg.sender));
-                data[1] = operatorCollectionId;
-                bytes32 key = keccak256(abi.encodePacked(data));
-                _validatorPKs[key][validatorPK] = 1;
-                */
-            }
+            _availableBalances[msg.sender] -= amount;
+            group = _updateGroupData(operatorCollectionId, amount, true);
+
+            // TODO
+            // gas issues
+            // without: 352641 max, 336957 avg, 321272 min
+            // with that: 442985 max, 427300 avg, 411615 min
+            /*
+            bytes[] memory extendedGroup = new bytes[](group.validatorCount);
+            for (uint64 i = 0; i < group.validatorPKs.length; ++i) {
+                extendedGroup[i] = group.validatorPKs[i];
+            }
+            extendedGroup[group.validatorCount - 1] = validatorPK;
+            group.validatorPKs = extendedGroup;
+            */
+            // group.validatorPKs[validatorPK] = 1;
+            // _validatorPKs[msg.sender][validatorPK] = operatorCollectionId;
+            /*
+            bytes32[] memory data = new bytes32[](2);
+            data[0] = bytes32(abi.encodePacked(msg.sender));
+            data[1] = operatorCollectionId;
+            bytes32 key = keccak256(abi.encodePacked(data));
+            _validatorPKs[key][validatorPK] = 1;
+            */
 
             {
                 for (uint64 i = 0; i < operatorIds.length; ++i) {
@@ -242,14 +213,6 @@
                     ++operator.validatorCount;
                     _operators[operatorIds[i]] = operator;
                 }
-=======
-                group = _updateGroupData(groupId, amount, true);
-                _validatorPKs[msg.sender][validatorPK] = groupId;
-            }
-
-            {
-                _updateOperatorsData(operatorIds, true);
->>>>>>> 7a3c9bfd
             }
 
             {
@@ -259,18 +222,13 @@
                 _dao = dao;
             }
 
-<<<<<<< HEAD
             // TODO
-            require(!_liquidatable(group.balance, group.validatorCount, _extractOperators(operatorIds)), "account liquidatable");
+            require(!_liquidatable(group.balance, group.validatorCount, operatorIds), "account liquidatable");
             // list of operators here makes the gas higher
             // without: 352641 max, 336957 avg, 321272 min
             // with that: 364550 max, 348866 avg, 333181 min
 
             _groups[keccak256(abi.encodePacked(msg.sender, operatorCollectionId))] = group;
-=======
-            require(!_liquidatable(group.balance, group.validatorCount, operatorIds), "account liquidatable");
-            _groups[msg.sender][groupId] = group;
->>>>>>> 7a3c9bfd
         }
 
         _validatorPKs[keccak256(validatorPK)] = Validator({ owner: msg.sender, operatorCollectionId: operatorCollectionId, active: true});
@@ -325,119 +283,77 @@
     function updateValidator(
         uint64[] memory operatorIds,
         bytes calldata validatorPK,
-        bytes32 groupId,
         bytes[] calldata sharesPublicKeys,
         bytes[] calldata encryptedShares,
         uint64 amount
     ) external {
-<<<<<<< HEAD
         uint64 currentBlock = uint64(block.number);
+        bytes32 operatorCollectionId = _validatorPKs[keccak256(validatorPK)].operatorCollectionId;
+
+        if (_validatorPKs[keccak256(validatorPK)].owner != msg.sender) {
+            revert ValidatorNotOwned();
+        }
+
         {
-            Group memory group;
+            _groups[keccak256(abi.encodePacked(msg.sender, operatorCollectionId))] = _updateGroupData(operatorCollectionId, 0, false);
+            // if (group.validatorCount == 0) {
+                // _availableBalances[msg.sender] += _ownerGroupBalance(group, groupIndex);
+                // group.balance -= _ownerGroupBalance(group, groupIndex);
+            // }
+        }
+
+        {
+            OperatorCollection memory operatorCollection = _operatorCollections[operatorCollectionId];
+            _updateOperatorsValidatorMove(operatorCollection.operatorIds, operatorIds, 1);
+        }
+
+
+        {
+            bytes32 newOperatorCollectionId = _getOrCreateOperatorCollection(operatorIds);
+
             {
-                group = _groups[keccak256(abi.encodePacked(msg.sender, currentGroupId))];
-
-                uint64 groupIndex = _groupCurrentIndex(currentGroupId);
-                group.balance = _ownerGroupBalance(group, groupIndex);
-                group.usage.index = groupIndex;
-                group.usage.block = currentBlock;
-                --group.validatorCount;
-
-                if (group.validatorCount == 0) {
-                    // _availableBalances[msg.sender] += _ownerGroupBalance(group, groupIndex);
-                    // group.balance -= _ownerGroupBalance(group, groupIndex);
+                Group memory group;
+                {
+                    _availableBalances[msg.sender] -= amount;
+
+                    _groups[keccak256(abi.encodePacked(msg.sender, newOperatorCollectionId))] = _updateGroupData(newOperatorCollectionId, amount, true);
+                    _validatorPKs[keccak256(validatorPK)].operatorCollectionId = newOperatorCollectionId;
                 }
-            }
-
-            OperatorCollection memory operatorCollection = _operatorCollections[currentGroupId];
-            _updateOperatorsValidatorMove(operatorCollection.operatorIds, operatorIds, 1);
-            _groups[keccak256(abi.encodePacked(msg.sender, currentGroupId))] = group;
-=======
-
-        if (_validatorPKs[msg.sender][validatorPK] != groupId) {
-            revert ValidatorNotExistInGroup();
->>>>>>> 7a3c9bfd
-        }
-
-        _groups[msg.sender][groupId] = _updateGroupData(groupId, 0, false);
-
-        {
-<<<<<<< HEAD
-            // Operator[] memory newOperators;
-            {
-                newGroupId = getOrCreateOperatorCollection(operatorIds);
-                // newOperators = _extractOperators(operatorIds);
-            }
-=======
-            OperatorCollection memory operatorCollection = _operatorCollections[groupId];
-            _updateOperatorsData(operatorCollection.operatorIds, false);
-            _updateOperatorsData(operatorIds, true);
-        }
-
->>>>>>> 7a3c9bfd
-
-        bytes32 newGroupId = _getOrCreateOperatorCollection(operatorIds);
-        {
-            Group memory group;
-            {
-                _availableBalances[msg.sender] -= amount;
-<<<<<<< HEAD
-
-                group = _groups[keccak256(abi.encodePacked(msg.sender, newGroupId))];
-                group.balance = _ownerGroupBalance(group, groupIndex) + amount;
-                group.usage.index = groupIndex;
-                group.usage.block = currentBlock;
-
-                ++group.validatorCount;
-=======
-                group = _updateGroupData(newGroupId, amount, true);
-                _validatorPKs[msg.sender][validatorPK] = newGroupId;
->>>>>>> 7a3c9bfd
-            }
-
-            {
-                DAO memory dao = _dao;
-                dao = _updateDAOEarnings(dao);
-                _dao = dao;
-            }
-
-<<<<<<< HEAD
-            // TODO
-            // require(!_liquidatable(group.balance, group.validatorCount, newOperators), "account liquidatable");
-            // list of operators here makes the gas higher
-            // without: 353107 max, 315041 avg, 276974 min
-            // with that: 365039 max, 326973 avg, 288906 min
-
-            _groups[keccak256(abi.encodePacked(msg.sender, newGroupId))] = group;
-=======
-            require(!_liquidatable(group.balance, group.validatorCount, operatorIds), "account liquidatable");
-            _groups[msg.sender][newGroupId] = group;
->>>>>>> 7a3c9bfd
-        }
-
-        emit ValidatorUpdated(validatorPK, newGroupId, sharesPublicKeys, encryptedShares);
+
+                {
+                    DAO memory dao = _dao;
+                    dao = _updateDAOEarnings(dao);
+                    _dao = dao;
+                }
+
+                // TODO
+                // require(!_liquidatable(group.balance, group.validatorCount, newOperators), "account liquidatable");
+                // list of operators here makes the gas higher
+                // without: 353107 max, 315041 avg, 276974 min
+                // with that: 365039 max, 326973 avg, 288906 min
+
+                require(!_liquidatable(group.balance, group.validatorCount, operatorIds), "account liquidatable");
+            }
+
+            emit ValidatorUpdated(validatorPK, newOperatorCollectionId, sharesPublicKeys, encryptedShares);
+        }
     }
 
     function removeValidator(
-<<<<<<< HEAD
         bytes calldata validatorPK
-    ) public {
+    ) external {
+        if (_validatorPKs[keccak256(validatorPK)].owner != msg.sender) {
+            revert ValidatorNotOwned();
+        }
+
         bytes32 groupId = _validatorPKs[keccak256(validatorPK)].operatorCollectionId;
-=======
-        bytes calldata validatorPK,
-        bytes32 groupId
-    ) external {
-        if (_validatorPKs[msg.sender][validatorPK] != groupId) {
-            revert ValidatorNotExistInGroup();
-        }
-
->>>>>>> 7a3c9bfd
+
         {
             Group memory group = _groups[keccak256(abi.encodePacked(msg.sender, groupId))];
             OperatorCollection memory operatorCollection = _operatorCollections[groupId];
             uint64 currentBlock = uint64(block.number);
 
-            uint64 groupIndex = _groupCurrentIndex(groupId);
+            uint64 groupIndex = _operatorCollectionCurrentIndex(groupId);
             group.balance = _ownerGroupBalance(group, groupIndex);
             group.usage.index = groupIndex;
             group.usage.block = currentBlock;
@@ -480,25 +396,22 @@
         uint64 currentBlock = uint64(block.number);
         for (uint64 i = 0; i < operatorIds.length; ++i) {
             Operator memory operator = _operators[operatorIds[i]];
-            operator.earnings = _updateOperatorEarnings(operator, currentBlock);
+            operator.earnings = _updateOperatorEarnings(operator);
             if (increase) {
-                operator.earnRate += operator.fee;
                 ++operator.validatorCount;
             } else {
-                operator.earnRate -= operator.fee;
                 --operator.validatorCount;
             }
             _operators[operatorIds[i]] = operator;
         }
     }
 
-    function _updateGroupData(bytes32 groupId, uint64 amount, bool increase) private returns (Group memory) {
-        Group memory group = _groups[msg.sender][groupId];
-        uint64 currentBlock = uint64(block.number);
-        uint64 groupIndex = _groupCurrentIndex(groupId);
+    function _updateGroupData(bytes32 operatorCollectionId, uint64 amount, bool increase) private returns (Group memory) {
+        Group memory group = _groups[keccak256(abi.encodePacked(msg.sender, operatorCollectionId))];
+        uint64 groupIndex = _operatorCollectionCurrentIndex(operatorCollectionId);
         group.balance = _ownerGroupBalance(group, groupIndex) + amount;
         group.usage.index = groupIndex;
-        group.usage.block = currentBlock;
+        group.usage.block = uint64(block.number);
         if (increase) {
             ++group.validatorCount;
         } else {
@@ -525,13 +438,13 @@
         return _operatorCurrentIndex(_operators[operatorId]);
     }
 
-    function test_groupCurrentIndex(bytes32 groupId) external view returns (uint64) {
-        return _groupCurrentIndex(groupId);
+    function test_operatorCollectionCurrentIndex(bytes32 groupId) external view returns (uint64) {
+        return _operatorCollectionCurrentIndex(groupId);
     }
 
     function test_groupBalance(bytes32 groupId) external view returns (uint64) {
         Group memory group = _groups[keccak256(abi.encodePacked(msg.sender, groupId))];
-        return _ownerGroupBalance(group, _groupCurrentIndex(groupId));
+        return _ownerGroupBalance(group, _operatorCollectionCurrentIndex(groupId));
     }
 
     /**
@@ -541,6 +454,7 @@
      * @param encryptedKeys Encrypted private keys.
      */
     function _validateValidatorParams(
+        uint64[] memory operatorIds,
         bytes memory publicKey,
         bytes[] memory sharesPublicKeys,
         bytes[] memory encryptedKeys
@@ -569,17 +483,7 @@
         _operatorCollections[keccak256(abi.encodePacked(operators))] = OperatorCollection({ operatorIds: operators });
     }
 
-<<<<<<< HEAD
-    /*
-    function _updateOperatorIndex(Operator memory operator, uint64 currentBlock) private returns (Snapshot memory) {
-        return Snapshot({ index: _operatorCurrentIndex(operator), block: currentBlock, balance:  });
-    }
-    */
-
-    function getOrCreateOperatorCollection(uint64[] memory operatorIds) public returns (bytes32) { // , OperatorCollection memory
-=======
     function _getOrCreateOperatorCollection(uint64[] memory operatorIds) private returns (bytes32) { // , OperatorCollection memory
->>>>>>> 7a3c9bfd
         for (uint64 i = 0; i < operatorIds.length - 1;) {
             require(operatorIds[i] <= operatorIds[++i]);
         }
@@ -629,7 +533,7 @@
         return _networkTotalEarnings(dao) - dao.withdrawn;
     }
 
-    function _groupCurrentIndex(bytes32 groupId) private view returns (uint64 groupIndex) {
+    function _operatorCollectionCurrentIndex(bytes32 groupId) private view returns (uint64 groupIndex) {
         OperatorCollection memory operatorCollection = _operatorCollections[groupId];
         for (uint64 i = 0; i < operatorCollection.operatorIds.length; ++i) {
             groupIndex += _operatorCurrentIndex(_operators[operatorCollection.operatorIds[i]]);
@@ -661,7 +565,7 @@
         for (uint64 i = 0; i < operatorCollection.operatorIds.length; ++i) {
             operators[i] = _operators[operatorCollection.operatorIds[i]];
         }
-        uint64 groupIndex = _groupCurrentIndex(operators);
+        uint64 groupIndex = _operatorCollectionCurrentIndex(operators);
         Group memory group = _groups[owner][groupId];
         uint64 balance = _ownerGroupBalance(group, groupIndex);
         require(_liquidatable(balance, group.validatorCount, operators));
