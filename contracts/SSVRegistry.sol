// File: contracts/SSVRegistry.sol
// SPDX-License-Identifier: GPL-3.0-or-later
pragma solidity ^0.8.2;

import "@openzeppelin/contracts/utils/Counters.sol";
import "@openzeppelin/contracts-upgradeable/access/OwnableUpgradeable.sol";
import "./ISSVRegistry.sol";

contract SSVRegistry is Initializable, OwnableUpgradeable, ISSVRegistry {
    using Counters for Counters.Counter;

    struct Operator {
        string name;
        address ownerAddress;
        bytes publicKey;
        uint256 score;
        bool active;
        uint indexInOwner;
    }

    struct Validator {
        address ownerAddress;
        uint256[] operatorIds;
        bool active;
        uint256 indexInOwner;
    }

    struct OperatorFee {
        uint256 blockNumber;
        uint256 fee;
    }

    struct OwnerData {
        uint256 activeValidatorCount;
        bool validatorsDisabled;
    }

    uint256 private _activeValidatorCount;

    Counters.Counter private _lastOperatorId;

    mapping(uint256 => Operator) private _operators;
    mapping(bytes => Validator) private _validators;
    mapping(uint256 => OperatorFee[]) private _operatorFees;

    mapping(address => uint256[]) private _operatorsByOwnerAddress;
    mapping(address => bytes[]) private _validatorsByOwnerAddress;
    mapping(address => OwnerData) private _owners;

<<<<<<< HEAD
    mapping(bytes => uint256) internal validatorsPerOperator;
    uint256 public validatorsPerOperatorLimit;
=======
    mapping(bytes => uint256) private _operatorPublicKeyToId;
>>>>>>> 5f85d47e

    /**
     * @dev See {ISSVRegistry-initialize}.
     */
    function initialize() external override initializer {
        __SSVRegistry_init();
    }

    function __SSVRegistry_init() internal initializer {
        __Ownable_init_unchained();
        __SSVRegistry_init_unchained();
    }

    function __SSVRegistry_init_unchained() internal initializer {
    }

    /**
     * @dev See {ISSVRegistry-registerOperator}.
     */
    function registerOperator(
        string calldata name,
        address ownerAddress,
        bytes calldata publicKey,
        uint256 fee
    ) external onlyOwner override returns (uint256 operatorId) {
        require(
            _operatorPublicKeyToId[publicKey] == 0,
            "operator with same public key already exists"
        );

        _lastOperatorId.increment();
        operatorId = _lastOperatorId.current();
        _operators[operatorId] = Operator(name, ownerAddress, publicKey, 0, false, _operatorsByOwnerAddress[ownerAddress].length);
        _operatorsByOwnerAddress[ownerAddress].push(operatorId);
        _operatorPublicKeyToId[publicKey] = operatorId;
        _updateOperatorFeeUnsafe(operatorId, fee);
        _activateOperatorUnsafe(operatorId);

        emit OperatorAdded(operatorId, name, ownerAddress, publicKey);
    }

    /**
     * @dev See {ISSVRegistry-removeOperator}.
     */
    function removeOperator(
        uint256 operatorId
    ) external onlyOwner override {
        Operator storage operator = _operators[operatorId];
        _operatorsByOwnerAddress[operator.ownerAddress][operator.indexInOwner] = _operatorsByOwnerAddress[operator.ownerAddress][_operatorsByOwnerAddress[operator.ownerAddress].length - 1];
        _operators[_operatorsByOwnerAddress[operator.ownerAddress][operator.indexInOwner]].indexInOwner = operator.indexInOwner;
        _operatorsByOwnerAddress[operator.ownerAddress].pop();

        emit OperatorRemoved(operatorId, operator.ownerAddress, operator.publicKey);

        delete _operatorPublicKeyToId[operator.publicKey];
        delete _operators[operatorId];
    }

    /**
     * @dev See {ISSVRegistry-activateOperator}.
     */
    function activateOperator(uint256 operatorId) external onlyOwner override {
        _activateOperatorUnsafe(operatorId);
    }

    /**
     * @dev See {ISSVRegistry-deactivateOperator}.
     */
    function deactivateOperator(uint256 operatorId) external onlyOwner override {
        _deactivateOperatorUnsafe(operatorId);
    }

    /**
     * @dev See {ISSVRegistry-updateOperatorFee}.
     */
    function updateOperatorFee(uint256 operatorId, uint256 fee) external onlyOwner override {
        _updateOperatorFeeUnsafe(operatorId, fee);
    }

    /**
     * @dev See {ISSVRegistry-updateOperatorScore}.
     */
    function updateOperatorScore(uint256 operatorId, uint256 score) external onlyOwner override {
        Operator storage operator = _operators[operatorId];
        operator.score = score;

        emit OperatorScoreUpdated(operatorId, operator.ownerAddress, operator.publicKey, block.number, score);
    }

    /**
     * @dev See {ISSVRegistry-registerValidator}.
     */
    function registerValidator(
        address ownerAddress,
        bytes calldata publicKey,
        uint256[] calldata operatorIds,
        bytes[] calldata sharesPublicKeys,
        bytes[] calldata encryptedKeys
    ) external onlyOwner override {
        _validateValidatorParams(
            publicKey,
            operatorIds,
            sharesPublicKeys,
            encryptedKeys
        );
        require(
            _validators[publicKey].ownerAddress == address(0),
            "validator with same public key already exists"
        );

<<<<<<< HEAD
        Validator storage validator = _validators[publicKey];
        validator.publicKey = publicKey;
        validator.ownerAddress = ownerAddress;

        for (uint256 index = 0; index < operatorPublicKeys.length; ++index) {
            validator.oess.push(
                Oess(
                    operatorPublicKeys[index],
                    sharesPublicKeys[index],
                    encryptedKeys[index]
                )
            );

            require(++validatorsPerOperator[operatorPublicKeys[index]] <= validatorsPerOperatorLimit, "exceed validator limit");
        }

        validator.index = _validatorsByAddress[ownerAddress].length;
        _validatorsByAddress[ownerAddress].push(publicKey);

        _validators[publicKey].active = true;

        ++_validatorCount;
=======
        _validators[publicKey] = Validator(ownerAddress, operatorIds, true, _validatorsByOwnerAddress[ownerAddress].length);
        _validatorsByOwnerAddress[ownerAddress].push(publicKey);
>>>>>>> 5f85d47e
        ++_activeValidatorCount;
        ++_owners[_validators[publicKey].ownerAddress].activeValidatorCount;

        emit ValidatorAdded(ownerAddress, publicKey, operatorIds, sharesPublicKeys, encryptedKeys);
    }

    /**
     * @dev See {ISSVRegistry-updateValidator}.
     */
    function updateValidator(
        bytes calldata publicKey,
        uint256[] calldata operatorIds,
        bytes[] calldata sharesPublicKeys,
        bytes[] calldata encryptedKeys
    ) external onlyOwner override {
        _validateValidatorParams(
            publicKey,
            operatorIds,
            sharesPublicKeys,
            encryptedKeys
        );
        Validator storage validator = _validators[publicKey];
<<<<<<< HEAD

        for (uint256 index = 0; index < validator.oess.length; ++index) {
            if (validatorsPerOperator[validator.oess[index].operatorPublicKey] > 0) {
                --validatorsPerOperator[validator.oess[index].operatorPublicKey];
            }
        }

        delete validator.oess;

        for (uint256 index = 0; index < operatorPublicKeys.length; ++index) {
            validator.oess.push(
                Oess(
                    operatorPublicKeys[index],
                    sharesPublicKeys[index],
                    encryptedKeys[index]
                )
            );

            require(++validatorsPerOperator[operatorPublicKeys[index]] <= validatorsPerOperatorLimit, "exceed validator limit");
        }
=======

        validator.operatorIds = operatorIds;
>>>>>>> 5f85d47e

        emit ValidatorUpdated(validator.ownerAddress, publicKey, operatorIds, sharesPublicKeys, encryptedKeys);
    }

    /**
     * @dev See {ISSVRegistry-removeValidator}.
     */
    function removeValidator(
        bytes calldata publicKey
    ) external onlyOwner override {
        Validator storage validator = _validators[publicKey];
        _validatorsByOwnerAddress[validator.ownerAddress][validator.indexInOwner] = _validatorsByOwnerAddress[validator.ownerAddress][_validatorsByOwnerAddress[validator.ownerAddress].length - 1];
        _validators[_validatorsByOwnerAddress[validator.ownerAddress][validator.indexInOwner]].indexInOwner = validator.indexInOwner;
        _validatorsByOwnerAddress[validator.ownerAddress].pop();

        --_activeValidatorCount;
        --_owners[validator.ownerAddress].activeValidatorCount;

        for (uint256 index = 0; index < validator.oess.length; ++index) {
            if (validatorsPerOperator[validator.oess[index].operatorPublicKey] > 0) {
                --validatorsPerOperator[validator.oess[index].operatorPublicKey];
            }
        }

        emit ValidatorRemoved(validator.ownerAddress, publicKey);

        delete _validators[publicKey];
    }

    function enableOwnerValidators(address ownerAddress) external onlyOwner override {
        _activeValidatorCount += _owners[ownerAddress].activeValidatorCount;
        _owners[ownerAddress].validatorsDisabled = false;

        emit OwnerValidatorsEnabled(ownerAddress);
    }

    function disableOwnerValidators(address ownerAddress) external onlyOwner override {
        _activeValidatorCount -= _owners[ownerAddress].activeValidatorCount;
        _owners[ownerAddress].validatorsDisabled = true;

        emit OwnerValidatorsDisabled(ownerAddress);
    }

    function isOwnerValidatorsDisabled(address ownerAddress) external view override returns (bool) {
        return _owners[ownerAddress].validatorsDisabled;
    }

    /**
     * @dev See {ISSVRegistry-operators}.
     */
    function operators(uint256 operatorId) external view override returns (string memory, address, bytes memory, uint256, bool) {
        Operator storage operator = _operators[operatorId];
        return (operator.name, operator.ownerAddress, operator.publicKey, operator.score, operator.active);
    }

    /**
     * @dev See {ISSVRegistry-getOperatorsByOwnerAddress}.
     */
    function getOperatorsByOwnerAddress(address ownerAddress) external view override returns (uint256[] memory) {
        return _operatorsByOwnerAddress[ownerAddress];
    }

    /**
     * @dev See {ISSVRegistry-getOperatorsByValidator}.
     */
    function getOperatorsByValidator(bytes calldata validatorPublicKey) external view override returns (uint256[] memory operatorIds) {
        Validator storage validator = _validators[validatorPublicKey];

        return validator.operatorIds;
    }

    /**
     * @dev See {ISSVRegistry-getOperatorOwner}.
     */
    function getOperatorOwner(uint256 operatorId) external override view returns (address) {
        return _operators[operatorId].ownerAddress;
    }

    /**
     * @dev See {ISSVRegistry-getOperatorCurrentFee}.
     */
    function getOperatorCurrentFee(uint256 operatorId) external view override returns (uint256) {
        require(_operatorFees[operatorId].length > 0, "operator not found");
        return _operatorFees[operatorId][_operatorFees[operatorId].length - 1].fee;
    }

    /**
     * @dev See {ISSVRegistry-activeValidatorCount}.
     */
    function activeValidatorCount() external view override returns (uint256) {
        return _activeValidatorCount;
    }

    /**
     * @dev See {ISSVRegistry-validators}.
     */
    function validators(bytes calldata publicKey) external view override returns (address, bytes memory, bool) {
        Validator storage validator = _validators[publicKey];

        return (validator.ownerAddress, publicKey, validator.active);
    }

    /**
     * @dev See {ISSVRegistry-getValidatorsByAddress}.
     */
    function getValidatorsByAddress(address ownerAddress) external view override returns (bytes[] memory) {
        return _validatorsByOwnerAddress[ownerAddress];
    }

    /**
     * @dev See {ISSVRegistry-getValidatorOwner}.
     */
    function getValidatorOwner(bytes calldata publicKey) external view override returns (address) {
        return _validators[publicKey].ownerAddress;
    }

    /**
     * @dev See {ISSVRegistry-setValidatorsPerOperatorLimit}.
     */
    function setValidatorsPerOperatorLimit(uint256 _validatorsPerOperatorLimit) onlyOwner external override {
        validatorsPerOperatorLimit = _validatorsPerOperatorLimit;
    }

    /**
     * @dev See {ISSVRegistry-getValidatorsPerOperatorLimit}.
     */
    function getValidatorsPerOperatorLimit() external view override returns (uint256) {
        return validatorsPerOperatorLimit;
    }

    /**
     * @dev See {ISSVRegistry-getValisetValidatorsPerOperatordatorOwner}.
     */
    function setValidatorsPerOperator(bytes calldata _operatorPublicKey, uint256 _validatorsPerOperator) onlyOwner external override {
        validatorsPerOperator[_operatorPublicKey] = _validatorsPerOperator;
    }

    /**
     * @dev See {ISSVRegistry-validatorsPerOperatorCount}.
     */
    function validatorsPerOperatorCount(bytes calldata _operatorPublicKey) onlyOwner external override view returns (uint256) {
        return validatorsPerOperator[_operatorPublicKey];
    }

    /**
     * @dev See {ISSVRegistry-activateOperator}.
     */
    function _activateOperatorUnsafe(uint256 operatorId) private {
        require(!_operators[operatorId].active, "already active");
        _operators[operatorId].active = true;

        emit OperatorActivated(operatorId, _operators[operatorId].ownerAddress, _operators[operatorId].publicKey);
    }

    /**
     * @dev See {ISSVRegistry-deactivateOperator}.
     */
    function _deactivateOperatorUnsafe(uint256 operatorId) private {
        require(_operators[operatorId].active, "already inactive");
        _operators[operatorId].active = false;

        emit OperatorDeactivated(operatorId, _operators[operatorId].ownerAddress, _operators[operatorId].publicKey);
    }

    /**
     * @dev See {ISSVRegistry-updateOperatorFee}.
     */
    function _updateOperatorFeeUnsafe(uint256 operatorId, uint256 fee) private {
        _operatorFees[operatorId].push(
            OperatorFee(block.number, fee)
        );

        emit OperatorFeeUpdated(operatorId, _operators[operatorId].ownerAddress, _operators[operatorId].publicKey, block.number, fee);
    }

    /**
     * @dev Validates the paramss for a validator.
     * @param publicKey Validator public key.
     * @param operatorIds Operator operatorIds.
     * @param sharesPublicKeys Shares public keys.
     * @param encryptedKeys Encrypted private keys.
     */
    function _validateValidatorParams(
        bytes calldata publicKey,
        uint256[] calldata operatorIds,
        bytes[] calldata sharesPublicKeys,
        bytes[] calldata encryptedKeys
    ) private pure {
        require(publicKey.length == 48, "invalid public key length");
        require(
            operatorIds.length == sharesPublicKeys.length &&
            operatorIds.length == encryptedKeys.length &&
            operatorIds.length >= 4 && operatorIds.length % 3 == 1,
            "OESS data structure is not valid"
        );
    }
}<|MERGE_RESOLUTION|>--- conflicted
+++ resolved
@@ -47,26 +47,24 @@
     mapping(address => bytes[]) private _validatorsByOwnerAddress;
     mapping(address => OwnerData) private _owners;
 
-<<<<<<< HEAD
-    mapping(bytes => uint256) internal validatorsPerOperator;
+    mapping(uint256 => uint256) internal validatorsPerOperator;
     uint256 public validatorsPerOperatorLimit;
-=======
     mapping(bytes => uint256) private _operatorPublicKeyToId;
->>>>>>> 5f85d47e
 
     /**
      * @dev See {ISSVRegistry-initialize}.
      */
-    function initialize() external override initializer {
-        __SSVRegistry_init();
-    }
-
-    function __SSVRegistry_init() internal initializer {
+    function initialize(uint256 validatorsPerOperatorLimit_) external override initializer {
+        __SSVRegistry_init(validatorsPerOperatorLimit_);
+    }
+
+    function __SSVRegistry_init(uint256 validatorsPerOperatorLimit_) internal initializer {
         __Ownable_init_unchained();
-        __SSVRegistry_init_unchained();
-    }
-
-    function __SSVRegistry_init_unchained() internal initializer {
+        __SSVRegistry_init_unchained(validatorsPerOperatorLimit_);
+    }
+
+    function __SSVRegistry_init_unchained(uint256 validatorsPerOperatorLimit_) internal initializer {
+        validatorsPerOperatorLimit = validatorsPerOperatorLimit_;
     }
 
     /**
@@ -163,33 +161,13 @@
             "validator with same public key already exists"
         );
 
-<<<<<<< HEAD
-        Validator storage validator = _validators[publicKey];
-        validator.publicKey = publicKey;
-        validator.ownerAddress = ownerAddress;
-
-        for (uint256 index = 0; index < operatorPublicKeys.length; ++index) {
-            validator.oess.push(
-                Oess(
-                    operatorPublicKeys[index],
-                    sharesPublicKeys[index],
-                    encryptedKeys[index]
-                )
-            );
-
-            require(++validatorsPerOperator[operatorPublicKeys[index]] <= validatorsPerOperatorLimit, "exceed validator limit");
-        }
-
-        validator.index = _validatorsByAddress[ownerAddress].length;
-        _validatorsByAddress[ownerAddress].push(publicKey);
-
-        _validators[publicKey].active = true;
-
-        ++_validatorCount;
-=======
         _validators[publicKey] = Validator(ownerAddress, operatorIds, true, _validatorsByOwnerAddress[ownerAddress].length);
         _validatorsByOwnerAddress[ownerAddress].push(publicKey);
->>>>>>> 5f85d47e
+
+        for (uint256 index = 0; index < operatorIds.length; ++index) {
+            require(++validatorsPerOperator[operatorIds[index]] <= validatorsPerOperatorLimit, "exceed validator limit");
+        }
+
         ++_activeValidatorCount;
         ++_owners[_validators[publicKey].ownerAddress].activeValidatorCount;
 
@@ -212,31 +190,18 @@
             encryptedKeys
         );
         Validator storage validator = _validators[publicKey];
-<<<<<<< HEAD
-
-        for (uint256 index = 0; index < validator.oess.length; ++index) {
-            if (validatorsPerOperator[validator.oess[index].operatorPublicKey] > 0) {
-                --validatorsPerOperator[validator.oess[index].operatorPublicKey];
+
+        for (uint256 index = 0; index < validator.operatorIds.length; ++index) {
+            if (validatorsPerOperator[validator.operatorIds[index]] > 0) {
+                --validatorsPerOperator[validator.operatorIds[index]];
             }
         }
 
-        delete validator.oess;
-
-        for (uint256 index = 0; index < operatorPublicKeys.length; ++index) {
-            validator.oess.push(
-                Oess(
-                    operatorPublicKeys[index],
-                    sharesPublicKeys[index],
-                    encryptedKeys[index]
-                )
-            );
-
-            require(++validatorsPerOperator[operatorPublicKeys[index]] <= validatorsPerOperatorLimit, "exceed validator limit");
+        validator.operatorIds = operatorIds;
+
+        for (uint256 index = 0; index < operatorIds.length; ++index) {
+            require(++validatorsPerOperator[operatorIds[index]] <= validatorsPerOperatorLimit, "exceed validator limit");
         }
-=======
-
-        validator.operatorIds = operatorIds;
->>>>>>> 5f85d47e
 
         emit ValidatorUpdated(validator.ownerAddress, publicKey, operatorIds, sharesPublicKeys, encryptedKeys);
     }
@@ -255,12 +220,6 @@
         --_activeValidatorCount;
         --_owners[validator.ownerAddress].activeValidatorCount;
 
-        for (uint256 index = 0; index < validator.oess.length; ++index) {
-            if (validatorsPerOperator[validator.oess[index].operatorPublicKey] > 0) {
-                --validatorsPerOperator[validator.oess[index].operatorPublicKey];
-            }
-        }
-
         emit ValidatorRemoved(validator.ownerAddress, publicKey);
 
         delete _validators[publicKey];
@@ -368,17 +327,10 @@
     }
 
     /**
-     * @dev See {ISSVRegistry-getValisetValidatorsPerOperatordatorOwner}.
-     */
-    function setValidatorsPerOperator(bytes calldata _operatorPublicKey, uint256 _validatorsPerOperator) onlyOwner external override {
-        validatorsPerOperator[_operatorPublicKey] = _validatorsPerOperator;
-    }
-
-    /**
      * @dev See {ISSVRegistry-validatorsPerOperatorCount}.
      */
-    function validatorsPerOperatorCount(bytes calldata _operatorPublicKey) onlyOwner external override view returns (uint256) {
-        return validatorsPerOperator[_operatorPublicKey];
+    function validatorsPerOperatorCount(uint256 operatorId_) onlyOwner external override view returns (uint256) {
+        return validatorsPerOperator[operatorId_];
     }
 
     /**
