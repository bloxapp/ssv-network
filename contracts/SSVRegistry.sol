--- conflicted
+++ resolved
@@ -242,15 +242,10 @@
     /**
      * @dev See {ISSVRegistry-getOperatorFee}.
      */
-<<<<<<< HEAD
     function getOperatorFee(uint32 operatorId) external view override returns (uint64) {
-        require(_operators[operatorId].ownerAddress != address(0), "SSVRegistry: operator not found");
-=======
-    function getOperatorFee(uint32 operatorId) external view override returns (uint256) {
         if (_operators[operatorId].ownerAddress == address(0)) {
             revert OperatorNotFound();
         }
->>>>>>> 31533a6f
         return _operators[operatorId].fee;
     }
 
@@ -296,11 +291,6 @@
      */
     function _updateOperatorFeeUnsafe(uint32 operatorId, uint64 fee) private {
         _operators[operatorId].fee = fee;
-<<<<<<< HEAD
-
-        emit OperatorFeeUpdated(operatorId, _operators[operatorId].ownerAddress, _operators[operatorId].publicKey, block.number, fee.expand());
-=======
->>>>>>> 31533a6f
     }
 
     /**
