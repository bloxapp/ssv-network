--- conflicted
+++ resolved
@@ -44,20 +44,11 @@
                 if (!increaseValidatorCount) {
                     operator.validatorCount -= deltaValidatorCount;
                 } else if (
-<<<<<<< HEAD
                     (operator.validatorCount += deltaValidatorCount) > SSVStorageNetwork.load().validatorsPerOperatorLimit
-=======
-                    (operator.validatorCount += deltaValidatorCount) >
-                    s.validatorsPerOperatorLimit
->>>>>>> 679f7707
                 ) {
                     revert ISSVNetworkCore.ExceedValidatorLimit();
                 }
                 burnRate += operator.fee;
-<<<<<<< HEAD
-                //s.operators[operatorId] = operator;
-=======
->>>>>>> 679f7707
             }
 
             clusterIndex += operator.snapshot.index;
