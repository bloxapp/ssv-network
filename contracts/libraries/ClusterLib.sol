--- conflicted
+++ resolved
@@ -43,11 +43,7 @@
     function validateClusterIsNotLiquidated(
         ISSVNetworkCore.Cluster memory cluster
     ) internal pure {
-<<<<<<< HEAD
-        if (cluster.disabled) revert ISSVNetworkCore.ClusterIsLiquidated();
-=======
         if (!cluster.active) revert ISSVNetworkCore.ClusterIsLiquidated();
->>>>>>> eb91fb88
     }
 
     function validateHashedCluster(
