// File: contracts/SSVRegistry.sol
// SPDX-License-Identifier: GPL-3.0-or-later
pragma solidity 0.8.17;

import "./ISSVNetwork.sol";

import "@openzeppelin/contracts/utils/Counters.sol";
import "@openzeppelin/contracts/token/ERC20/IERC20.sol";
import "@openzeppelin/contracts-upgradeable/proxy/utils/UUPSUpgradeable.sol";
import "@openzeppelin/contracts-upgradeable/access/OwnableUpgradeable.sol";
import "./utils/Types.sol";

contract SSVNetwork is  UUPSUpgradeable, OwnableUpgradeable, ISSVNetwork {
    /*************/
    /* Libraries */
    /*************/

    using Types256 for uint256;
    using Types64 for uint64;

    using Counters for Counters.Counter;

    /***********/
    /* Structs */
    /***********/

    struct Snapshot {
        /// @dev block is the last block in which last index was set
        uint64 block;
        /// @dev index is the last index calculated by index += (currentBlock - block) * fee
        uint64 index;
        /// @dev accumulated is all the accumulated earnings, calculated by accumulated + lastIndex * validatorCount
        uint64 balance;
    }

    struct Operator {
        address owner;
        uint64 fee;
        uint32 validatorCount;
        Snapshot snapshot;
    }

    struct OperatorFeeChangeRequest {
        uint64 fee;
        uint64 approvalBeginTime;
        uint64 approvalEndTime;
    }

    struct DAO {
        uint32 validatorCount;
        uint64 withdrawn;
        Snapshot earnings;
    }
    /*
    struct Cluster {
        uint64[] operatorIds;
    }
    */

    struct Validator {
        address owner;
        bool active;
    }

    /*************/
    /* Constants */
    /*************/

    uint64 constant MINIMAL_LIQUIDATION_THRESHOLD = 6570;
    uint64 constant MINIMAL_OPERATOR_FEE = 100000000;
    uint32 constant VALIDATORS_PER_OPERATOR_LIMIT = 2000;

    /********************/
    /* Global Variables */
    /********************/

    Counters.Counter private lastOperatorId;

    /*************/
    /* Variables */
    /*************/

    mapping(uint64 => Operator) private _operators;
    mapping(uint64 => OperatorFeeChangeRequest)
        private _operatorFeeChangeRequests;
    // mapping(bytes32 => Cluster) private _clusters;
    mapping(bytes32 => bytes32) private _clusters;
    mapping(bytes32 => Validator) _validatorPKs;

    uint64 private _networkFee;
    uint64 private _networkFeeIndex;
    uint64 private _networkFeeIndexBlockNumber;

    uint64 private _declareOperatorFeePeriod;
    uint64 private _executeOperatorFeePeriod;
    uint64 private _operatorMaxFeeIncrease;
    uint64 private _minimumBlocksBeforeLiquidation;

    DAO private _dao;
    IERC20 private _token;

    /*************/
    /* Modifiers */
    /*************/

    modifier onlyOperatorOwnerOrContractOwner(uint64 operatorId) {
        _onlyOperatorOwnerOrContractOwner(operatorId);
        _;
    }

    /****************/
    /* Initializers */
    /****************/

    function initialize(
        IERC20 token_,
        uint64 operatorMaxFeeIncrease_,
        uint64 declareOperatorFeePeriod_,
        uint64 executeOperatorFeePeriod_,
        uint64 minimumBlocksBeforeLiquidation_
<<<<<<< HEAD
    ) external override initializer {
        __UUPSUpgradeable_init();
        __Ownable_init_unchained();
        __SSVNetwork_init_unchained(token_, operatorMaxFeeIncrease_, declareOperatorFeePeriod_, executeOperatorFeePeriod_, minimumBlocksBeforeLiquidation_);
    }

    function __SSVNetwork_init_unchained(
        IERC20 token_,
        uint64 operatorMaxFeeIncrease_,
        uint64 declareOperatorFeePeriod_,
        uint64 executeOperatorFeePeriod_,
        uint64 minimumBlocksBeforeLiquidation_
    ) internal onlyInitializing {
        _token = token_;
        _operatorMaxFeeIncrease = operatorMaxFeeIncrease_;
        _declareOperatorFeePeriod = declareOperatorFeePeriod_;
        _executeOperatorFeePeriod = executeOperatorFeePeriod_;
        _minimumBlocksBeforeLiquidation = minimumBlocksBeforeLiquidation_;
    }

    /*****************/
    /* UUPS required */
    /*****************/

    function _authorizeUpgrade(address) internal override onlyOwner {}

    /*************/
    /* Modifiers */
    /*************/

    modifier onlyOperatorOwnerOrContractOwner(uint64 operatorId) {
        _onlyOperatorOwnerOrContractOwner(operatorId);
        _;
=======
    ) external override {
        __SSVNetwork_init(
            token_,
            operatorMaxFeeIncrease_,
            declareOperatorFeePeriod_,
            executeOperatorFeePeriod_,
            minimumBlocksBeforeLiquidation_
        );
>>>>>>> ebcc4d04
    }

    /*******************************/
    /* Operator External Functions */
    /*******************************/

    function registerOperator(
        bytes calldata publicKey,
        uint256 fee
    ) external override returns (uint64 id) {
        if (fee < MINIMAL_OPERATOR_FEE) {
            revert FeeTooLow();
        }

        lastOperatorId.increment();
        id = uint64(lastOperatorId.current());
        _operators[id] = Operator({ owner: msg.sender, snapshot: Snapshot({ block: uint64(block.number), index: 0, balance: 0}), validatorCount: 0, fee: fee.shrink()});
        emit OperatorAdded(id, msg.sender, publicKey, fee);
    }

    function removeOperator(uint64 id) external override {
        Operator memory operator = _operators[id];
        if (operator.owner != msg.sender) revert CallerNotOwner();

        operator.snapshot = _getSnapshot(operator, uint64(block.number));

        if (operator.snapshot.balance > 0) {
            _transferOperatorBalanceUnsafe(id, operator.snapshot.balance.expand());
        }

        operator.snapshot.block = 0;
        operator.snapshot.balance = 0;
        operator.validatorCount = 0;
        operator.fee = 0;

        _operators[id] = operator;
        emit OperatorRemoved(id);
    }

    function declareOperatorFee(
        uint64 operatorId,
        uint256 fee
    ) external override onlyOperatorOwnerOrContractOwner(operatorId) {
        if (fee < MINIMAL_OPERATOR_FEE) revert FeeTooLow();

        uint64 shrunkFee = fee.shrink();

        // @dev 100%  =  10000, 10% = 1000 - using 10000 to represent 2 digit precision
        uint64 maxAllowedFee = (_operators[operatorId].fee *
            (10000 + _operatorMaxFeeIncrease)) / 10000;

        if (shrunkFee > maxAllowedFee) revert FeeExceedsIncreaseLimit();

        _operatorFeeChangeRequests[operatorId] = OperatorFeeChangeRequest(
            shrunkFee,
            uint64(block.timestamp) + _declareOperatorFeePeriod,
            uint64(block.timestamp) +
                _declareOperatorFeePeriod +
                _executeOperatorFeePeriod
        );
        emit OperatorFeeDeclaration(msg.sender, operatorId, block.number, fee);
    }

    function executeOperatorFee(
        uint64 operatorId
    ) external override onlyOperatorOwnerOrContractOwner(operatorId) {
        OperatorFeeChangeRequest
            memory feeChangeRequest = _operatorFeeChangeRequests[operatorId];

        if(feeChangeRequest.fee == 0) revert NoFeeDelcared();

        if (
            block.timestamp < feeChangeRequest.approvalBeginTime ||
            block.timestamp > feeChangeRequest.approvalEndTime
        ) {
            revert ApprovalNotWithinTimeframe();
        }

        _updateOperatorFeeUnsafe(operatorId, feeChangeRequest.fee);

        delete _operatorFeeChangeRequests[operatorId];
    }

    function cancelDeclaredOperatorFee(uint64 operatorId) onlyOperatorOwnerOrContractOwner(operatorId) external override {
        if(_operatorFeeChangeRequests[operatorId].fee == 0) revert NoFeeDelcared();

        delete _operatorFeeChangeRequests[operatorId];

        emit OperatorFeeCancelationDeclared(msg.sender, operatorId);
    }

    function setFeeRecipientAddress(address recipientAddress) external override {
        emit FeeRecipientAddressUpdated(msg.sender, recipientAddress);
    }

    /********************************/
    /* Validator External Functions */
    /********************************/
    function registerValidator(
        bytes calldata publicKey,
        uint64[] memory operatorIds,
        bytes calldata sharesEncrypted,
        uint256 amount,
        Cluster memory cluster
    ) external override {
        uint operatorsLength = operatorIds.length;

        {
            _validateOperatorIds(operatorsLength);
            _validatePublicKey(publicKey);
        }

        {
            if (_validatorPKs[keccak256(publicKey)].owner != address(0)) {
                revert ValidatorAlreadyExists();
            }
            _validatorPKs[keccak256(publicKey)] = Validator({
                owner: msg.sender,
                active: true
            });
        }

        uint64 clusterIndex;
        uint64 burnRate;
        {
            if (!cluster.disabled) {
                for (uint i; i < operatorsLength;) {
                    if (i+1 < operatorsLength) {
                        if (operatorIds[i] > operatorIds[i+1]) {
                            revert UnsortedOperatorsList();
                        }
                    }
                    Operator memory operator = _operators[operatorIds[i]];
                    if (operator.snapshot.block == 0) {
                        revert OperatorDoesNotExist();
                    }
                    operator.snapshot = _getSnapshot(operator, uint64(block.number));
                    if (++operator.validatorCount > VALIDATORS_PER_OPERATOR_LIMIT) {
                        revert ExceedValidatorLimit();
                    }
                    clusterIndex += operator.snapshot.index;
                    burnRate += operator.fee;
                    _operators[operatorIds[i]] = operator;
                    unchecked {
                        ++i;
                    }
                }
            }
        }

        bytes32 hashedCluster = keccak256(abi.encodePacked(msg.sender, operatorIds));
        {
            bytes32 hashedClusterData = keccak256(abi.encodePacked(cluster.validatorCount, cluster.networkFee, cluster.networkFeeIndex, cluster.index, cluster.balance, cluster.disabled ));
            if (_clusters[hashedCluster] == bytes32(0)) {
                cluster = Cluster({ validatorCount: 0, networkFee: 0, networkFeeIndex: 0, index: 0, balance: 0, disabled: false });
            } else if (_clusters[hashedCluster] != hashedClusterData) {
                revert IncorrectClusterState();
            }
        }

        cluster.balance += amount.shrink();
        cluster = _updateClusterData(cluster, clusterIndex, 1);

        if (_liquidatable(_clusterBalance(cluster, clusterIndex), cluster.validatorCount, burnRate)) {
            revert InsufficientBalance();
        }

        {
            if (!cluster.disabled) {
                DAO memory dao = _dao;
                dao = _updateDAOEarnings(dao);
                ++dao.validatorCount;
                _dao = dao;
            }
        }

        _clusters[hashedCluster] = keccak256(abi.encodePacked(cluster.validatorCount, cluster.networkFee, cluster.networkFeeIndex, cluster.index, cluster.balance, cluster.disabled ));

        if (amount > 0) {
            _deposit(amount.shrink());
        }

        emit ValidatorAdded(msg.sender, operatorIds, publicKey, sharesEncrypted, cluster);
    }

    function removeValidator(
        bytes calldata publicKey,
        uint64[] memory operatorIds,
        Cluster memory cluster
    ) external override {
        uint operatorsLength = operatorIds.length;

        {
            _validateOperatorIds(operatorsLength);
            _validatePublicKey(publicKey);
        }

        bytes32 hashedValidator = keccak256(publicKey);
        if (_validatorPKs[hashedValidator].owner != msg.sender) {
            revert NoValidatorOwnership();
        }

        uint64 clusterIndex;
        {
            if (!cluster.disabled) {
                for (uint i; i < operatorsLength;) {
                    Operator memory operator = _operators[operatorIds[i]];
                    if (operator.snapshot.block != 0) {
                        operator.snapshot = _getSnapshot(
                            operator,
                            uint64(block.number)
                        );
                        --operator.validatorCount;
                        _operators[operatorIds[i]] = operator;
                    }
                    
                    clusterIndex += operator.snapshot.index;
                    unchecked { ++i; }
                }
            }
        }

        bytes32 hashedCluster = _validateHashedCluster(msg.sender, operatorIds, cluster);

        cluster = _updateClusterData(cluster, clusterIndex, -1);

        {
            if (!cluster.disabled) {
                DAO memory dao = _dao;
                dao = _updateDAOEarnings(dao);
                --dao.validatorCount;
                _dao = dao;
            }
        }
        delete _validatorPKs[hashedValidator];

        _clusters[hashedCluster] = keccak256(abi.encodePacked(cluster.validatorCount, cluster.networkFee, cluster.networkFeeIndex, cluster.index, cluster.balance, cluster.disabled ));

        emit ValidatorRemoved(msg.sender, operatorIds, publicKey, cluster);
    }

    function liquidate(
        address owner,
        uint64[] memory operatorIds,
        Cluster memory cluster
    ) external override {
        _validateClusterIsNotLiquidated(cluster);

        bytes32 hashedCluster = _validateHashedCluster(owner, operatorIds, cluster);

        uint64 clusterIndex;
        uint64 burnRate;
        {
            uint operatorsLength = operatorIds.length;
            for (uint i; i < operatorsLength; ) {
                Operator memory operator = _operators[operatorIds[i]];
                uint64 currentBlock = uint64(block.number);
                if (operator.snapshot.block != 0) {
                    operator.snapshot = _getSnapshot(operator, currentBlock);
                    operator.validatorCount -= cluster.validatorCount;
                    burnRate += operator.fee;
                    _operators[operatorIds[i]] = operator;
                }
                
                clusterIndex += operator.snapshot.index;
                unchecked { ++i; }
            }
        }

        {
            uint64 clusterBalance = _clusterBalance(cluster, clusterIndex);
            if (!_liquidatable(clusterBalance, cluster.validatorCount, burnRate)) {
                revert ClusterNotLiquidatable();
            }

            _token.transfer(msg.sender, clusterBalance.expand());

            cluster.disabled = true;
            cluster.balance = 0;
            cluster.index = 0;
        }

        {
            DAO memory dao = _dao;
            dao = _updateDAOEarnings(dao);
            dao.validatorCount -= cluster.validatorCount;
            _dao = dao;
        }

        _clusters[hashedCluster] = keccak256(abi.encodePacked(cluster.validatorCount, cluster.networkFee, cluster.networkFeeIndex, cluster.index, cluster.balance, cluster.disabled ));

        emit ClusterLiquidated(owner, operatorIds, cluster);
    }

    function reactivate(
        uint64[] memory operatorIds,
        uint256 amount,
        Cluster memory cluster
    ) external override {

        if (!cluster.disabled) {
            revert ClusterAlreadyEnabled();
        }

        uint64 clusterIndex;
        uint64 burnRate;
        {
            uint operatorsLength = operatorIds.length;
            for (uint i; i < operatorsLength; ) {
                Operator memory operator = _operators[operatorIds[i]];
                if (operator.snapshot.block != 0) {
                    operator.snapshot = _getSnapshot(operator, uint64(block.number));
                    operator.validatorCount += cluster.validatorCount;
                    burnRate += operator.fee;
                    _operators[operatorIds[i]] = operator;
                }

                clusterIndex += operator.snapshot.index;
                unchecked { ++i; }
            }
        }

        bytes32 hashedCluster = _validateHashedCluster(msg.sender, operatorIds, cluster);

        cluster.balance += amount.shrink();
        cluster.disabled = false;
        cluster.index = clusterIndex;

        cluster = _updateClusterData(cluster, clusterIndex, 0);

        {
            DAO memory dao = _dao;
            dao = _updateDAOEarnings(dao);
            dao.validatorCount += cluster.validatorCount;
            _dao = dao;
        }

        if (_liquidatable(_clusterBalance(cluster, clusterIndex), cluster.validatorCount, burnRate)) {
            revert InsufficientBalance();
        }

        _clusters[hashedCluster] = keccak256(abi.encodePacked(cluster.validatorCount, cluster.networkFee, cluster.networkFeeIndex, cluster.index, cluster.balance, cluster.disabled ));

        if (amount > 0) {
            _deposit(amount.shrink());
        }

        emit ClusterReactivated(msg.sender, operatorIds, cluster);
    }

    /******************************/
    /* Balance External Functions */
    /******************************/

    function deposit(
        address owner,
        uint64[] calldata operatorIds,
        uint256 amount,
        Cluster memory cluster
    ) external override {
        _validateClusterIsNotLiquidated(cluster);

        uint64 shrunkAmount = amount.shrink();

        bytes32 hashedCluster = _validateHashedCluster(owner, operatorIds, cluster);

        cluster.balance += shrunkAmount;

        _clusters[hashedCluster] = keccak256(abi.encodePacked(cluster.validatorCount, cluster.networkFee, cluster.networkFeeIndex, cluster.index, cluster.balance, cluster.disabled ));

        _deposit(shrunkAmount);

        emit ClusterDeposit(owner, operatorIds, amount, cluster);
    }

    function deposit(
        uint64[] calldata operatorIds,
        uint256 amount,
        Cluster memory cluster
    ) external override {
        _validateClusterIsNotLiquidated(cluster);

        uint64 shrunkAmount = amount.shrink();

        bytes32 hashedCluster = _validateHashedCluster(msg.sender, operatorIds, cluster);

        cluster.balance += shrunkAmount;

        _deposit(shrunkAmount);

        _clusters[hashedCluster] = keccak256(abi.encodePacked(cluster.validatorCount, cluster.networkFee, cluster.networkFeeIndex, cluster.index, cluster.balance, cluster.disabled ));

        emit ClusterDeposit(msg.sender, operatorIds, amount, cluster);
    }

    function withdrawOperatorEarnings(uint64 operatorId, uint256 amount) external override {
        Operator memory operator = _operators[operatorId];

        if (operator.owner != msg.sender) revert CallerNotOwner();

        operator.snapshot = _getSnapshot(operator, uint64(block.number));

        uint64 shrunkAmount = amount.shrink();

        if (operator.snapshot.balance < shrunkAmount) {
            revert InsufficientBalance();
        }

        operator.snapshot.balance -= shrunkAmount;

        _operators[operatorId] = operator;

        _transferOperatorBalanceUnsafe(operatorId, amount);
    }

    function withdrawOperatorEarnings(uint64 operatorId) external override {
        Operator memory operator = _operators[operatorId];

        if (operator.owner != msg.sender) revert CallerNotOwner();

        operator.snapshot = _getSnapshot(operator, uint64(block.number));

        uint64 operatorBalance = operator.snapshot.balance;

        if (operatorBalance <= 0) {
            revert InsufficientBalance();
        }

        operator.snapshot.balance -= operatorBalance;

        _operators[operatorId] = operator;

        _transferOperatorBalanceUnsafe(operatorId, operatorBalance.expand());
    }

    function withdraw(
        uint64[] memory operatorIds,
        uint256 amount,
        Cluster memory cluster
    ) external override {
        _validateClusterIsNotLiquidated(cluster);

        uint64 shrunkAmount = amount.shrink();

        uint64 clusterIndex;
        uint64 burnRate;
        {
            uint operatorsLength = operatorIds.length;
            for (uint i; i < operatorsLength; ) {
                Operator memory operator = _operators[operatorIds[i]];
                clusterIndex += operator.snapshot.index + (uint64(block.number) - operator.snapshot.block) * operator.fee;
                burnRate += operator.fee;
                unchecked {
                    ++i;
                }
            }
        }

        bytes32 hashedCluster = _validateHashedCluster(msg.sender, operatorIds, cluster);

        uint64 clusterBalance = _clusterBalance(cluster, clusterIndex);

        if (clusterBalance < shrunkAmount || _liquidatable(clusterBalance, cluster.validatorCount, burnRate)) {
            revert InsufficientBalance();
        }

        cluster.balance -= shrunkAmount;

        _clusters[hashedCluster] = keccak256(abi.encodePacked(cluster.validatorCount, cluster.networkFee, cluster.networkFeeIndex, cluster.index, cluster.balance, cluster.disabled ));

        _token.transfer(msg.sender, amount);

        emit ClusterWithdrawn(msg.sender, operatorIds, amount, cluster);
    }

    /**************************/
    /* DAO External Functions */
    /**************************/

    function updateNetworkFee(uint256 fee) external override onlyOwner {
        DAO memory dao = _dao;
        dao = _updateDAOEarnings(dao);
        _dao = dao;

        _updateNetworkFeeIndex();

        emit NetworkFeeUpdated(_networkFee.expand(), fee);

        _networkFee = fee.shrink();
    }

    function withdrawNetworkEarnings(
        uint256 amount
    ) external override onlyOwner {
        DAO memory dao = _dao;

        uint64 shrunkAmount = amount.shrink();

        if(shrunkAmount > _networkBalance(dao)) {
            revert InsufficientBalance();
        }

        dao.withdrawn += shrunkAmount;
        _dao = dao;

        _token.transfer(msg.sender, amount);

        emit NetworkEarningsWithdrawn(amount, msg.sender);
    }

    function updateOperatorFeeIncreaseLimit(
        uint64 newOperatorMaxFeeIncrease
    ) external override onlyOwner {
        _operatorMaxFeeIncrease = newOperatorMaxFeeIncrease;
        emit OperatorFeeIncreaseLimitUpdated(_operatorMaxFeeIncrease);
    }

    function updateDeclareOperatorFeePeriod(
        uint64 newDeclareOperatorFeePeriod
    ) external override onlyOwner {
        _declareOperatorFeePeriod = newDeclareOperatorFeePeriod;
        emit DeclareOperatorFeePeriodUpdated(newDeclareOperatorFeePeriod);
    }

    function updateExecuteOperatorFeePeriod(
        uint64 newExecuteOperatorFeePeriod
    ) external override onlyOwner {
        _executeOperatorFeePeriod = newExecuteOperatorFeePeriod;
        emit ExecuteOperatorFeePeriodUpdated(newExecuteOperatorFeePeriod);
    }

    function updateLiquidationThresholdPeriod(uint64 blocks) external onlyOwner override {
        if(blocks < MINIMAL_LIQUIDATION_THRESHOLD) {
            revert NewBlockPeriodIsBelowMinimum();
        }

        _minimumBlocksBeforeLiquidation = blocks;
        emit LiquidationThresholdPeriodUpdated(blocks);
    }

    /************************************/
    /* Operator External View Functions */
    /************************************/

    function getOperatorFee(uint64 operatorId) external view override returns (uint256) {
        if (_operators[operatorId].snapshot.block == 0) revert OperatorDoesNotExist();

        return _operators[operatorId].fee.expand();
    }

    function getOperatorDeclaredFee(
        uint64 operatorId
    ) external view override returns (uint256, uint256, uint256) {
        OperatorFeeChangeRequest
            memory feeChangeRequest = _operatorFeeChangeRequests[operatorId];

        if(feeChangeRequest.fee == 0) {
            revert NoFeeDelcared();
        }

        return (
            feeChangeRequest.fee.expand(),
            feeChangeRequest.approvalBeginTime,
            feeChangeRequest.approvalEndTime
        );
    }

    function getOperatorById(uint64 operatorId) external view override returns (address owner, uint256 fee, uint32 validatorCount) {
        if (_operators[operatorId].owner == address(0)) revert OperatorDoesNotExist();

        return (
            _operators[operatorId].owner,
            _operators[operatorId].fee.expand(),
            _operators[operatorId].validatorCount
        );
    }

    /***********************************/
    /* Cluster External View Functions */
    /***********************************/

    function isLiquidatable(
        address owner,
        uint64[] calldata operatorIds,
        Cluster memory cluster
    ) external view override returns (bool) {
        uint64 clusterIndex;
        uint64 burnRate;
        uint operatorsLength = operatorIds.length;
        for (uint i; i < operatorsLength; ) {
            Operator memory operator = _operators[operatorIds[i]];
            clusterIndex += operator.snapshot.index + (uint64(block.number) - operator.snapshot.block) * operator.fee;
            burnRate += operator.fee;
            unchecked {
                ++i;
            }
        }

        _validateHashedCluster(owner, operatorIds, cluster);

        return _liquidatable(_clusterBalance(cluster, clusterIndex), cluster.validatorCount, burnRate);
    }

    function isLiquidated(
        address owner,
        uint64[] calldata operatorIds,
        Cluster memory cluster
    ) external view override returns (bool) {
        _validateHashedCluster(owner, operatorIds, cluster);

        return cluster.disabled;
    }

    function getClusterBurnRate(uint64[] calldata operatorIds) external view override returns (uint256) {
        uint64 burnRate;
        uint operatorsLength = operatorIds.length;
        for (uint i; i < operatorsLength; ) {
            Operator memory operator = _operators[operatorIds[i]];
            if (operator.owner != address(0)) {
                burnRate += operator.fee;
            }
            unchecked {
                ++i;
            }
        }
        return burnRate.expand();
    }

    /***********************************/
    /* Balance External View Functions */
    /***********************************/

    function getOperatorEarnings(uint64 id) external view override returns (uint64 currentBlock, uint64 index, uint256 balance) {
        Snapshot memory s = _getSnapshot(_operators[id], uint64(block.number));
        return (s.block, s.index, s.balance.expand());
    }

    function getBalance(
        address owner,
        uint64[] calldata operatorIds,
        Cluster memory cluster
    ) external view override returns (uint256) {
        _validateClusterIsNotLiquidated(cluster);

        uint64 clusterIndex;
        {
            uint operatorsLength = operatorIds.length;
            for (uint i; i < operatorsLength; ) {
                Operator memory operator = _operators[operatorIds[i]];
                clusterIndex += operator.snapshot.index + (uint64(block.number) - operator.snapshot.block) * operator.fee;
                unchecked { ++i; }
            }
        }

        _validateHashedCluster(owner, operatorIds, cluster);

        return _clusterBalance(cluster, clusterIndex).expand();
    }

    /*******************************/
    /* DAO External View Functions */
    /*******************************/

    function getNetworkFee() external view override returns (uint256) {
        return _networkFee.expand();
    }

    function getNetworkEarnings() external view override returns (uint256) {
        DAO memory dao = _dao;
        return _networkBalance(dao).expand();
    }

    function getOperatorFeeIncreaseLimit()
        external
        view
        override
        returns (uint64)
    {
        return _operatorMaxFeeIncrease;
    }

    function getExecuteOperatorFeePeriod()
        external
        view
        override
        returns (uint64)
    {
        return _executeOperatorFeePeriod;
    }

    function getDeclaredOperatorFeePeriod()
        external
        view
        override
        returns (uint64)
    {
        return _declareOperatorFeePeriod;
    }

    function getLiquidationThresholdPeriod()
        external
        view
        override
        returns (uint64)
    {
        return _minimumBlocksBeforeLiquidation;
    }

    /**********************/
    /* Internal Functions */
    /**********************/

    // solhint-disable-next-line func-name-mixedcase
    function __SSVNetwork_init(
        IERC20 token_,
        uint64 operatorMaxFeeIncrease_,
        uint64 declareOperatorFeePeriod_,
        uint64 executeOperatorFeePeriod_,
        uint64 minimumBlocksBeforeLiquidation_
    ) internal initializer {
        __Ownable_init_unchained();
        __SSVNetwork_init_unchained(
            token_,
            operatorMaxFeeIncrease_,
            declareOperatorFeePeriod_,
            executeOperatorFeePeriod_,
            minimumBlocksBeforeLiquidation_
        );
    }

    // solhint-disable-next-line func-name-mixedcase
    function __SSVNetwork_init_unchained(
        IERC20 token_,
        uint64 operatorMaxFeeIncrease_,
        uint64 declareOperatorFeePeriod_,
        uint64 executeOperatorFeePeriod_,
        uint64 minimumBlocksBeforeLiquidation_
    ) internal onlyInitializing {
        _token = token_;
        _operatorMaxFeeIncrease = operatorMaxFeeIncrease_;
        _declareOperatorFeePeriod = declareOperatorFeePeriod_;
        _executeOperatorFeePeriod = executeOperatorFeePeriod_;
        _minimumBlocksBeforeLiquidation = minimumBlocksBeforeLiquidation_;
    }

    /********************************/
    /* Validation Private Functions */
    /********************************/

    function _onlyOperatorOwnerOrContractOwner(uint64 operatorId) private view {
        Operator memory operator = _operators[operatorId];

        if(operator.snapshot.block == 0) {
            revert OperatorDoesNotExist();
        }

        if (msg.sender != operator.owner && msg.sender != owner()) {
            revert CallerNotOwner();
        }
    }

    function _validatePublicKey(bytes calldata publicKey) private pure {
        if (publicKey.length != 48) {
            revert InvalidPublicKeyLength();
        }
    }

    function _validateOperatorIds(uint operatorsLength) private pure {
        if (operatorsLength < 4 || operatorsLength > 13 || operatorsLength % 3 != 1) {
            revert InvalidOperatorIdsLength();
        }
    }

    function _validateClusterIsNotLiquidated(Cluster memory cluster) private pure {
        if (cluster.disabled) {
            revert ClusterIsLiquidated();
        }
    }

    /******************************/
    /* Operator Private Functions */
    /******************************/

    function _setFee(
        Operator memory operator,
        uint64 fee
    ) private view returns (Operator memory) {
        operator.snapshot = _getSnapshot(operator, uint64(block.number));
        operator.fee = fee;

        return operator;
    }

    function _updateOperatorFeeUnsafe(uint64 operatorId, uint64 fee) private {
        Operator memory operator = _operators[operatorId];

        _operators[operatorId] = _setFee(operator, fee);

        emit OperatorFeeExecuted(
            msg.sender,
            operatorId,
            block.number,
            fee.expand()
        );
    }

    function _getSnapshot(
        Operator memory operator,
        uint64 currentBlock
    ) private pure returns (Snapshot memory) {
        uint64 blockDiffFee = (currentBlock - operator.snapshot.block) *
            operator.fee;

        operator.snapshot.index += blockDiffFee;
        operator.snapshot.balance += blockDiffFee * operator.validatorCount;
        operator.snapshot.block = currentBlock;

        return operator.snapshot;
    }

    function _transferOperatorBalanceUnsafe(
        uint64 operatorId,
        uint256 amount
    ) private {
        _token.transfer(msg.sender, amount);
        emit OperatorWithdrawn(amount, operatorId, msg.sender);
    }

    /*****************************/
    /* Cluster Private Functions */
    /*****************************/

    function _validateHashedCluster(address owner, uint64[] memory operatorIds, Cluster memory cluster) private view returns (bytes32) {
        bytes32 hashedCluster = keccak256(abi.encodePacked(owner, operatorIds));
        {
            bytes32 hashedClusterData = keccak256(abi.encodePacked(cluster.validatorCount, cluster.networkFee, cluster.networkFeeIndex, cluster.index, cluster.balance, cluster.disabled ));
            if (_clusters[hashedCluster] == bytes32(0)) {
                revert ClusterDoesNotExists();
            } else if (_clusters[hashedCluster] != hashedClusterData) {
                revert IncorrectClusterState();
            }
        }

        return hashedCluster;
    }

    function _updateClusterData(Cluster memory cluster, uint64 clusterIndex, int8 changedTo) private view returns (Cluster memory) {
        if (!cluster.disabled) {
            cluster.balance = _clusterBalance(cluster, clusterIndex);
            cluster.index = clusterIndex;

            cluster.networkFee = _clusterNetworkFee(cluster.networkFee, cluster.networkFeeIndex, cluster.validatorCount);
            cluster.networkFeeIndex = _currentNetworkFeeIndex();
        }

        if (changedTo == 1) {
            ++cluster.validatorCount;
        } else if (changedTo == -1) {
            --cluster.validatorCount;
        }

        return cluster;
    }

    function _liquidatable(
        uint64 balance,
        uint64 validatorCount,
        uint64 burnRate
    ) private view returns (bool) {
        return
            balance <
            _minimumBlocksBeforeLiquidation *
                (burnRate + _networkFee) *
                validatorCount;
    }

    /*****************************/
    /* Balance Private Functions */
    /*****************************/

    function _deposit(uint64 amount) private {
        _token.transferFrom(msg.sender, address(this), amount.expand());
    }

    function _updateNetworkFeeIndex() private {
        _networkFeeIndex = _currentNetworkFeeIndex();
        _networkFeeIndexBlockNumber = uint64(block.number);
    }

    function _updateDAOEarnings(
        DAO memory dao
    ) private view returns (DAO memory) {
        dao.earnings.balance = _networkTotalEarnings(dao);
        dao.earnings.block = uint64(block.number);

        return dao;
    }

    function _currentNetworkFeeIndex() private view returns (uint64) {
        return
            _networkFeeIndex +
            uint64(block.number - _networkFeeIndexBlockNumber) *
            _networkFee;
    }

    function _networkTotalEarnings(
        DAO memory dao
    ) private view returns (uint64) {
        return
            dao.earnings.balance +
            (uint64(block.number) - dao.earnings.block) *
            _networkFee *
            dao.validatorCount;
    }

    function _networkBalance(DAO memory dao) private view returns (uint64) {
        return _networkTotalEarnings(dao) - dao.withdrawn;
    }

    function _clusterBalance(Cluster memory cluster, uint64 newIndex) private view returns (uint64) {
        uint64 usage = (newIndex - cluster.index) * cluster.validatorCount + _clusterNetworkFee(cluster.networkFee, cluster.networkFeeIndex, cluster.validatorCount);

        if (usage > cluster.balance) {
            revert InsufficientFunds();
        }

        return cluster.balance - usage;
    }

    function _clusterNetworkFee(uint64 networkFee, uint64 networkFeeIndex, uint32 validatorCount) private view returns (uint64) {
        return networkFee + uint64(_currentNetworkFeeIndex() - networkFeeIndex) * validatorCount;
    }
}<|MERGE_RESOLUTION|>--- conflicted
+++ resolved
@@ -99,6 +99,9 @@
     DAO private _dao;
     IERC20 private _token;
 
+    // @dev reserve storage space for future new state variables in base contract
+    uint256[50] __gap;
+
     /*************/
     /* Modifiers */
     /*************/
@@ -118,7 +121,6 @@
         uint64 declareOperatorFeePeriod_,
         uint64 executeOperatorFeePeriod_,
         uint64 minimumBlocksBeforeLiquidation_
-<<<<<<< HEAD
     ) external override initializer {
         __UUPSUpgradeable_init();
         __Ownable_init_unchained();
@@ -144,25 +146,6 @@
     /*****************/
 
     function _authorizeUpgrade(address) internal override onlyOwner {}
-
-    /*************/
-    /* Modifiers */
-    /*************/
-
-    modifier onlyOperatorOwnerOrContractOwner(uint64 operatorId) {
-        _onlyOperatorOwnerOrContractOwner(operatorId);
-        _;
-=======
-    ) external override {
-        __SSVNetwork_init(
-            token_,
-            operatorMaxFeeIncrease_,
-            declareOperatorFeePeriod_,
-            executeOperatorFeePeriod_,
-            minimumBlocksBeforeLiquidation_
-        );
->>>>>>> ebcc4d04
-    }
 
     /*******************************/
     /* Operator External Functions */
@@ -870,43 +853,6 @@
         return _minimumBlocksBeforeLiquidation;
     }
 
-    /**********************/
-    /* Internal Functions */
-    /**********************/
-
-    // solhint-disable-next-line func-name-mixedcase
-    function __SSVNetwork_init(
-        IERC20 token_,
-        uint64 operatorMaxFeeIncrease_,
-        uint64 declareOperatorFeePeriod_,
-        uint64 executeOperatorFeePeriod_,
-        uint64 minimumBlocksBeforeLiquidation_
-    ) internal initializer {
-        __Ownable_init_unchained();
-        __SSVNetwork_init_unchained(
-            token_,
-            operatorMaxFeeIncrease_,
-            declareOperatorFeePeriod_,
-            executeOperatorFeePeriod_,
-            minimumBlocksBeforeLiquidation_
-        );
-    }
-
-    // solhint-disable-next-line func-name-mixedcase
-    function __SSVNetwork_init_unchained(
-        IERC20 token_,
-        uint64 operatorMaxFeeIncrease_,
-        uint64 declareOperatorFeePeriod_,
-        uint64 executeOperatorFeePeriod_,
-        uint64 minimumBlocksBeforeLiquidation_
-    ) internal onlyInitializing {
-        _token = token_;
-        _operatorMaxFeeIncrease = operatorMaxFeeIncrease_;
-        _declareOperatorFeePeriod = declareOperatorFeePeriod_;
-        _executeOperatorFeePeriod = executeOperatorFeePeriod_;
-        _minimumBlocksBeforeLiquidation = minimumBlocksBeforeLiquidation_;
-    }
-
     /********************************/
     /* Validation Private Functions */
     /********************************/
