--- conflicted
+++ resolved
@@ -120,25 +120,6 @@
         ++_owners[msg.sender].activeValidatorsCount;
     }
 
-<<<<<<< HEAD
-    /**
-     * @dev See {ISSVNetwork-registerOperator}.
-     */
-    function registerOperator(
-        string calldata _name,
-        bytes calldata _publicKey,
-        uint256 _fee
-    ) external override {
-        _ssvRegistryContract.registerOperator(
-            _name,
-            msg.sender,
-            _publicKey,
-            _fee
-        );
-        // trigger update operator fee function
-        // console.log("reg o block", block.number);
-        _operatorBalances[_publicKey] = OperatorBalanceSnapshot(block.number, 0, 0, 0, block.number);
-=======
     function deactivateOperator(bytes calldata publicKey) external virtual override {
         require(_operatorBalances[publicKey].validatorCount == 0, "operator has validators");
 
@@ -150,7 +131,6 @@
         _operatorBalances[publicKey].indexBlockNumber = block.number;
         _updateOperatorBalance(publicKey);
         _ssvRegistryContract.updateOperatorFee(publicKey, fee);
->>>>>>> cccd636b
     }
 
     /**
@@ -171,14 +151,8 @@
             encryptedKeys
         );
         _updateAddressNetworkFee(msg.sender);
-<<<<<<< HEAD
-        _owners[msg.sender].activeValidatorsCount++;
-
-        _validatorUsages[publicKey] = ValidatorUsageSnapshot(block.number, 0);
-=======
         ++_owners[msg.sender].activeValidatorsCount;
 
->>>>>>> cccd636b
         for (uint256 index = 0; index < operatorPublicKeys.length; ++index) {
             bytes calldata operatorPublicKey = operatorPublicKeys[index];
             _updateOperatorBalance(operatorPublicKey);
@@ -315,18 +289,12 @@
         return _totalBalanceOf(ownerAddress);
     }
 
-<<<<<<< HEAD
-        uint256 usage = _owners[ownerAddress].withdrawn +
-                _owners[ownerAddress].used +
-                _owners[ownerAddress].networkFee;
-=======
     /**
      * @dev See {ISSVNetwork-operatorBalanceOf}.
      */
     function operatorBalanceOf(bytes memory publicKey) external view override returns (uint256) {
         return _operatorBalanceOf(publicKey);
     }
->>>>>>> cccd636b
 
     /**
      * @dev See {ISSVNetwork-addressNetworkFee}.
