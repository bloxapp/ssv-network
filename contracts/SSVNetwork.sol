--- conflicted
+++ resolved
@@ -30,16 +30,9 @@
     /* Constants */
     /*************/
 
-<<<<<<< HEAD
-    uint64 constant MINIMAL_LIQUIDATION_THRESHOLD = 6570;
-    uint64 constant MINIMAL_OPERATOR_FEE = 1e8;
-    uint32 constant VALIDATORS_PER_OPERATOR_LIMIT = 2000;
-    uint64 constant TIMELOCK_PERIOD = 2 days;
-
-=======
     uint64 constant MINIMAL_LIQUIDATION_THRESHOLD = 6_570;
     uint64 constant MINIMAL_OPERATOR_FEE = 100_000_000;
->>>>>>> 5ddba740
+    uint64 constant TIMELOCK_PERIOD = 172_800; // 2 days
 
     /********************/
     /* Global Variables */
@@ -52,22 +45,10 @@
     /*************/
 
     mapping(uint64 => Operator) public operators;
-    mapping(uint64 => OperatorFeeChangeRequest)
-<<<<<<< HEAD
-        private _operatorFeeChangeRequests;
-    // mapping(bytes32 => Cluster) private _clusters;
-    mapping(bytes32 => bytes32) private _clusters;
-    mapping(bytes32 => Validator) _validatorPKs;
-    mapping(bytes32 => uint64) private _timelocks;
-
-    uint64 private _networkFee;
-    uint64 private _networkFeeIndex;
-    uint64 private _networkFeeIndexBlockNumber;
-=======
-        public operatorFeeChangeRequests;
+    mapping(uint64 => OperatorFeeChangeRequest) public operatorFeeChangeRequests;
     mapping(bytes32 => bytes32) public clusters;
     mapping(bytes32 => Validator) private _validatorPKs;
->>>>>>> 5ddba740
+    mapping(bytes32 => uint64) private _timelocks;
 
     uint32 public validatorsPerOperatorLimit;
     uint64 public declareOperatorFeePeriod;
@@ -767,81 +748,52 @@
     /**************************/
 
     function updateNetworkFee(uint256 fee) external override onlyOwner {
-<<<<<<< HEAD
-        uint64 networkFee = fee.shrink();
+        uint64 newFee = fee.shrink();
         
-        bytes32 fnData = keccak256(
-            abi.encodeWithSelector(this.updateNetworkFee.selector, fee)
-        );      
+        bytes32 fnData = keccak256(abi.encodeWithSelector(this.updateNetworkFee.selector, fee));      
         if (!_isFunctionLocked(this.updateNetworkFee.selector, fnData)) {
-            DAO memory dao = _dao;
-            dao = _updateDAOEarnings(dao);
-            _dao = dao;
-
-            _updateNetworkFeeIndex();
-
-            emit NetworkFeeUpdated(_networkFee.expand(), fee);
-
-            _networkFee = networkFee;
+            Network memory network_ = network;
+
+            DAO memory dao_ = dao;
+            dao_ = dao_.updateDAOEarnings(network_.networkFee);
+            dao = dao_;
+
+            network_.networkFeeIndex = NetworkLib.currentNetworkFeeIndex(network_);
+            network_.networkFeeIndexBlockNumber = uint64(block.number);
+
+            emit NetworkFeeUpdated(network_.networkFee.expand(), fee);
+
+            network_.networkFee = newFee;
+            network = network_;
             
-            _timelocks[fnData] = 0;
-        }
-=======
-        Network memory network_ = network;
-
-        DAO memory dao_ = dao;
-        dao_ = dao_.updateDAOEarnings(network.networkFee);
-        dao = dao_;
-
-        network_.networkFeeIndex = NetworkLib.currentNetworkFeeIndex(network_);
-        network_.networkFeeIndexBlockNumber = uint64(block.number);
-
-        emit NetworkFeeUpdated(network_.networkFee.expand(), fee);
-
-        network_.networkFee = fee.shrink();
-        network = network_;
->>>>>>> 5ddba740
+            delete _timelocks[fnData];
+        }
+        
     }
 
     function withdrawNetworkEarnings(
         uint256 amount
     ) external override onlyOwner {
-<<<<<<< HEAD
-=======
-        DAO memory dao_ = dao;
-
->>>>>>> 5ddba740
         uint64 shrunkAmount = amount.shrink();
         
         bytes32 fnData = keccak256(
             abi.encodeWithSelector(this.updateNetworkFee.selector, amount)
         );      
         if (!_isFunctionLocked(this.withdrawNetworkEarnings.selector, fnData)) {
-            DAO memory dao = _dao;
-
-<<<<<<< HEAD
-            if(shrunkAmount > _networkBalance(dao)) {
+            DAO memory dao_ = dao;
+
+            if(shrunkAmount > dao_.networkBalance(network.networkFee)) {
                 revert InsufficientBalance();
             }
 
-            dao.withdrawn += shrunkAmount;
-            _dao = dao;
-
-            _token.transfer(msg.sender, amount);
+            dao_.withdrawn += shrunkAmount;
+            dao = dao_;
+
+            _transfer(msg.sender, amount);
 
             emit NetworkEarningsWithdrawn(amount, msg.sender);
-=======
-        if (shrunkAmount > dao_.networkBalance(network.networkFee)) {
-            revert InsufficientBalance();
-        }
-
-        dao_.withdrawn += shrunkAmount;
-        dao = dao_;
-
-        _transfer(msg.sender, amount);
->>>>>>> 5ddba740
-
-            _timelocks[fnData] = 0;
+
+            delete _timelocks[fnData];
         }
     }
 
@@ -872,20 +824,13 @@
         if (blocks < MINIMAL_LIQUIDATION_THRESHOLD) {
             revert NewBlockPeriodIsBelowMinimum();
         }
-<<<<<<< HEAD
-        bytes32 fnData = keccak256(
-            abi.encodeWithSelector(this.updateLiquidationThresholdPeriod.selector, blocks)
-        );      
+        bytes32 fnData = keccak256(abi.encodeWithSelector(this.updateLiquidationThresholdPeriod.selector, blocks));      
         if (!_isFunctionLocked(this.updateLiquidationThresholdPeriod.selector, fnData)) {
-            _minimumBlocksBeforeLiquidation = blocks;
+            minimumBlocksBeforeLiquidation = blocks;
             emit LiquidationThresholdPeriodUpdated(blocks);
-            _timelocks[fnData] = 0;
-        }
-=======
-
-        minimumBlocksBeforeLiquidation = blocks;
-        emit LiquidationThresholdPeriodUpdated(blocks);
->>>>>>> 5ddba740
+            
+            delete _timelocks[fnData];
+        }
     }
 
     /********************************/
@@ -920,38 +865,6 @@
         }
     }
 
-    /******************************/
-    /* Operator Private Functions */
-    /******************************/
-
-    function _transferOperatorBalanceUnsafe(
-        uint64 operatorId,
-        uint256 amount
-    ) private {
-        _transfer(msg.sender, amount);
-        emit OperatorWithdrawn(amount, operatorId, msg.sender);
-    }
-
-    /*****************************/
-    /* Balance Private Functions */
-    /*****************************/
-
-    function _deposit(uint64 amount) private {
-        if (!_token.transferFrom(msg.sender, address(this), amount.expand())) {
-            revert TokenTransferFailed();
-        }
-    }
-
-    function _transfer(address to, uint256 amount) private {
-        if(!_token.transfer(to, amount)) {
-            revert TokenTransferFailed();
-        }
-    }
-
-    /*******************************/
-    /* Time lock private functions */
-    /*******************************/
-
     function _isFunctionLocked(bytes4 selector, bytes32 fnData)
         internal
         returns (bool functionLocked)
@@ -966,4 +879,32 @@
             revert FunctionIsLocked();
         }
     }
+
+    /******************************/
+    /* Operator Private Functions */
+    /******************************/
+
+    function _transferOperatorBalanceUnsafe(
+        uint64 operatorId,
+        uint256 amount
+    ) private {
+        _transfer(msg.sender, amount);
+        emit OperatorWithdrawn(amount, operatorId, msg.sender);
+    }
+
+    /*****************************/
+    /* Balance Private Functions */
+    /*****************************/
+
+    function _deposit(uint64 amount) private {
+        if (!_token.transferFrom(msg.sender, address(this), amount.expand())) {
+            revert TokenTransferFailed();
+        }
+    }
+
+    function _transfer(address to, uint256 amount) private {
+        if(!_token.transfer(to, amount)) {
+            revert TokenTransferFailed();
+        }
+    }
 }