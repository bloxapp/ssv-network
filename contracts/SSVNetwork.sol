// SPDX-License-Identifier: GPL-3.0-or-later
pragma solidity 0.8.18;

import "./ISSVNetwork.sol";
import "./libraries/Types.sol";
import "./libraries/ClusterLib.sol";
import "./libraries/OperatorLib.sol";
import "./libraries/NetworkLib.sol";

import "@openzeppelin/contracts/utils/Counters.sol";
import "@openzeppelin/contracts/token/ERC20/IERC20.sol";
import "@openzeppelin/contracts-upgradeable/proxy/utils/UUPSUpgradeable.sol";
import "@openzeppelin/contracts-upgradeable/access/Ownable2StepUpgradeable.sol";

contract SSVNetwork is UUPSUpgradeable, Ownable2StepUpgradeable, ISSVNetwork {
    /*************/
    /* Libraries */
    /*************/

    using Types256 for uint256;
    using Types64 for uint64;
    using ClusterLib for Cluster;
    using OperatorLib for Operator;
    using NetworkLib for DAO;

    using Counters for Counters.Counter;

    /*************/
    /* Constants */
    /*************/

    uint64 private constant MINIMAL_LIQUIDATION_THRESHOLD = 6_570;
    uint64 private constant MINIMAL_OPERATOR_FEE = 100_000_000;

    /********************/
    /* Global Variables */
    /********************/

    Counters.Counter private lastOperatorId;

    /*************/
    /* Variables */
    /*************/

    mapping(uint64 => Operator) public operators;
<<<<<<< HEAD
    mapping(uint64 => address) public operatorsWhitelist;
    mapping(uint64 => OperatorFeeChangeRequest)
        public operatorFeeChangeRequests;
=======
    mapping(uint64 => OperatorFeeChangeRequest) public operatorFeeChangeRequests;
>>>>>>> a4bbabd7
    mapping(bytes32 => bytes32) public clusters;
    mapping(bytes32 => Validator) private _validatorPKs;

    bytes32 public version;

    uint32 public validatorsPerOperatorLimit;
    uint64 public declareOperatorFeePeriod;
    uint64 public executeOperatorFeePeriod;
    uint64 public operatorMaxFeeIncrease;
    uint64 public minimumBlocksBeforeLiquidation;

    DAO public dao;
    IERC20 private _token;
    Network public network;

    // @dev reserve storage space for future new state variables in base contract
    // slither-disable-next-line shadowing-state
    uint256[50] __gap;

    /*************/
    /* Modifiers */
    /*************/

    modifier onlyOperatorOwner(Operator memory operator) {
        _onlyOperatorOwner(operator);
        _;
    }

    /****************/
    /* Initializers */
    /****************/

    function initialize(
        string calldata initialVersion_,
        IERC20 token_,
        uint64 operatorMaxFeeIncrease_,
        uint64 declareOperatorFeePeriod_,
        uint64 executeOperatorFeePeriod_,
        uint64 minimumBlocksBeforeLiquidation_
    ) external override initializer onlyProxy {
        __UUPSUpgradeable_init();
        __Ownable_init_unchained();
        __SSVNetwork_init_unchained(
            initialVersion_,
            token_,
            operatorMaxFeeIncrease_,
            declareOperatorFeePeriod_,
            executeOperatorFeePeriod_,
            minimumBlocksBeforeLiquidation_
        );
    }

    function __SSVNetwork_init_unchained(
        string calldata initialVersion_,
        IERC20 token_,
        uint64 operatorMaxFeeIncrease_,
        uint64 declareOperatorFeePeriod_,
        uint64 executeOperatorFeePeriod_,
        uint64 minimumBlocksBeforeLiquidation_
    ) internal onlyInitializing {
        version = bytes32(abi.encodePacked(initialVersion_));
        _token = token_;
        operatorMaxFeeIncrease = operatorMaxFeeIncrease_;
        declareOperatorFeePeriod = declareOperatorFeePeriod_;
        executeOperatorFeePeriod = executeOperatorFeePeriod_;
        minimumBlocksBeforeLiquidation = minimumBlocksBeforeLiquidation_;
        validatorsPerOperatorLimit = 2_000;
    }

    /*****************/
    /* UUPS required */
    /*****************/

    function _authorizeUpgrade(address) internal override onlyOwner {}

    /*******************************/
    /* Operator External Functions */
    /*******************************/

<<<<<<< HEAD
    function registerPrivateOperator(
        bytes calldata publicKey,
        uint256 fee,
        address whitelisted
    ) external override returns (uint64 id) {
        return _registerOperator(publicKey, fee, whitelisted);
    }
    
    function registerOperator(
        bytes calldata publicKey,
        uint256 fee
    ) external override returns (uint64 id) {
        return _registerOperator(publicKey, fee, address(0));
    }

    function removeOperatorWhitelist(uint64 operatorId) external override {
        _removeOperatorWhitelist(operatorId, operators[operatorId]);
    }

    function updateOperatorWhitelist(
        uint64 operatorId,
        address whitelisted
    ) external override {
        _updateOperatorWhitelist(
            operatorId,
            whitelisted,
            operators[operatorId]
        );
=======
    function registerOperator(bytes calldata publicKey, uint256 fee) external override returns (uint64 id) {
        if (fee != 0 && fee < MINIMAL_OPERATOR_FEE) {
            revert FeeTooLow();
        }

        lastOperatorId.increment();
        id = uint64(lastOperatorId.current());
        operators[id] = Operator({
            owner: msg.sender,
            snapshot: Snapshot({block: uint64(block.number), index: 0, balance: 0}),
            validatorCount: 0,
            fee: fee.shrink()
        });
        emit OperatorAdded(id, msg.sender, publicKey, fee);
>>>>>>> a4bbabd7
    }

    function removeOperator(uint64 operatorId) external override {
        _removeOperator(operatorId, operators[operatorId]);
    }

    function declareOperatorFee(uint64 operatorId, uint256 fee) external override {
        _declareOperatorFee(operatorId, operators[operatorId], fee);
    }

    function executeOperatorFee(uint64 operatorId) external override {
        _executeOperatorFee(operatorId, operators[operatorId]);
    }

    function cancelDeclaredOperatorFee(uint64 operatorId) external override {
        _cancelDeclaredOperatorFee(operatorId, operators[operatorId]);
    }

    function setFeeRecipientAddress(address recipientAddress) external override {
        emit FeeRecipientAddressUpdated(msg.sender, recipientAddress);
    }

    /********************************/
    /* Validator External Functions */
    /********************************/
    function registerValidator(
        bytes calldata publicKey,
        uint64[] memory operatorIds,
        bytes calldata shares,
        uint256 amount,
        Cluster memory cluster
    ) external override {
        uint operatorsLength = operatorIds.length;

        _validateOperatorIds(operatorsLength);
        _validatePublicKey(publicKey);

        if (_validatorPKs[keccak256(publicKey)].owner != address(0)) {
            revert ValidatorAlreadyExists();
        }
        _validatorPKs[keccak256(publicKey)] = Validator({owner: msg.sender, active: true});

        bytes32 hashedCluster = keccak256(abi.encodePacked(msg.sender, operatorIds));

        if (clusters[hashedCluster] == bytes32(0)) {
            if (
                cluster.validatorCount != 0 ||
                cluster.networkFeeIndex != 0 ||
                cluster.index != 0 ||
                cluster.balance != 0 ||
                !cluster.active
            ) {
                revert IncorrectClusterState();
            }
        } else if (
            clusters[hashedCluster] !=
            keccak256(
                abi.encodePacked(
                    cluster.validatorCount,
                    cluster.networkFeeIndex,
                    cluster.index,
                    cluster.balance,
                    cluster.active
                )
            )
        ) {
            revert IncorrectClusterState();
        } else {
            cluster.validateClusterIsNotLiquidated();
        }

        uint64 clusterIndex;
        uint64 burnRate;

        Network memory network_ = network;
        uint64 currentNetworkFeeIndex = NetworkLib.currentNetworkFeeIndex(network_);

        cluster.balance += amount;

<<<<<<< HEAD
            if (cluster.active) {
                for (uint i; i < operatorsLength; ) {
                    if (i + 1 < operatorsLength) {
                        if (operatorIds[i] > operatorIds[i + 1]) {
                            revert UnsortedOperatorsList();
                        }
                    }
                    Operator memory operator = operators[operatorIds[i]];
                    if (operator.snapshot.block == 0) {
                        revert OperatorDoesNotExist();
                    }
                    if (
                        operatorsWhitelist[operatorIds[i]] != address(0) &&
                        operatorsWhitelist[operatorIds[i]] != msg.sender
                    ) {
                        revert CallerNotWhitelisted();
                    }
                    operator.getSnapshot();
                    if (
                        ++operator.validatorCount > validatorsPerOperatorLimit
                    ) {
                        revert ExceedValidatorLimit();
                    }

                    clusterIndex += operator.snapshot.index;
                    burnRate += operator.fee;
                    operators[operatorIds[i]] = operator;
                    unchecked {
                        ++i;
=======
        if (cluster.active) {
            for (uint i; i < operatorsLength; ) {
                if (i + 1 < operatorsLength) {
                    if (operatorIds[i] > operatorIds[i + 1]) {
                        revert UnsortedOperatorsList();
>>>>>>> a4bbabd7
                    }
                }
                Operator memory operator = operators[operatorIds[i]];
                if (operator.snapshot.block == 0) {
                    revert OperatorDoesNotExist();
                }
                operator.updateSnapshot();
                if (++operator.validatorCount > validatorsPerOperatorLimit) {
                    revert ExceedValidatorLimit();
                }
                clusterIndex += operator.snapshot.index;
                burnRate += operator.fee;
                operators[operatorIds[i]] = operator;
                unchecked {
                    ++i;
                }
            }
            cluster.updateClusterData(clusterIndex, currentNetworkFeeIndex);

            DAO memory dao_ = dao;
            dao_.updateDAOEarnings(network_.networkFee);
            ++dao_.validatorCount;
            dao = dao_;
        }

        ++cluster.validatorCount;

        if (cluster.isLiquidatable(burnRate, network_.networkFee, minimumBlocksBeforeLiquidation)) {
            revert InsufficientBalance();
        }

        clusters[hashedCluster] = keccak256(
            abi.encodePacked(
                cluster.validatorCount,
                cluster.networkFeeIndex,
                cluster.index,
                cluster.balance,
                cluster.active
            )
        );

        if (amount > 0) {
            _deposit(amount);
        }

        emit ValidatorAdded(msg.sender, operatorIds, publicKey, shares, cluster);
    }

    function removeValidator(
        bytes calldata publicKey,
        uint64[] memory operatorIds,
        Cluster memory cluster
    ) external override {
        bytes32 hashedValidator = keccak256(publicKey);
        address validatorOwner = _validatorPKs[hashedValidator].owner;
        if (validatorOwner == address(0)) {
            revert ValidatorDoesNotExist();
        }
        if (validatorOwner != msg.sender) {
            revert ValidatorOwnedByOtherAddress();
        }

        bytes32 hashedCluster = cluster.validateHashedCluster(msg.sender, operatorIds, this);
        uint operatorsLength = operatorIds.length;

        {
            _validateOperatorIds(operatorsLength);
            _validatePublicKey(publicKey);
        }

        uint64 clusterIndex;
        {
            if (cluster.active) {
                for (uint i; i < operatorsLength; ) {
                    Operator memory operator = operators[operatorIds[i]];
                    if (operator.snapshot.block != 0) {
                        operator.updateSnapshot();
                        --operator.validatorCount;
                        operators[operatorIds[i]] = operator;
                    }

                    clusterIndex += operator.snapshot.index;
                    unchecked {
                        ++i;
                    }
                }
                cluster.updateClusterData(clusterIndex, NetworkLib.currentNetworkFeeIndex(network));

                DAO memory dao_ = dao;
                dao_.updateDAOEarnings(network.networkFee);
                --dao_.validatorCount;
                dao = dao_;
            }
        }

        --cluster.validatorCount;

        delete _validatorPKs[hashedValidator];

        clusters[hashedCluster] = keccak256(
            abi.encodePacked(
                cluster.validatorCount,
                cluster.networkFeeIndex,
                cluster.index,
                cluster.balance,
                cluster.active
            )
        );

        emit ValidatorRemoved(msg.sender, operatorIds, publicKey, cluster);
    }

    function liquidate(address owner, uint64[] memory operatorIds, Cluster memory cluster) external override {
        bytes32 hashedCluster = cluster.validateHashedCluster(owner, operatorIds, this);
        cluster.validateClusterIsNotLiquidated();

        uint64 clusterIndex;
        uint64 burnRate;
        {
            uint operatorsLength = operatorIds.length;
            for (uint i; i < operatorsLength; ) {
                Operator memory operator = operators[operatorIds[i]];

                if (operator.snapshot.block != 0) {
                    operator.updateSnapshot();
                    operator.validatorCount -= cluster.validatorCount;
                    burnRate += operator.fee;
                    operators[operatorIds[i]] = operator;
                }

                clusterIndex += operator.snapshot.index;
                unchecked {
                    ++i;
                }
            }
        }

<<<<<<< HEAD
        cluster.balance = cluster.clusterBalance(
            clusterIndex,
            NetworkLib.currentNetworkFeeIndex(network)
        );
=======
        cluster.updateBalance(clusterIndex, NetworkLib.currentNetworkFeeIndex(network));
>>>>>>> a4bbabd7

        uint64 networkFee = network.networkFee;
        uint256 balanceLiquidatable;

        if (owner != msg.sender && !cluster.isLiquidatable(burnRate, networkFee, minimumBlocksBeforeLiquidation)) {
            revert ClusterNotLiquidatable();
        }

        DAO memory dao_ = dao;
        dao_.updateDAOEarnings(networkFee);
        dao_.validatorCount -= cluster.validatorCount;
        dao = dao_;

<<<<<<< HEAD
        cluster.active = false;
        cluster.balance = 0;
=======
        if (cluster.balance != 0) {
            balanceLiquidatable = cluster.balance;
            cluster.balance = 0;
        }
>>>>>>> a4bbabd7
        cluster.index = 0;
        cluster.networkFeeIndex = 0;
        cluster.active = false;

        clusters[hashedCluster] = keccak256(
            abi.encodePacked(
                cluster.validatorCount,
                cluster.networkFeeIndex,
                cluster.index,
                cluster.balance,
                cluster.active
            )
        );

        if (balanceLiquidatable != 0) {
            _transfer(msg.sender, balanceLiquidatable);
        }

        emit ClusterLiquidated(owner, operatorIds, cluster);
    }

    function reactivate(uint64[] memory operatorIds, uint256 amount, Cluster memory cluster) external override {
        bytes32 hashedCluster = cluster.validateHashedCluster(msg.sender, operatorIds, this);
        if (cluster.active) revert ClusterAlreadyEnabled();

        uint64 clusterIndex;
        uint64 burnRate;
        {
            uint operatorsLength = operatorIds.length;
            for (uint i; i < operatorsLength; ) {
                Operator memory operator = operators[operatorIds[i]];
                if (operator.snapshot.block != 0) {
                    operator.updateSnapshot();
                    operator.validatorCount += cluster.validatorCount;
                    burnRate += operator.fee;
                    operators[operatorIds[i]] = operator;
                }

                clusterIndex += operator.snapshot.index;
                unchecked {
                    ++i;
                }
            }
        }

        uint64 currentNetworkFeeIndex = NetworkLib.currentNetworkFeeIndex(network);

        cluster.balance += amount;
        cluster.active = true;
        cluster.index = clusterIndex;
        cluster.networkFeeIndex = currentNetworkFeeIndex;

        cluster.updateClusterData(clusterIndex, currentNetworkFeeIndex);

        uint64 networkFee = network.networkFee;

        {
            DAO memory dao_ = dao;
            dao_.updateDAOEarnings(networkFee);
            dao_.validatorCount += cluster.validatorCount;
            dao = dao_;
        }

        if (cluster.isLiquidatable(burnRate, networkFee, minimumBlocksBeforeLiquidation)) {
            revert InsufficientBalance();
        }

        clusters[hashedCluster] = keccak256(
            abi.encodePacked(
                cluster.validatorCount,
                cluster.networkFeeIndex,
                cluster.index,
                cluster.balance,
                cluster.active
            )
        );

        if (amount > 0) {
            _deposit(amount);
        }

        emit ClusterReactivated(msg.sender, operatorIds, cluster);
    }

    /******************************/
    /* Balance External Functions */
    /******************************/

    function deposit(
        address owner,
        uint64[] calldata operatorIds,
        uint256 amount,
        Cluster memory cluster
    ) external override {
        bytes32 hashedCluster = cluster.validateHashedCluster(owner, operatorIds, this);

        cluster.balance += amount;

        clusters[hashedCluster] = keccak256(
            abi.encodePacked(
                cluster.validatorCount,
                cluster.networkFeeIndex,
                cluster.index,
                cluster.balance,
                cluster.active
            )
        );

        _deposit(amount);

        emit ClusterDeposited(owner, operatorIds, amount, cluster);
    }

    function withdrawOperatorEarnings(uint64 operatorId, uint256 amount) external override {
        _withdrawOperatorEarnings(operatorId, operators[operatorId], amount);
    }

    function withdrawOperatorEarnings(uint64 operatorId) external override {
        _withdrawOperatorEarnings(operatorId, operators[operatorId], 0);
    }

    function withdraw(uint64[] memory operatorIds, uint256 amount, Cluster memory cluster) external override {
        bytes32 hashedCluster = cluster.validateHashedCluster(msg.sender, operatorIds, this);
        cluster.validateClusterIsNotLiquidated();

        uint64 clusterIndex;
        uint64 burnRate;
        {
            uint operatorsLength = operatorIds.length;
            for (uint i; i < operatorsLength; ) {
                Operator storage operator = operators[operatorIds[i]];
                clusterIndex +=
                    operator.snapshot.index +
                    (uint64(block.number) - operator.snapshot.block) *
                    operator.fee;
                burnRate += operator.fee;
                unchecked {
                    ++i;
                }
            }
        }

<<<<<<< HEAD
        bytes32 hashedCluster = cluster.validateHashedCluster(
            msg.sender,
            operatorIds,
            this
        );

        cluster.updateClusterData(
            clusterIndex,
            NetworkLib.currentNetworkFeeIndex(network)
        );
=======
        cluster.updateClusterData(clusterIndex, NetworkLib.currentNetworkFeeIndex(network));
>>>>>>> a4bbabd7

        if (
            cluster.balance < amount ||
            cluster.isLiquidatable(burnRate, network.networkFee, minimumBlocksBeforeLiquidation)
        ) {
            revert InsufficientBalance();
        }

        cluster.balance -= amount;

        clusters[hashedCluster] = keccak256(
            abi.encodePacked(
                cluster.validatorCount,
                cluster.networkFeeIndex,
                cluster.index,
                cluster.balance,
                cluster.active
            )
        );

        _transfer(msg.sender, amount);

        emit ClusterWithdrawn(msg.sender, operatorIds, amount, cluster);
    }

    /**************************/
    /* DAO External Functions */
    /**************************/

    function updateNetworkFee(uint256 fee) external override onlyOwner {
        Network memory network_ = network;

        DAO memory dao_ = dao;
        dao_.updateDAOEarnings(network.networkFee);
        dao = dao_;

        network_.networkFeeIndex = NetworkLib.currentNetworkFeeIndex(network_);
        network_.networkFeeIndexBlockNumber = uint64(block.number);

        emit NetworkFeeUpdated(network_.networkFee.expand(), fee);

        network_.networkFee = fee.shrink();
        network = network_;
    }

    function withdrawNetworkEarnings(uint256 amount) external override onlyOwner {
        DAO memory dao_ = dao;

        uint64 shrunkAmount = amount.shrink();

        uint64 networkBalance = dao_.networkTotalEarnings(network.networkFee);

        if (shrunkAmount > networkBalance) {
            revert InsufficientBalance();
        }

        dao_.balance = networkBalance - shrunkAmount;
        dao = dao_;

        _transfer(msg.sender, amount);

        emit NetworkEarningsWithdrawn(amount, msg.sender);
    }

    function updateOperatorFeeIncreaseLimit(uint64 newOperatorMaxFeeIncrease) external override onlyOwner {
        operatorMaxFeeIncrease = newOperatorMaxFeeIncrease;
        emit OperatorFeeIncreaseLimitUpdated(operatorMaxFeeIncrease);
    }

    function updateDeclareOperatorFeePeriod(uint64 newDeclareOperatorFeePeriod) external override onlyOwner {
        declareOperatorFeePeriod = newDeclareOperatorFeePeriod;
        emit DeclareOperatorFeePeriodUpdated(newDeclareOperatorFeePeriod);
    }

    function updateExecuteOperatorFeePeriod(uint64 newExecuteOperatorFeePeriod) external override onlyOwner {
        executeOperatorFeePeriod = newExecuteOperatorFeePeriod;
        emit ExecuteOperatorFeePeriodUpdated(newExecuteOperatorFeePeriod);
    }

    function updateLiquidationThresholdPeriod(uint64 blocks) external override onlyOwner {
        if (blocks < MINIMAL_LIQUIDATION_THRESHOLD) {
            revert NewBlockPeriodIsBelowMinimum();
        }

        minimumBlocksBeforeLiquidation = blocks;
        emit LiquidationThresholdPeriodUpdated(blocks);
    }

    /********************************/
    /* Validation Private Functions */
    /********************************/

    function _onlyOperatorOwner(Operator memory operator) private view {
        if (operator.snapshot.block == 0) revert OperatorDoesNotExist();
        if (operator.owner != msg.sender) revert CallerNotOwner();
    }

    function _validatePublicKey(bytes calldata publicKey) private pure {
        if (publicKey.length != 48) {
            revert InvalidPublicKeyLength();
        }
    }

    function _validateOperatorIds(uint operatorsLength) private pure {
        if (operatorsLength < 4 || operatorsLength > 13 || operatorsLength % 3 != 1) {
            revert InvalidOperatorIdsLength();
        }
    }

    /******************************/
    /* Operator Private Functions */
    /******************************/

<<<<<<< HEAD
    function _registerOperator(
        bytes calldata publicKey,
        uint256 fee,
        address whitelisted
    ) private returns (uint64 id) {
        if (fee != 0 && fee < MINIMAL_OPERATOR_FEE) {
            revert FeeTooLow();
        }

        lastOperatorId.increment();
        id = uint64(lastOperatorId.current());
        operators[id] = Operator({
            owner: msg.sender,
            snapshot: Snapshot({
                block: uint64(block.number),
                index: 0,
                balance: 0
            }),
            validatorCount: 0,
            fee: fee.shrink()
        });

        if (whitelisted != address(0)) {
            operatorsWhitelist[id] = whitelisted;
        }

        emit OperatorAdded(id, msg.sender, publicKey, fee, whitelisted);
    }

    function _transferOperatorBalanceUnsafe(
        uint64 operatorId,
        uint256 amount
    ) private {
=======
    function _transferOperatorBalanceUnsafe(uint64 operatorId, uint256 amount) private {
>>>>>>> a4bbabd7
        _transfer(msg.sender, amount);
        emit OperatorWithdrawn(msg.sender, operatorId, amount);
    }

    function _withdrawOperatorEarnings(
        uint64 operatorId,
        Operator memory operator,
        uint256 amount
    ) private onlyOperatorOwner(operator) {
        operator.updateSnapshot();

        uint64 shrunkAmount;

        if (amount == 0 && operator.snapshot.balance > 0) {
            shrunkAmount = operator.snapshot.balance;
        } else if (amount > 0 && operator.snapshot.balance >= amount.shrink()) {
            shrunkAmount = amount.shrink();
        } else {
            revert InsufficientBalance();
        }

        operator.snapshot.balance -= shrunkAmount;

        operators[operatorId] = operator;

        _transferOperatorBalanceUnsafe(operatorId, shrunkAmount.expand());
    }

    function _removeOperator(uint64 operatorId, Operator memory operator) private onlyOperatorOwner(operator) {
        operator.updateSnapshot();
        uint64 currentBalance = operator.snapshot.balance;

        operator.snapshot.block = 0;
        operator.snapshot.balance = 0;
        operator.validatorCount = 0;
        operator.fee = 0;

        operators[operatorId] = operator;

        if (currentBalance > 0) {
            _transferOperatorBalanceUnsafe(operatorId, currentBalance.expand());
        }
        emit OperatorRemoved(operatorId);
    }

    function _removeOperatorWhitelist(
        uint64 operatorId,
        Operator storage operator
    ) private onlyOperatorOwner(operator) {
        delete operatorsWhitelist[operatorId];
        emit OperatorWhitelistRemoved(operatorId);
    }

    function _updateOperatorWhitelist(
        uint64 operatorId,
        address whitelisted,
        Operator storage operator
    ) private onlyOperatorOwner(operator) {
        operatorsWhitelist[operatorId] = whitelisted;
        emit OperatorWhitelistUpdated(operatorId, whitelisted);
    }

    function _declareOperatorFee(
        uint64 operatorId,
        Operator memory operator,
        uint256 fee
    ) private onlyOperatorOwner(operator) {
        if (fee != 0 && fee < MINIMAL_OPERATOR_FEE) revert FeeTooLow();
        uint64 operatorFee = operators[operatorId].fee;
        uint64 shrunkFee = fee.shrink();

        if (operatorFee == shrunkFee) {
            revert SameFeeChangeNotAllowed();
        } else if (shrunkFee != 0 && operatorFee == 0) {
            revert ZeroFeeIncreaseNotAllowed();
        }

        // @dev 100%  =  10000, 10% = 1000 - using 10000 to represent 2 digit precision
        uint64 maxAllowedFee = (operatorFee * (10000 + operatorMaxFeeIncrease)) / 10000;

        if (shrunkFee > maxAllowedFee) revert FeeExceedsIncreaseLimit();

        operatorFeeChangeRequests[operatorId] = OperatorFeeChangeRequest(
            shrunkFee,
            uint64(block.timestamp) + declareOperatorFeePeriod,
            uint64(block.timestamp) + declareOperatorFeePeriod + executeOperatorFeePeriod
        );
        emit OperatorFeeDeclared(msg.sender, operatorId, block.number, fee);
    }

    function _executeOperatorFee(uint64 operatorId, Operator memory operator) private onlyOperatorOwner(operator) {
        OperatorFeeChangeRequest memory feeChangeRequest = operatorFeeChangeRequests[operatorId];

        if (feeChangeRequest.approvalBeginTime == 0) revert NoFeeDelcared();

        if (
            block.timestamp < feeChangeRequest.approvalBeginTime || block.timestamp > feeChangeRequest.approvalEndTime
        ) {
            revert ApprovalNotWithinTimeframe();
        }

        operator.updateSnapshot();
        operator.fee = feeChangeRequest.fee;

        operators[operatorId] = operator;

        delete operatorFeeChangeRequests[operatorId];

        emit OperatorFeeExecuted(msg.sender, operatorId, block.number, feeChangeRequest.fee.expand());
    }

    function _cancelDeclaredOperatorFee(
        uint64 operatorId,
        Operator memory operator
    ) private onlyOperatorOwner(operator) {
        if (operatorFeeChangeRequests[operatorId].approvalBeginTime == 0) revert NoFeeDelcared();

        delete operatorFeeChangeRequests[operatorId];

        emit OperatorFeeCancellationDeclared(msg.sender, operatorId);
    }

    /*****************************/
    /* Balance Private Functions */
    /*****************************/

    function _deposit(uint256 amount) private {
        if (!_token.transferFrom(msg.sender, address(this), amount)) {
            revert TokenTransferFailed();
        }
    }

    function _transfer(address to, uint256 amount) private {
        if (!_token.transfer(to, amount)) {
            revert TokenTransferFailed();
        }
    }
}<|MERGE_RESOLUTION|>--- conflicted
+++ resolved
@@ -43,13 +43,8 @@
     /*************/
 
     mapping(uint64 => Operator) public operators;
-<<<<<<< HEAD
     mapping(uint64 => address) public operatorsWhitelist;
-    mapping(uint64 => OperatorFeeChangeRequest)
-        public operatorFeeChangeRequests;
-=======
     mapping(uint64 => OperatorFeeChangeRequest) public operatorFeeChangeRequests;
->>>>>>> a4bbabd7
     mapping(bytes32 => bytes32) public clusters;
     mapping(bytes32 => Validator) private _validatorPKs;
 
@@ -129,7 +124,6 @@
     /* Operator External Functions */
     /*******************************/
 
-<<<<<<< HEAD
     function registerPrivateOperator(
         bytes calldata publicKey,
         uint256 fee,
@@ -137,11 +131,8 @@
     ) external override returns (uint64 id) {
         return _registerOperator(publicKey, fee, whitelisted);
     }
-    
-    function registerOperator(
-        bytes calldata publicKey,
-        uint256 fee
-    ) external override returns (uint64 id) {
+
+    function registerOperator(bytes calldata publicKey, uint256 fee) external override returns (uint64 id) {
         return _registerOperator(publicKey, fee, address(0));
     }
 
@@ -149,31 +140,8 @@
         _removeOperatorWhitelist(operatorId, operators[operatorId]);
     }
 
-    function updateOperatorWhitelist(
-        uint64 operatorId,
-        address whitelisted
-    ) external override {
-        _updateOperatorWhitelist(
-            operatorId,
-            whitelisted,
-            operators[operatorId]
-        );
-=======
-    function registerOperator(bytes calldata publicKey, uint256 fee) external override returns (uint64 id) {
-        if (fee != 0 && fee < MINIMAL_OPERATOR_FEE) {
-            revert FeeTooLow();
-        }
-
-        lastOperatorId.increment();
-        id = uint64(lastOperatorId.current());
-        operators[id] = Operator({
-            owner: msg.sender,
-            snapshot: Snapshot({block: uint64(block.number), index: 0, balance: 0}),
-            validatorCount: 0,
-            fee: fee.shrink()
-        });
-        emit OperatorAdded(id, msg.sender, publicKey, fee);
->>>>>>> a4bbabd7
+    function updateOperatorWhitelist(uint64 operatorId, address whitelisted) external override {
+        _updateOperatorWhitelist(operatorId, whitelisted, operators[operatorId]);
     }
 
     function removeOperator(uint64 operatorId) external override {
@@ -253,48 +221,21 @@
 
         cluster.balance += amount;
 
-<<<<<<< HEAD
-            if (cluster.active) {
-                for (uint i; i < operatorsLength; ) {
-                    if (i + 1 < operatorsLength) {
-                        if (operatorIds[i] > operatorIds[i + 1]) {
-                            revert UnsortedOperatorsList();
-                        }
-                    }
-                    Operator memory operator = operators[operatorIds[i]];
-                    if (operator.snapshot.block == 0) {
-                        revert OperatorDoesNotExist();
-                    }
-                    if (
-                        operatorsWhitelist[operatorIds[i]] != address(0) &&
-                        operatorsWhitelist[operatorIds[i]] != msg.sender
-                    ) {
-                        revert CallerNotWhitelisted();
-                    }
-                    operator.getSnapshot();
-                    if (
-                        ++operator.validatorCount > validatorsPerOperatorLimit
-                    ) {
-                        revert ExceedValidatorLimit();
-                    }
-
-                    clusterIndex += operator.snapshot.index;
-                    burnRate += operator.fee;
-                    operators[operatorIds[i]] = operator;
-                    unchecked {
-                        ++i;
-=======
         if (cluster.active) {
             for (uint i; i < operatorsLength; ) {
                 if (i + 1 < operatorsLength) {
                     if (operatorIds[i] > operatorIds[i + 1]) {
                         revert UnsortedOperatorsList();
->>>>>>> a4bbabd7
                     }
                 }
                 Operator memory operator = operators[operatorIds[i]];
                 if (operator.snapshot.block == 0) {
                     revert OperatorDoesNotExist();
+                }
+                if (
+                    operatorsWhitelist[operatorIds[i]] != address(0) && operatorsWhitelist[operatorIds[i]] != msg.sender
+                ) {
+                    revert CallerNotWhitelisted();
                 }
                 operator.updateSnapshot();
                 if (++operator.validatorCount > validatorsPerOperatorLimit) {
@@ -427,14 +368,7 @@
             }
         }
 
-<<<<<<< HEAD
-        cluster.balance = cluster.clusterBalance(
-            clusterIndex,
-            NetworkLib.currentNetworkFeeIndex(network)
-        );
-=======
         cluster.updateBalance(clusterIndex, NetworkLib.currentNetworkFeeIndex(network));
->>>>>>> a4bbabd7
 
         uint64 networkFee = network.networkFee;
         uint256 balanceLiquidatable;
@@ -448,15 +382,10 @@
         dao_.validatorCount -= cluster.validatorCount;
         dao = dao_;
 
-<<<<<<< HEAD
-        cluster.active = false;
-        cluster.balance = 0;
-=======
         if (cluster.balance != 0) {
             balanceLiquidatable = cluster.balance;
             cluster.balance = 0;
         }
->>>>>>> a4bbabd7
         cluster.index = 0;
         cluster.networkFeeIndex = 0;
         cluster.active = false;
@@ -599,20 +528,7 @@
             }
         }
 
-<<<<<<< HEAD
-        bytes32 hashedCluster = cluster.validateHashedCluster(
-            msg.sender,
-            operatorIds,
-            this
-        );
-
-        cluster.updateClusterData(
-            clusterIndex,
-            NetworkLib.currentNetworkFeeIndex(network)
-        );
-=======
         cluster.updateClusterData(clusterIndex, NetworkLib.currentNetworkFeeIndex(network));
->>>>>>> a4bbabd7
 
         if (
             cluster.balance < amount ||
@@ -726,12 +642,7 @@
     /* Operator Private Functions */
     /******************************/
 
-<<<<<<< HEAD
-    function _registerOperator(
-        bytes calldata publicKey,
-        uint256 fee,
-        address whitelisted
-    ) private returns (uint64 id) {
+    function _registerOperator(bytes calldata publicKey, uint256 fee, address whitelisted) private returns (uint64 id) {
         if (fee != 0 && fee < MINIMAL_OPERATOR_FEE) {
             revert FeeTooLow();
         }
@@ -740,11 +651,7 @@
         id = uint64(lastOperatorId.current());
         operators[id] = Operator({
             owner: msg.sender,
-            snapshot: Snapshot({
-                block: uint64(block.number),
-                index: 0,
-                balance: 0
-            }),
+            snapshot: Snapshot({block: uint64(block.number), index: 0, balance: 0}),
             validatorCount: 0,
             fee: fee.shrink()
         });
@@ -756,13 +663,7 @@
         emit OperatorAdded(id, msg.sender, publicKey, fee, whitelisted);
     }
 
-    function _transferOperatorBalanceUnsafe(
-        uint64 operatorId,
-        uint256 amount
-    ) private {
-=======
     function _transferOperatorBalanceUnsafe(uint64 operatorId, uint256 amount) private {
->>>>>>> a4bbabd7
         _transfer(msg.sender, amount);
         emit OperatorWithdrawn(msg.sender, operatorId, amount);
     }
