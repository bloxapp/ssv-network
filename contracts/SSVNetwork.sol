// File: contracts/SSVRegistry.sol
// SPDX-License-Identifier: GPL-3.0-or-later
pragma solidity 0.8.16;

import "./ISSVNetwork.sol";

import "@openzeppelin/contracts/utils/Counters.sol";
import "@openzeppelin/contracts/token/ERC20/IERC20.sol";
import "@openzeppelin/contracts-upgradeable/proxy/utils/UUPSUpgradeable.sol";
import "@openzeppelin/contracts-upgradeable/access/Ownable2StepUpgradeable.sol";
import "./libraries/Types.sol";
import "./libraries/ClusterLib.sol";
import "./libraries/OperatorLib.sol";
import "./libraries/NetworkLib.sol";

contract SSVNetwork is UUPSUpgradeable, Ownable2StepUpgradeable, ISSVNetwork {
    /*************/
    /* Libraries */
    /*************/

    using Types256 for uint256;
    using Types64 for uint64;
    using ClusterLib for Cluster;
    using OperatorLib for Operator;
    using NetworkLib for DAO;

    using Counters for Counters.Counter;

    /*************/
    /* Constants */
    /*************/

    uint64 constant MINIMAL_LIQUIDATION_THRESHOLD = 6_570;
    uint64 constant MINIMAL_OPERATOR_FEE = 100_000_000;

    /********************/
    /* Global Variables */
    /********************/

    Counters.Counter private lastOperatorId;

    /*************/
    /* Variables */
    /*************/

    mapping(uint64 => Operator) public operators;
    mapping(uint64 => OperatorFeeChangeRequest)
        public operatorFeeChangeRequests;
    mapping(bytes32 => bytes32) public clusters;
    mapping(bytes32 => Validator) private _validatorPKs;

    bytes32 public version;

    uint32 public validatorsPerOperatorLimit;
    uint64 public declareOperatorFeePeriod;
    uint64 public executeOperatorFeePeriod;
    uint64 public operatorMaxFeeIncrease;
    uint64 public minimumBlocksBeforeLiquidation;

    DAO public dao;
    IERC20 private _token;
    Network public network;

    // @dev reserve storage space for future new state variables in base contract
    // slither-disable-next-line shadowing-state
    uint256[50] __gap;

    /*************/
    /* Modifiers */
    /*************/

    modifier onlyOperatorOwner(Operator memory operator) {
        _onlyOperatorOwner(operator);
        _;
    }

    /****************/
    /* Initializers */
    /****************/

    function initialize(
        string calldata initialVersion_,
        IERC20 token_,
        uint64 operatorMaxFeeIncrease_,
        uint64 declareOperatorFeePeriod_,
        uint64 executeOperatorFeePeriod_,
        uint64 minimumBlocksBeforeLiquidation_
    ) external override initializer onlyProxy {
        __UUPSUpgradeable_init();
        __Ownable_init_unchained();
        __SSVNetwork_init_unchained(
            initialVersion_,
            token_,
            operatorMaxFeeIncrease_,
            declareOperatorFeePeriod_,
            executeOperatorFeePeriod_,
            minimumBlocksBeforeLiquidation_
        );
    }

    function __SSVNetwork_init_unchained(
        string calldata initialVersion_,
        IERC20 token_,
        uint64 operatorMaxFeeIncrease_,
        uint64 declareOperatorFeePeriod_,
        uint64 executeOperatorFeePeriod_,
        uint64 minimumBlocksBeforeLiquidation_
    ) internal onlyInitializing {
        version = bytes32(abi.encodePacked(initialVersion_));
        _token = token_;
        operatorMaxFeeIncrease = operatorMaxFeeIncrease_;
        declareOperatorFeePeriod = declareOperatorFeePeriod_;
        executeOperatorFeePeriod = executeOperatorFeePeriod_;
        minimumBlocksBeforeLiquidation = minimumBlocksBeforeLiquidation_;
        validatorsPerOperatorLimit = 2_000;
    }

    /*****************/
    /* UUPS required */
    /*****************/

    function _authorizeUpgrade(address) internal override onlyOwner {}

    /*******************************/
    /* Operator External Functions */
    /*******************************/

    function registerOperator(
        bytes calldata publicKey,
        uint256 fee
    ) external override returns (uint64 id) {
        if (fee != 0 && fee < MINIMAL_OPERATOR_FEE) {
            revert FeeTooLow();
        }

        lastOperatorId.increment();
        id = uint64(lastOperatorId.current());
        operators[id] = Operator({
            owner: msg.sender,
            snapshot: Snapshot({
                block: uint64(block.number),
                index: 0,
                balance: 0
            }),
            validatorCount: 0,
            fee: fee.shrink()
        });
        emit OperatorAdded(id, msg.sender, publicKey, fee);
    }

    function removeOperator(uint64 operatorId) external override  {
        _removeOperator(operatorId, operators[operatorId]);   
    }

    function declareOperatorFee(
        uint64 operatorId,
        uint256 fee
    ) external override  {
        _declareOperatorFee(operatorId, operators[operatorId], fee);
    }

    function executeOperatorFee(
        uint64 operatorId
    ) external override  {
        _executeOperatorFee(operatorId, operators[operatorId]);
    }

    function cancelDeclaredOperatorFee(
        uint64 operatorId
    ) external override {
        _cancelDeclaredOperatorFee(operatorId, operators[operatorId]);
    }

    function setFeeRecipientAddress(
        address recipientAddress
    ) external override {
        emit FeeRecipientAddressUpdated(msg.sender, recipientAddress);
    }

    /********************************/
    /* Validator External Functions */
    /********************************/
    function registerValidator(
        bytes calldata publicKey,
        uint64[] memory operatorIds,
        bytes calldata shares,
        uint256 amount,
        Cluster memory cluster
    ) external override {
        uint operatorsLength = operatorIds.length;

        {
            _validateOperatorIds(operatorsLength);
            _validatePublicKey(publicKey);
        }

        {
            if (_validatorPKs[keccak256(publicKey)].owner != address(0)) {
                revert ValidatorAlreadyExists();
            }
            _validatorPKs[keccak256(publicKey)] = Validator({
                owner: msg.sender,
                active: true
            });
        }

        bytes32 hashedCluster = keccak256(
            abi.encodePacked(msg.sender, operatorIds)
        );
        {
            bytes32 hashedClusterData = keccak256(
                abi.encodePacked(
                    cluster.validatorCount,
                    cluster.networkFee,
                    cluster.networkFeeIndex,
                    cluster.index,
                    cluster.balance,
                    cluster.disabled
                )
            );
            if (
                clusters[hashedCluster] != bytes32(0) &&
                clusters[hashedCluster] != hashedClusterData
            ) {
                revert IncorrectClusterState();
            }
            cluster.validateClusterIsNotLiquidated();
        }

        uint64 clusterIndex;
        uint64 burnRate;
        {
            if (!cluster.disabled) {
                for (uint i; i < operatorsLength; ) {
                    if (i + 1 < operatorsLength) {
                        if (operatorIds[i] > operatorIds[i + 1]) {
                            revert UnsortedOperatorsList();
                        }
                    }
                    Operator memory operator = operators[operatorIds[i]];
                    if (operator.snapshot.block == 0) {
                        revert OperatorDoesNotExist();
                    }
                    operator.getSnapshot();
                    if (++operator.validatorCount > validatorsPerOperatorLimit) {
                        revert ExceedValidatorLimit();
                    }
                    clusterIndex += operator.snapshot.index;
                    burnRate += operator.fee;
                    operators[operatorIds[i]] = operator;
                    unchecked {
                        ++i;
                    }
                }
            }
        }

        Network memory network_ = network;
        uint64 currentNetworkFeeIndex = NetworkLib.currentNetworkFeeIndex(
            network_
        );

        cluster.balance += amount;
        cluster.updateClusterData(clusterIndex, currentNetworkFeeIndex, 1);

        if (
            cluster.liquidatable(
                burnRate,
                network_.networkFee,
                minimumBlocksBeforeLiquidation
            )
        ) {
            revert InsufficientBalance();
        }

        {
            if (!cluster.disabled) {
                DAO memory dao_ = dao;
                dao_.updateDAOEarnings(network_.networkFee);
                ++dao_.validatorCount;
                dao = dao_;
            }
        }

        clusters[hashedCluster] = keccak256(
            abi.encodePacked(
                cluster.validatorCount,
                cluster.networkFee,
                cluster.networkFeeIndex,
                cluster.index,
                cluster.balance,
                cluster.disabled
            )
        );

        if (amount > 0) {
            _deposit(amount);
        }

        emit ValidatorAdded(
            msg.sender,
            operatorIds,
            publicKey,
            shares,
            cluster
        );
    }

    function removeValidator(
        bytes calldata publicKey,
        uint64[] memory operatorIds,
        Cluster memory cluster
    ) external override {
        uint operatorsLength = operatorIds.length;

        bytes32 hashedValidator = keccak256(publicKey);
        address validatorOwner = _validatorPKs[hashedValidator].owner;
        if (validatorOwner == address(0)) {
            revert ValidatorDoesNotExist();
        }
        if (validatorOwner != msg.sender) {
            revert ValidatorOwnedByOtherAddress();
        }

        {
            _validateOperatorIds(operatorsLength);
            _validatePublicKey(publicKey);
        }

        uint64 clusterIndex;
        {
            if (!cluster.disabled) {
                for (uint i; i < operatorsLength; ) {
                    Operator memory operator = operators[operatorIds[i]];
                    if (operator.snapshot.block != 0) {
                        operator.getSnapshot();
                        --operator.validatorCount;
                        operators[operatorIds[i]] = operator;
                    }

                    clusterIndex += operator.snapshot.index;
                    unchecked {
                        ++i;
                    }
                }
            }
        }

        bytes32 hashedCluster = cluster.validateHashedCluster(
            msg.sender,
            operatorIds,
            this
        );

        cluster.updateClusterData(
            clusterIndex,
            NetworkLib.currentNetworkFeeIndex(network),
            -1
        );

        {
            if (!cluster.disabled) {
                DAO memory dao_ = dao;
                dao_.updateDAOEarnings(network.networkFee);
                --dao_.validatorCount;
                dao = dao_;
            }
        }
        delete _validatorPKs[hashedValidator];

        clusters[hashedCluster] = keccak256(
            abi.encodePacked(
                cluster.validatorCount,
                cluster.networkFee,
                cluster.networkFeeIndex,
                cluster.index,
                cluster.balance,
                cluster.disabled
            )
        );

        emit ValidatorRemoved(msg.sender, operatorIds, publicKey, cluster);
    }

    function liquidate(
        address owner,
        uint64[] memory operatorIds,
        Cluster memory cluster
    ) external override {
        cluster.validateClusterIsNotLiquidated();

        bytes32 hashedCluster = cluster.validateHashedCluster(
            owner,
            operatorIds,
            this
        );

        uint64 clusterIndex;
        uint64 burnRate;
        {
            uint operatorsLength = operatorIds.length;
            for (uint i; i < operatorsLength; ) {
                Operator memory operator = operators[operatorIds[i]];

                if (operator.snapshot.block != 0) {
                    operator.getSnapshot();
                    operator.validatorCount -= cluster.validatorCount;
                    burnRate += operator.fee;
                    operators[operatorIds[i]] = operator;
                }

                clusterIndex += operator.snapshot.index;
                unchecked {
                    ++i;
                }
            }
        }

        cluster.balance = cluster.clusterBalance(
            clusterIndex,
            NetworkLib.currentNetworkFeeIndex(network)
        );

        uint64 networkFee = network.networkFee;
<<<<<<< HEAD

        if (owner != msg.sender &&
            !cluster.liquidatable(
                burnRate,
                networkFee,
                minimumBlocksBeforeLiquidation)) 
        {
=======
        if (owner != msg.sender && !cluster.liquidatable(burnRate, networkFee, minimumBlocksBeforeLiquidation)) {
>>>>>>> 8709e3d6
            revert ClusterNotLiquidatable();
        }

        cluster.disabled = true;
        cluster.balance = 0;
        cluster.index = 0;

        {
            DAO memory dao_ = dao;
            dao_.updateDAOEarnings(networkFee);
            dao_.validatorCount -= cluster.validatorCount;
            dao = dao_;
        }

        clusters[hashedCluster] = keccak256(
            abi.encodePacked(
                cluster.validatorCount,
                cluster.networkFee,
                cluster.networkFeeIndex,
                cluster.index,
                cluster.balance,
                cluster.disabled
            )
        );

        _transfer(msg.sender, cluster.balance);

        emit ClusterLiquidated(owner, operatorIds, cluster);
    }

    function reactivate(
        uint64[] memory operatorIds,
        uint256 amount,
        Cluster memory cluster
    ) external override {
        if (!cluster.disabled) {
            revert ClusterAlreadyEnabled();
        }

        uint64 clusterIndex;
        uint64 burnRate;
        {
            uint operatorsLength = operatorIds.length;
            for (uint i; i < operatorsLength; ) {
                Operator memory operator = operators[operatorIds[i]];
                if (operator.snapshot.block != 0) {
                    operator.getSnapshot();
                    operator.validatorCount += cluster.validatorCount;
                    burnRate += operator.fee;
                    operators[operatorIds[i]] = operator;
                }

                clusterIndex += operator.snapshot.index;
                unchecked {
                    ++i;
                }
            }
        }

        bytes32 hashedCluster = cluster.validateHashedCluster(
            msg.sender,
            operatorIds,
            this
        );

        uint64 currentNetworkFeeIndex = NetworkLib.currentNetworkFeeIndex(
            network
        );

        cluster.balance += amount;
        cluster.disabled = false;
        cluster.index = clusterIndex;

        cluster.updateClusterData(clusterIndex, currentNetworkFeeIndex, 0);

        uint64 networkFee = network.networkFee;

        {
            DAO memory dao_ = dao;
            dao_.updateDAOEarnings(networkFee);
            dao_.validatorCount += cluster.validatorCount;
            dao = dao_;
        }

        if (
            cluster.liquidatable(
                burnRate,
                networkFee,
                minimumBlocksBeforeLiquidation
            )
        ) {
            revert InsufficientBalance();
        }

        clusters[hashedCluster] = keccak256(
            abi.encodePacked(
                cluster.validatorCount,
                cluster.networkFee,
                cluster.networkFeeIndex,
                cluster.index,
                cluster.balance,
                cluster.disabled
            )
        );

        if (amount > 0) {
            _deposit(amount);
        }

        emit ClusterReactivated(msg.sender, operatorIds, cluster);
    }

    /******************************/
    /* Balance External Functions */
    /******************************/

    function deposit(
        address owner,
        uint64[] calldata operatorIds,
        uint256 amount,
        Cluster memory cluster
    ) external override {
        cluster.validateClusterIsNotLiquidated();

        bytes32 hashedCluster = cluster.validateHashedCluster(
            owner,
            operatorIds,
            this
        );

        cluster.balance += amount;

        clusters[hashedCluster] = keccak256(
            abi.encodePacked(
                cluster.validatorCount,
                cluster.networkFee,
                cluster.networkFeeIndex,
                cluster.index,
                cluster.balance,
                cluster.disabled
            )
        );

        _deposit(amount);

        emit ClusterDeposited(owner, operatorIds, amount, cluster);
    }

    function withdrawOperatorEarnings(
        uint64 operatorId,
        uint256 amount
    ) external override {
        _withdrawOperatorEarnings(operatorId, operators[operatorId], amount);
    }

    function withdrawOperatorEarnings(uint64 operatorId) external override {
        _withdrawOperatorEarnings(operatorId, operators[operatorId], 0);
    }

    function withdraw(
        uint64[] memory operatorIds,
        uint256 amount,
        Cluster memory cluster
    ) external override {
        cluster.validateClusterIsNotLiquidated();

        uint64 clusterIndex;
        uint64 burnRate;
        {
            uint operatorsLength = operatorIds.length;
            for (uint i; i < operatorsLength; ) {
                Operator memory operator = operators[operatorIds[i]];
                clusterIndex +=
                    operator.snapshot.index +
                    (uint64(block.number) - operator.snapshot.block) *
                    operator.fee;
                burnRate += operator.fee;
                unchecked {
                    ++i;
                }
            }
        }

        bytes32 hashedCluster = cluster.validateHashedCluster(
            msg.sender,
            operatorIds,
            this
        );

        cluster.balance = cluster.clusterBalance(
            clusterIndex,
            NetworkLib.currentNetworkFeeIndex(network)
        );

        if (
            cluster.balance < amount ||
            cluster.liquidatable(
                burnRate,
                network.networkFee,
                minimumBlocksBeforeLiquidation
            )
        ) {
            revert InsufficientBalance();
        }

        cluster.balance -= amount;

        clusters[hashedCluster] = keccak256(
            abi.encodePacked(
                cluster.validatorCount,
                cluster.networkFee,
                cluster.networkFeeIndex,
                cluster.index,
                cluster.balance,
                cluster.disabled
            )
        );

        _transfer(msg.sender, amount);

        emit ClusterWithdrawn(msg.sender, operatorIds, amount, cluster);
    }

    /**************************/
    /* DAO External Functions */
    /**************************/

    function updateNetworkFee(uint256 fee) external override onlyOwner {
        Network memory network_ = network;

        DAO memory dao_ = dao;
        dao_.updateDAOEarnings(network.networkFee);
        dao = dao_;

        network_.networkFeeIndex = NetworkLib.currentNetworkFeeIndex(network_);
        network_.networkFeeIndexBlockNumber = uint64(block.number);

        emit NetworkFeeUpdated(network_.networkFee.expand(), fee);

        network_.networkFee = fee.shrink();
        network = network_;
    }

    function withdrawNetworkEarnings(
        uint256 amount
    ) external override onlyOwner {
        DAO memory dao_ = dao;

        uint64 shrunkAmount = amount.shrink();

        uint64 networkBalance = dao_.networkTotalEarnings(network.networkFee);

        if (shrunkAmount > networkBalance) {
            revert InsufficientBalance();
        }

        dao_.balance = networkBalance - shrunkAmount;
        dao = dao_;

        _transfer(msg.sender, amount);

        emit NetworkEarningsWithdrawn(amount, msg.sender);
    }

    function updateOperatorFeeIncreaseLimit(
        uint64 newOperatorMaxFeeIncrease
    ) external override onlyOwner {
        operatorMaxFeeIncrease = newOperatorMaxFeeIncrease;
        emit OperatorFeeIncreaseLimitUpdated(operatorMaxFeeIncrease);
    }

    function updateDeclareOperatorFeePeriod(
        uint64 newDeclareOperatorFeePeriod
    ) external override onlyOwner {
        declareOperatorFeePeriod = newDeclareOperatorFeePeriod;
        emit DeclareOperatorFeePeriodUpdated(newDeclareOperatorFeePeriod);
    }

    function updateExecuteOperatorFeePeriod(
        uint64 newExecuteOperatorFeePeriod
    ) external override onlyOwner {
        executeOperatorFeePeriod = newExecuteOperatorFeePeriod;
        emit ExecuteOperatorFeePeriodUpdated(newExecuteOperatorFeePeriod);
    }

    function updateLiquidationThresholdPeriod(
        uint64 blocks
    ) external override onlyOwner {
        if (blocks < MINIMAL_LIQUIDATION_THRESHOLD) {
            revert NewBlockPeriodIsBelowMinimum();
        }

        minimumBlocksBeforeLiquidation = blocks;
        emit LiquidationThresholdPeriodUpdated(blocks);
    }

    /********************************/
    /* Validation Private Functions */
    /********************************/

    function _onlyOperatorOwner(Operator memory operator) private view {
        if (operator.snapshot.block == 0) revert OperatorDoesNotExist();
        if (operator.owner != msg.sender) revert CallerNotOwner();
    }

    function _validatePublicKey(bytes calldata publicKey) private pure {
        if (publicKey.length != 48) {
            revert InvalidPublicKeyLength();
        }
    }

    function _validateOperatorIds(uint operatorsLength) private pure {
        if (
            operatorsLength < 4 ||
            operatorsLength > 13 ||
            operatorsLength % 3 != 1
        ) {
            revert InvalidOperatorIdsLength();
        }
    }

    /******************************/
    /* Operator Private Functions */
    /******************************/

    function _transferOperatorBalanceUnsafe(
        uint64 operatorId,
        uint256 amount
    ) private {
        _transfer(msg.sender, amount);
        emit OperatorWithdrawn(msg.sender, operatorId, amount);
    }

    function _withdrawOperatorEarnings(
        uint64 operatorId,
        Operator memory operator,
        uint256 amount
    ) private onlyOperatorOwner(operator) {
        operator.getSnapshot();

        uint64 shrunkAmount;

        if (amount == 0 && operator.snapshot.balance > 0) {
            shrunkAmount = operator.snapshot.balance;
        } else if (amount > 0 && operator.snapshot.balance >= amount.shrink()) {
            shrunkAmount = amount.shrink();
        } else {
            revert InsufficientBalance();
        }

        operator.snapshot.balance -= shrunkAmount;

        operators[operatorId] = operator;

        _transferOperatorBalanceUnsafe(operatorId, shrunkAmount.expand());
    }


    function _removeOperator(uint64 operatorId, Operator memory operator) private onlyOperatorOwner(operator) {
        operator.getSnapshot();
        uint64 currentBalance = operator.snapshot.balance;

        operator.snapshot.block = 0;
        operator.snapshot.balance = 0;
        operator.validatorCount = 0;
        operator.fee = 0;

        operators[operatorId] = operator;

        if (currentBalance > 0) {
            _transferOperatorBalanceUnsafe(operatorId, currentBalance.expand());
        }
        emit OperatorRemoved(operatorId);
    }

    function _declareOperatorFee(uint64 operatorId, Operator memory operator, uint256 fee) private onlyOperatorOwner(operator) {
        if (fee != 0 && fee < MINIMAL_OPERATOR_FEE) revert FeeTooLow();
        uint64 operatorFee = operators[operatorId].fee;
        uint64 shrunkFee = fee.shrink();
        
        if(operatorFee == shrunkFee) {
            revert SameFeeChangeNotAllowed();
        } else if (shrunkFee != 0 && operatorFee == 0) {
            revert ZeroFeeIncreaseNotAllowed();
        }        

        // @dev 100%  =  10000, 10% = 1000 - using 10000 to represent 2 digit precision
        uint64 maxAllowedFee = (operatorFee *
            (10000 + operatorMaxFeeIncrease)) / 10000;

        if (shrunkFee > maxAllowedFee) revert FeeExceedsIncreaseLimit();

        operatorFeeChangeRequests[operatorId] = OperatorFeeChangeRequest(
            shrunkFee,
            uint64(block.timestamp) + declareOperatorFeePeriod,
            uint64(block.timestamp) +
                declareOperatorFeePeriod +
                executeOperatorFeePeriod
        );
        emit OperatorFeeDeclared(msg.sender, operatorId, block.number, fee);
    }

    function _executeOperatorFee(uint64 operatorId, Operator memory operator) private onlyOperatorOwner(operator) {
        OperatorFeeChangeRequest
            memory feeChangeRequest = operatorFeeChangeRequests[operatorId];

        if(feeChangeRequest.approvalBeginTime == 0) revert NoFeeDelcared();

        if (
            block.timestamp < feeChangeRequest.approvalBeginTime ||
            block.timestamp > feeChangeRequest.approvalEndTime
        ) {
            revert ApprovalNotWithinTimeframe();
        }

        operator.getSnapshot();
        operator.fee = feeChangeRequest.fee;

        operators[operatorId] = operator;

        delete operatorFeeChangeRequests[operatorId];

        emit OperatorFeeExecuted(
            msg.sender,
            operatorId,
            block.number,
            feeChangeRequest.fee.expand()
        );
    }

    function _cancelDeclaredOperatorFee(uint64 operatorId, Operator memory operator) private onlyOperatorOwner(operator) {
        if (operatorFeeChangeRequests[operatorId].approvalBeginTime == 0)
            revert NoFeeDelcared();

        delete operatorFeeChangeRequests[operatorId];

        emit OperatorFeeCancelationDeclared(msg.sender, operatorId);
    }

    /*****************************/
    /* Balance Private Functions */
    /*****************************/

    function _deposit(uint256 amount) private {
        if (!_token.transferFrom(msg.sender, address(this), amount)) {
            revert TokenTransferFailed();
        }
    }

    function _transfer(address to, uint256 amount) private {
        if (!_token.transfer(to, amount)) {
            revert TokenTransferFailed();
        }
    }
}<|MERGE_RESOLUTION|>--- conflicted
+++ resolved
@@ -422,7 +422,6 @@
         );
 
         uint64 networkFee = network.networkFee;
-<<<<<<< HEAD
 
         if (owner != msg.sender &&
             !cluster.liquidatable(
@@ -430,9 +429,6 @@
                 networkFee,
                 minimumBlocksBeforeLiquidation)) 
         {
-=======
-        if (owner != msg.sender && !cluster.liquidatable(burnRate, networkFee, minimumBlocksBeforeLiquidation)) {
->>>>>>> 8709e3d6
             revert ClusterNotLiquidatable();
         }
 
