// File: contracts/SSVRegistry.sol
// SPDX-License-Identifier: GPL-3.0-or-later
pragma solidity ^0.8.2;

import "./ISSVNetwork.sol";

import "@openzeppelin/contracts/utils/Counters.sol";
import "@openzeppelin/contracts/token/ERC20/IERC20.sol";
import "@openzeppelin/contracts-upgradeable/access/OwnableUpgradeable.sol";
import "./utils/Types.sol";

// import "hardhat/console.sol";

contract SSVNetwork is OwnableUpgradeable, ISSVNetwork {
    /*************/
    /* Libraries */
    /*************/

    using Types256 for uint256;
    using Types64 for uint64;

    using Counters for Counters.Counter;

    /***********/
    /* Structs */
    /***********/

    struct Snapshot {
        /// @dev block is the last block in which last index was set
        uint64 block;
        /// @dev index is the last index calculated by index += (currentBlock - block) * fee
        uint64 index;
        /// @dev accumulated is all the accumulated earnings, calculated by accumulated + lastIndex * validatorCount
        uint64 balance;
    }

    struct Operator {
        address owner;
        uint64 fee;
        uint32 validatorCount;
        Snapshot snapshot;
    }

    struct OperatorFeeChangeRequest {
        uint64 fee;
        uint64 approvalBeginTime;
        uint64 approvalEndTime;
    }

    struct DAO {
        uint32 validatorCount;
        uint64 withdrawn;
        Snapshot earnings;
    }
    /*
    struct Cluster {
        uint64[] operatorIds;
    }
    */

    struct Validator {
        address owner;
        bool active;
    }

    /*************/
    /* Constants */
    /*************/

<<<<<<< HEAD
    uint64 constant MINIMAL_LIQUIDATION_THRESHOLD = 6570;
    uint64 constant MINIMAL_OPERATOR_FEE = 100000000;
    uint32 constant VALIDATORS_PER_OPERATOR_LIMIT = 2000;
=======
    uint64 private constant MINIMAL_LIQUIDATION_THRESHOLD = 6570;
    uint64 private constant MINIMAL_OPERATOR_FEE = 100000000;
>>>>>>> ecdbeddc

    /********************/
    /* Global Variables */
    /********************/

    Counters.Counter private lastOperatorId;

    /*************/
    /* Variables */
    /*************/

    mapping(uint64 => Operator) private _operators;
    mapping(uint64 => OperatorFeeChangeRequest)
        private _operatorFeeChangeRequests;
    // mapping(bytes32 => Cluster) private _clusters;
<<<<<<< HEAD
    mapping(bytes32 => bytes32) private _clusters;
    mapping(bytes32 => Validator) _validatorPKs;
=======
    mapping(bytes32 => bytes32) private _pods;
    mapping(bytes32 => Validator) private _validatorPKs;
>>>>>>> ecdbeddc

    uint64 private _networkFee;
    uint64 private _networkFeeIndex;
    uint64 private _networkFeeIndexBlockNumber;

    uint64 private _declareOperatorFeePeriod;
    uint64 private _executeOperatorFeePeriod;
    uint64 private _operatorMaxFeeIncrease;
    uint64 private _minimumBlocksBeforeLiquidation;

    DAO private _dao;
    IERC20 private _token;

    /*************/
    /* Modifiers */
    /*************/

    modifier onlyOperatorOwnerOrContractOwner(uint64 operatorId) {
        _onlyOperatorOwnerOrContractOwner(operatorId);
        _;
    }

    /****************/
    /* Initializers */
    /****************/

    function initialize(
        IERC20 token_,
        uint64 operatorMaxFeeIncrease_,
        uint64 declareOperatorFeePeriod_,
        uint64 executeOperatorFeePeriod_,
        uint64 minimumBlocksBeforeLiquidation_
    ) external override {
        __SSVNetwork_init(
            token_,
            operatorMaxFeeIncrease_,
            declareOperatorFeePeriod_,
            executeOperatorFeePeriod_,
            minimumBlocksBeforeLiquidation_
        );
    }

    /*******************************/
    /* Operator External Functions */
    /*******************************/

    function registerOperator(
        bytes calldata publicKey,
        uint256 fee
    ) external override returns (uint64 id) {
        if (fee < MINIMAL_OPERATOR_FEE) {
            revert FeeTooLow();
        }

        lastOperatorId.increment();
        id = uint64(lastOperatorId.current());
<<<<<<< HEAD
        _operators[id] = Operator({ owner: msg.sender, snapshot: Snapshot({ block: uint64(block.number), index: 0, balance: 0}), validatorCount: 0, fee: fee.shrink()});
        emit OperatorAdded(id, msg.sender, publicKey, fee);
=======
        _operators[id] = Operator({
            owner: msg.sender,
            snapshot: Snapshot({
                block: uint64(block.number),
                index: 0,
                balance: 0
            }),
            validatorCount: 0,
            fee: fee.shrink()
        });
        emit OperatorAdded(id, msg.sender, encryptionPK, fee);
>>>>>>> ecdbeddc
    }

    function removeOperator(uint64 id) external override {
        Operator memory operator = _operators[id];
        if (operator.owner != msg.sender) revert CallerNotOwner();

        operator.snapshot = _getSnapshot(operator, uint64(block.number));

        if (operator.snapshot.balance > 0) {
<<<<<<< HEAD
            _transferOperatorBalanceUnsafe(id, operator.snapshot.balance.expand());
=======
            _transferOperatorBalanceUnsafe(
                operatorId,
                operator.snapshot.balance.expand()
            );
>>>>>>> ecdbeddc
        }

        operator.snapshot.block = 0;
        operator.snapshot.balance = 0;
        operator.validatorCount = 0;
        operator.fee = 0;

        _operators[id] = operator;
        emit OperatorRemoved(id);
    }

    function declareOperatorFee(
        uint64 operatorId,
        uint256 fee
    ) external override onlyOperatorOwnerOrContractOwner(operatorId) {
        if (fee < MINIMAL_OPERATOR_FEE) revert FeeTooLow();

        uint64 shrunkFee = fee.shrink();

        // @dev 100%  =  10000, 10% = 1000 - using 10000 to represent 2 digit precision
        uint64 maxAllowedFee = (_operators[operatorId].fee *
            (10000 + _operatorMaxFeeIncrease)) / 10000;

        if (shrunkFee > maxAllowedFee) revert FeeExceedsIncreaseLimit();

        _operatorFeeChangeRequests[operatorId] = OperatorFeeChangeRequest(
            shrunkFee,
            uint64(block.timestamp) + _declareOperatorFeePeriod,
            uint64(block.timestamp) +
                _declareOperatorFeePeriod +
                _executeOperatorFeePeriod
        );
        emit OperatorFeeDeclaration(msg.sender, operatorId, block.number, fee);
    }

    function executeOperatorFee(
        uint64 operatorId
    ) external override onlyOperatorOwnerOrContractOwner(operatorId) {
        OperatorFeeChangeRequest
            memory feeChangeRequest = _operatorFeeChangeRequests[operatorId];

<<<<<<< HEAD
        if(feeChangeRequest.fee == 0) revert NoFeeDelcared();
=======
        if (feeChangeRequest.fee == 0) revert NoPendingFeeChangeRequest();
>>>>>>> ecdbeddc

        if (
            block.timestamp < feeChangeRequest.approvalBeginTime ||
            block.timestamp > feeChangeRequest.approvalEndTime
        ) {
            revert ApprovalNotWithinTimeframe();
        }

        _updateOperatorFeeUnsafe(operatorId, feeChangeRequest.fee);

        delete _operatorFeeChangeRequests[operatorId];
    }

<<<<<<< HEAD
    function cancelDeclaredOperatorFee(uint64 operatorId) onlyOperatorOwnerOrContractOwner(operatorId) external override {
        if(_operatorFeeChangeRequests[operatorId].fee == 0) revert NoFeeDelcared();
=======
    function cancelDeclaredOperatorFee(
        uint64 operatorId
    ) external override onlyOperatorOwnerOrContractOwner(operatorId) {
        if (_operatorFeeChangeRequests[operatorId].fee == 0)
            revert NoPendingFeeChangeRequest();
>>>>>>> ecdbeddc

        delete _operatorFeeChangeRequests[operatorId];

        emit OperatorFeeCancelationDeclared(msg.sender, operatorId);
    }

    function setFeeRecipientAddress(address recipientAddress) external override {
        emit FeeRecipientAddressUpdated(msg.sender, recipientAddress);
    }

    /********************************/
    /* Validator External Functions */
    /********************************/
    function registerValidator(
        bytes calldata publicKey,
        uint64[] memory operatorIds,
        bytes calldata sharesEncrypted,
        uint256 amount,
        Cluster memory cluster
    ) external override {
        uint operatorsLength = operatorIds.length;

        {
            _validateOperatorIds(operatorsLength);
            _validatePublicKey(publicKey);
        }

        {
            if (_validatorPKs[keccak256(publicKey)].owner != address(0)) {
                revert ValidatorAlreadyExists();
            }
            _validatorPKs[keccak256(publicKey)] = Validator({
                owner: msg.sender,
                active: true
            });
        }

        uint64 clusterIndex;
        uint64 burnRate;
        {
<<<<<<< HEAD
            if (!cluster.disabled) {
                for (uint i; i < operatorsLength;) {
                    if (i+1 < operatorsLength) {
                        if (operatorIds[i] > operatorIds[i+1]) {
                            revert UnsortedOperatorsList();
=======
            if (!pod.disabled) {
                for (uint i; i < operatorsLength; ) {
                    if (i + 1 < operatorsLength) {
                        if (operatorIds[i] > operatorIds[i + 1]) {
                            revert OperatorsListDoesNotSorted();
>>>>>>> ecdbeddc
                        }
                    }
                    Operator memory operator = _operators[operatorIds[i]];
                    if (operator.snapshot.block == 0) {
                        revert OperatorDoesNotExist();
                    }
<<<<<<< HEAD
                    operator.snapshot = _getSnapshot(operator, uint64(block.number));
                    if (++operator.validatorCount > VALIDATORS_PER_OPERATOR_LIMIT) {
                        revert ExceedValidatorLimit();
                    }
                    clusterIndex += operator.snapshot.index;
=======
                    operator.snapshot = _getSnapshot(
                        operator,
                        uint64(block.number)
                    );
                    ++operator.validatorCount;
                    podIndex += operator.snapshot.index;
>>>>>>> ecdbeddc
                    burnRate += operator.fee;
                    _operators[operatorIds[i]] = operator;
                    unchecked {
                        ++i;
                    }
                }
            }
        }

<<<<<<< HEAD
        bytes32 hashedCluster = keccak256(abi.encodePacked(msg.sender, operatorIds));
        {
            bytes32 hashedClusterData = keccak256(abi.encodePacked(cluster.validatorCount, cluster.networkFee, cluster.networkFeeIndex, cluster.index, cluster.balance, cluster.disabled ));
            if (_clusters[hashedCluster] == bytes32(0)) {
                cluster = Cluster({ validatorCount: 0, networkFee: 0, networkFeeIndex: 0, index: 0, balance: 0, disabled: false });
            } else if (_clusters[hashedCluster] != hashedClusterData) {
                revert IncorrectClusterState();
=======
        bytes32 hashedPod = keccak256(
            abi.encodePacked(msg.sender, operatorIds)
        );
        {
            bytes32 hashedPodData = keccak256(
                abi.encodePacked(
                    pod.validatorCount,
                    pod.networkFee,
                    pod.networkFeeIndex,
                    pod.index,
                    pod.balance,
                    pod.disabled
                )
            );
            if (_pods[hashedPod] == bytes32(0)) {
                pod = Pod({
                    validatorCount: 0,
                    networkFee: 0,
                    networkFeeIndex: 0,
                    index: 0,
                    balance: 0,
                    disabled: false
                });
            } else if (_pods[hashedPod] != hashedPodData) {
                revert PodDataIsBroken();
>>>>>>> ecdbeddc
            }
        }

        cluster.balance += amount.shrink();
        cluster = _updateClusterData(cluster, clusterIndex, 1);

<<<<<<< HEAD
        if (_liquidatable(_clusterBalance(cluster, clusterIndex), cluster.validatorCount, burnRate)) {
            revert InsufficientBalance();
=======
        if (
            _liquidatable(
                _podBalance(pod, podIndex),
                pod.validatorCount,
                burnRate
            )
        ) {
            revert NotEnoughBalance();
>>>>>>> ecdbeddc
        }

        {
            if (!cluster.disabled) {
                DAO memory dao = _dao;
                dao = _updateDAOEarnings(dao);
                ++dao.validatorCount;
                _dao = dao;
            }
        }

<<<<<<< HEAD
        _clusters[hashedCluster] = keccak256(abi.encodePacked(cluster.validatorCount, cluster.networkFee, cluster.networkFeeIndex, cluster.index, cluster.balance, cluster.disabled ));
=======
        _pods[hashedPod] = keccak256(
            abi.encodePacked(
                pod.validatorCount,
                pod.networkFee,
                pod.networkFeeIndex,
                pod.index,
                pod.balance,
                pod.disabled
            )
        );
>>>>>>> ecdbeddc

        if (amount > 0) {
            _deposit(msg.sender, operatorIds, amount.shrink());
        }

        emit ValidatorAdded(msg.sender, operatorIds, publicKey, sharesEncrypted, cluster);
    }

    function removeValidator(
        bytes calldata publicKey,
        uint64[] memory operatorIds,
        Cluster memory cluster
    ) external override {
        uint operatorsLength = operatorIds.length;

        {
            _validateOperatorIds(operatorsLength);
            _validatePublicKey(publicKey);
        }

        bytes32 hashedValidator = keccak256(publicKey);
        if (_validatorPKs[hashedValidator].owner != msg.sender) {
            revert NoValidatorOwnershipned();
        }

        uint64 clusterIndex;
        {
<<<<<<< HEAD
            if (!cluster.disabled) {
                for (uint i; i < operatorsLength;) {
=======
            if (!pod.disabled) {
                for (uint i; i < operatorsLength; ) {
>>>>>>> ecdbeddc
                    Operator memory operator = _operators[operatorIds[i]];
                    if (operator.snapshot.block != 0) {
                        operator.snapshot = _getSnapshot(
                            operator,
                            uint64(block.number)
                        );
                        --operator.validatorCount;
                        _operators[operatorIds[i]] = operator;
                    }
<<<<<<< HEAD
                    
                    clusterIndex += operator.snapshot.index;
                    unchecked { ++i; }
=======

                    podIndex += operator.snapshot.index;
                    unchecked {
                        ++i;
                    }
>>>>>>> ecdbeddc
                }
            }
        }

        bytes32 hashedCluster = _validateHashedCluster(msg.sender, operatorIds, cluster);

        cluster = _updateClusterData(cluster, clusterIndex, -1);

        {
            if (!cluster.disabled) {
                DAO memory dao = _dao;
                dao = _updateDAOEarnings(dao);
                --dao.validatorCount;
                _dao = dao;
            }
        }
        delete _validatorPKs[hashedValidator];

<<<<<<< HEAD
        _clusters[hashedCluster] = keccak256(abi.encodePacked(cluster.validatorCount, cluster.networkFee, cluster.networkFeeIndex, cluster.index, cluster.balance, cluster.disabled ));
=======
        _pods[hashedPod] = keccak256(
            abi.encodePacked(
                pod.validatorCount,
                pod.networkFee,
                pod.networkFeeIndex,
                pod.index,
                pod.balance,
                pod.disabled
            )
        );
>>>>>>> ecdbeddc

        emit ValidatorRemoved(msg.sender, operatorIds, publicKey, cluster);
    }

    function liquidate(
        address owner,
        uint64[] memory operatorIds,
        Cluster memory cluster
    ) external override {
        _validateClusterIsNotLiquidated(cluster);

        bytes32 hashedCluster = _validateHashedCluster(owner, operatorIds, cluster);

        uint64 clusterIndex;
        uint64 burnRate;
        {
            uint operatorsLength = operatorIds.length;
            for (uint i; i < operatorsLength; ) {
                Operator memory operator = _operators[operatorIds[i]];
                uint64 currentBlock = uint64(block.number);
                if (operator.snapshot.block != 0) {
                    operator.snapshot = _getSnapshot(operator, currentBlock);
                    operator.validatorCount -= cluster.validatorCount;
                    burnRate += operator.fee;
                    _operators[operatorIds[i]] = operator;
                }
<<<<<<< HEAD
                
                clusterIndex += operator.snapshot.index;
                unchecked { ++i; }
=======

                podIndex += operator.snapshot.index;
                unchecked {
                    ++i;
                }
>>>>>>> ecdbeddc
            }
        }

        {
            uint64 clusterBalance = _clusterBalance(cluster, clusterIndex);
            if (!_liquidatable(clusterBalance, cluster.validatorCount, burnRate)) {
                revert ClusterNotLiquidatable();
            }

            _token.transfer(msg.sender, clusterBalance.expand());

            cluster.disabled = true;
            cluster.balance = 0;
            cluster.index = 0;
        }

        {
            DAO memory dao = _dao;
            dao = _updateDAOEarnings(dao);
            dao.validatorCount -= cluster.validatorCount;
            _dao = dao;
        }

<<<<<<< HEAD
        _clusters[hashedCluster] = keccak256(abi.encodePacked(cluster.validatorCount, cluster.networkFee, cluster.networkFeeIndex, cluster.index, cluster.balance, cluster.disabled ));
=======
        _pods[hashedPod] = keccak256(
            abi.encodePacked(
                pod.validatorCount,
                pod.networkFee,
                pod.networkFeeIndex,
                pod.index,
                pod.balance,
                pod.disabled
            )
        );
>>>>>>> ecdbeddc

        emit ClusterLiquidated(owner, operatorIds, cluster);
    }

    function reactivate(
        uint64[] memory operatorIds,
        uint256 amount,
        Cluster memory cluster
    ) external override {
<<<<<<< HEAD

        if (!cluster.disabled) {
            revert ClusterAlreadyEnabled();
=======
        if (!pod.disabled) {
            revert PodAlreadyEnabled();
>>>>>>> ecdbeddc
        }

        uint64 clusterIndex;
        uint64 burnRate;
        {
            uint operatorsLength = operatorIds.length;
            for (uint i; i < operatorsLength; ) {
                Operator memory operator = _operators[operatorIds[i]];
                if (operator.snapshot.block != 0) {
<<<<<<< HEAD
                    operator.snapshot = _getSnapshot(operator, uint64(block.number));
                    operator.validatorCount += cluster.validatorCount;
=======
                    operator.snapshot = _getSnapshot(
                        operator,
                        uint64(block.number)
                    );
                    operator.validatorCount += pod.validatorCount;
>>>>>>> ecdbeddc
                    burnRate += operator.fee;
                    _operators[operatorIds[i]] = operator;
                }

<<<<<<< HEAD
                clusterIndex += operator.snapshot.index;
                unchecked { ++i; }
=======
                podIndex += operator.snapshot.index;
                unchecked {
                    ++i;
                }
>>>>>>> ecdbeddc
            }
        }

        bytes32 hashedCluster = _validateHashedCluster(msg.sender, operatorIds, cluster);

        cluster.balance += amount.shrink();
        cluster.disabled = false;
        cluster.index = clusterIndex;

        cluster = _updateClusterData(cluster, clusterIndex, 0);

        {
            DAO memory dao = _dao;
            dao = _updateDAOEarnings(dao);
            dao.validatorCount += cluster.validatorCount;
            _dao = dao;
        }

<<<<<<< HEAD
        if (_liquidatable(_clusterBalance(cluster, clusterIndex), cluster.validatorCount, burnRate)) {
            revert InsufficientBalance();
        }

        _clusters[hashedCluster] = keccak256(abi.encodePacked(cluster.validatorCount, cluster.networkFee, cluster.networkFeeIndex, cluster.index, cluster.balance, cluster.disabled ));
=======
        if (
            _liquidatable(
                _podBalance(pod, podIndex),
                pod.validatorCount,
                burnRate
            )
        ) {
            revert NotEnoughBalance();
        }

        _pods[hashedPod] = keccak256(
            abi.encodePacked(
                pod.validatorCount,
                pod.networkFee,
                pod.networkFeeIndex,
                pod.index,
                pod.balance,
                pod.disabled
            )
        );
>>>>>>> ecdbeddc

        if (amount > 0) {
            _deposit(msg.sender, operatorIds, amount.shrink());
        }

        emit ClusterReactivated(msg.sender, operatorIds, cluster);
    }

    /******************************/
    /* Balance External Functions */
    /******************************/

    function deposit(
        address owner,
        uint64[] calldata operatorIds,
        uint256 amount,
        Cluster memory cluster
    ) external override {
        _validateClusterIsNotLiquidated(cluster);

        uint64 shrunkAmount = amount.shrink();

        bytes32 hashedCluster = _validateHashedCluster(owner, operatorIds, cluster);

        cluster.balance += shrunkAmount;

<<<<<<< HEAD
        _clusters[hashedCluster] = keccak256(abi.encodePacked(cluster.validatorCount, cluster.networkFee, cluster.networkFeeIndex, cluster.index, cluster.balance, cluster.disabled ));
=======
        _pods[hashedPod] = keccak256(
            abi.encodePacked(
                pod.validatorCount,
                pod.networkFee,
                pod.networkFeeIndex,
                pod.index,
                pod.balance,
                pod.disabled
            )
        );
>>>>>>> ecdbeddc

        _deposit(owner, operatorIds, shrunkAmount);

        emit ClusterDeposit(owner, operatorIds, amount, cluster);
    }

    function deposit(
        uint64[] calldata operatorIds,
        uint256 amount,
        Cluster memory cluster
    ) external override {
        _validateClusterIsNotLiquidated(cluster);

        uint64 shrunkAmount = amount.shrink();

        bytes32 hashedCluster = _validateHashedCluster(msg.sender, operatorIds, cluster);

        cluster.balance += shrunkAmount;

        _deposit(msg.sender, operatorIds, shrunkAmount);

<<<<<<< HEAD
        _clusters[hashedCluster] = keccak256(abi.encodePacked(cluster.validatorCount, cluster.networkFee, cluster.networkFeeIndex, cluster.index, cluster.balance, cluster.disabled ));
=======
        _pods[hashedPod] = keccak256(
            abi.encodePacked(
                pod.validatorCount,
                pod.networkFee,
                pod.networkFeeIndex,
                pod.index,
                pod.balance,
                pod.disabled
            )
        );
>>>>>>> ecdbeddc

        emit ClusterDeposit(msg.sender, operatorIds, amount, cluster);
    }

<<<<<<< HEAD
    function withdrawOperatorEarnings(uint64 operatorId, uint256 amount) external override {
=======
    function withdrawOperatorBalance(
        uint64 operatorId,
        uint256 amount
    ) external override {
>>>>>>> ecdbeddc
        Operator memory operator = _operators[operatorId];

        if (operator.owner != msg.sender) revert CallerNotOwner();

        operator.snapshot = _getSnapshot(operator, uint64(block.number));

        uint64 shrunkAmount = amount.shrink();

        if (operator.snapshot.balance < shrunkAmount) {
            revert InsufficientBalance();
        }

        operator.snapshot.balance -= shrunkAmount;

        _operators[operatorId] = operator;

        _transferOperatorBalanceUnsafe(operatorId, amount);
    }

    function withdrawOperatorEarnings(uint64 operatorId) external override {
        Operator memory operator = _operators[operatorId];

        if (operator.owner != msg.sender) revert CallerNotOwner();

        operator.snapshot = _getSnapshot(operator, uint64(block.number));

        uint64 operatorBalance = operator.snapshot.balance;

        if (operatorBalance <= 0) {
            revert InsufficientBalance();
        }

        operator.snapshot.balance -= operatorBalance;

        _operators[operatorId] = operator;

        _transferOperatorBalanceUnsafe(operatorId, operatorBalance.expand());
    }

    function withdraw(
        uint64[] memory operatorIds,
        uint256 amount,
        Cluster memory cluster
    ) external override {
        _validateClusterIsNotLiquidated(cluster);

        uint64 shrunkAmount = amount.shrink();

        uint64 clusterIndex;
        uint64 burnRate;
        {
            uint operatorsLength = operatorIds.length;
            for (uint i; i < operatorsLength; ) {
                Operator memory operator = _operators[operatorIds[i]];
<<<<<<< HEAD
                clusterIndex += operator.snapshot.index + (uint64(block.number) - operator.snapshot.block) * operator.fee;
=======
                podIndex +=
                    operator.snapshot.index +
                    (uint64(block.number) - operator.snapshot.block) *
                    operator.fee;
>>>>>>> ecdbeddc
                burnRate += operator.fee;
                unchecked {
                    ++i;
                }
            }
        }

        bytes32 hashedCluster = _validateHashedCluster(msg.sender, operatorIds, cluster);

        uint64 clusterBalance = _clusterBalance(cluster, clusterIndex);

<<<<<<< HEAD
        if (clusterBalance < shrunkAmount || _liquidatable(clusterBalance, cluster.validatorCount, burnRate)) {
            revert InsufficientBalance();
=======
        if (
            podBalance < shrunkAmount ||
            _liquidatable(
                _podBalance(pod, podIndex),
                pod.validatorCount,
                burnRate
            )
        ) {
            revert NotEnoughBalance();
>>>>>>> ecdbeddc
        }

        cluster.balance -= shrunkAmount;

<<<<<<< HEAD
        _clusters[hashedCluster] = keccak256(abi.encodePacked(cluster.validatorCount, cluster.networkFee, cluster.networkFeeIndex, cluster.index, cluster.balance, cluster.disabled ));
=======
        _pods[hashedPod] = keccak256(
            abi.encodePacked(
                pod.validatorCount,
                pod.networkFee,
                pod.networkFeeIndex,
                pod.index,
                pod.balance,
                pod.disabled
            )
        );
>>>>>>> ecdbeddc

        _token.transfer(msg.sender, amount);

        emit ClusterWithdrawn(msg.sender, operatorIds, amount, cluster);
    }

    /**************************/
    /* DAO External Functions */
    /**************************/

    function updateNetworkFee(uint256 fee) external override onlyOwner {
        DAO memory dao = _dao;
        dao = _updateDAOEarnings(dao);
        _dao = dao;

        _updateNetworkFeeIndex();

        emit NetworkFeeUpdate(_networkFee.expand(), fee);

        _networkFee = fee.shrink();
    }

    function withdrawNetworkEarnings(
        uint256 amount
    ) external override onlyOwner {
        DAO memory dao = _dao;

        uint64 shrunkAmount = amount.shrink();

<<<<<<< HEAD
        if(shrunkAmount > _networkBalance(dao)) {
            revert InsufficientBalance();
=======
        if (shrunkAmount > _networkBalance(dao)) {
            revert NotEnoughBalance();
>>>>>>> ecdbeddc
        }

        dao.withdrawn += shrunkAmount;
        _dao = dao;

        _token.transfer(msg.sender, amount);

        emit NetworkEarningsWithdrawn(amount, msg.sender);
    }

    function updateOperatorFeeIncreaseLimit(
        uint64 newOperatorMaxFeeIncrease
    ) external override onlyOwner {
        _operatorMaxFeeIncrease = newOperatorMaxFeeIncrease;
        emit OperatorFeeIncreaseLimitUpdate(_operatorMaxFeeIncrease);
    }

    function updateDeclareOperatorFeePeriod(
        uint64 newDeclareOperatorFeePeriod
    ) external override onlyOwner {
        _declareOperatorFeePeriod = newDeclareOperatorFeePeriod;
        emit DeclareOperatorFeePeriodUpdate(newDeclareOperatorFeePeriod);
    }

    function updateExecuteOperatorFeePeriod(
        uint64 newExecuteOperatorFeePeriod
    ) external override onlyOwner {
        _executeOperatorFeePeriod = newExecuteOperatorFeePeriod;
        emit ExecuteOperatorFeePeriodUpdate(newExecuteOperatorFeePeriod);
    }

<<<<<<< HEAD
    function updateLiquidationThresholdPeriod(uint64 blocks) external onlyOwner override {
        if(blocks < MINIMAL_LIQUIDATION_THRESHOLD) {
            revert NewBlockPeriodIsBelowMinimum();
=======
    function updateLiquidationThresholdPeriod(
        uint64 blocks
    ) external override onlyOwner {
        if (blocks < MINIMAL_LIQUIDATION_THRESHOLD) {
            revert BelowMinimumBlockPeriod();
>>>>>>> ecdbeddc
        }

        _minimumBlocksBeforeLiquidation = blocks;
        emit LiquidationThresholdPeriodUpdate(blocks);
    }

    /************************************/
    /* Operator External View Functions */
    /************************************/

<<<<<<< HEAD
    function getOperatorFee(uint64 operatorId) external view override returns (uint256) {
        if (_operators[operatorId].snapshot.block == 0) revert OperatorDoesNotExist();
=======
    function getOperatorFee(
        uint64 operatorId
    ) external view override returns (uint256) {
        if (_operators[operatorId].snapshot.block == 0)
            revert OperatorNotFound();
>>>>>>> ecdbeddc

        return _operators[operatorId].fee.expand();
    }

    function getOperatorDeclaredFee(
        uint64 operatorId
    ) external view override returns (uint256, uint256, uint256) {
        OperatorFeeChangeRequest
            memory feeChangeRequest = _operatorFeeChangeRequests[operatorId];

<<<<<<< HEAD
        if(feeChangeRequest.fee == 0) {
            revert NoFeeDelcared();
=======
        if (feeChangeRequest.fee == 0) {
            revert NoPendingFeeChangeRequest();
>>>>>>> ecdbeddc
        }

        return (
            feeChangeRequest.fee.expand(),
            feeChangeRequest.approvalBeginTime,
            feeChangeRequest.approvalEndTime
        );
    }

<<<<<<< HEAD
    function getOperatorById(uint64 operatorId) external view override returns (address owner, uint256 fee, uint32 validatorCount) {
        if (_operators[operatorId].owner == address(0)) revert OperatorDoesNotExist();

        return (_operators[operatorId].owner, _operators[operatorId].fee.expand(), _operators[operatorId].validatorCount);
=======
    function getOperatorById(
        uint64 operatorId
    )
        external
        view
        override
        returns (address owner, uint256 fee, uint32 validatorCount)
    {
        if (_operators[operatorId].owner == address(0))
            revert OperatorNotFound();

        return (
            _operators[operatorId].owner,
            _operators[operatorId].fee.expand(),
            _operators[operatorId].validatorCount
        );
>>>>>>> ecdbeddc
    }

    /***********************************/
    /* Cluster External View Functions */
    /***********************************/

    function isLiquidatable(
        address owner,
        uint64[] calldata operatorIds,
        Cluster memory cluster
    ) external view override returns (bool) {
        uint64 clusterIndex;
        uint64 burnRate;
        uint operatorsLength = operatorIds.length;
        for (uint i; i < operatorsLength; ) {
            Operator memory operator = _operators[operatorIds[i]];
<<<<<<< HEAD
            clusterIndex += operator.snapshot.index + (uint64(block.number) - operator.snapshot.block) * operator.fee;
=======
            podIndex +=
                operator.snapshot.index +
                (uint64(block.number) - operator.snapshot.block) *
                operator.fee;
>>>>>>> ecdbeddc
            burnRate += operator.fee;
            unchecked {
                ++i;
            }
        }

        _validateHashedCluster(owner, operatorIds, cluster);

<<<<<<< HEAD
        return _liquidatable(_clusterBalance(cluster, clusterIndex), cluster.validatorCount, burnRate);
=======
        return
            _liquidatable(
                _podBalance(pod, podIndex),
                pod.validatorCount,
                burnRate
            );
>>>>>>> ecdbeddc
    }

    function isLiquidated(
        address owner,
        uint64[] calldata operatorIds,
        Cluster memory cluster
    ) external view override returns (bool) {
        _validateHashedCluster(owner, operatorIds, cluster);

        return cluster.disabled;
    }

<<<<<<< HEAD
    function getClusterBurnRate(uint64[] calldata operatorIds) external view override returns (uint256) {
=======
    function getPodBurnRate(
        uint64[] memory operatorIds
    ) external view override returns (uint256) {
>>>>>>> ecdbeddc
        uint64 burnRate;
        uint operatorsLength = operatorIds.length;
        for (uint i; i < operatorsLength; ) {
            Operator memory operator = _operators[operatorIds[i]];
            if (operator.owner != address(0)) {
                burnRate += operator.fee;
            }
            unchecked {
                ++i;
            }
        }
        return burnRate.expand();
    }

    /***********************************/
    /* Balance External View Functions */
    /***********************************/

<<<<<<< HEAD
    function getOperatorEarnings(uint64 id) external view override returns (uint64 currentBlock, uint64 index, uint256 balance) {
=======
    function operatorSnapshot(
        uint64 id
    )
        external
        view
        override
        returns (uint64 currentBlock, uint64 index, uint256 balance)
    {
>>>>>>> ecdbeddc
        Snapshot memory s = _getSnapshot(_operators[id], uint64(block.number));
        return (s.block, s.index, s.balance.expand());
    }

    function getBalance(
        address owner,
        uint64[] calldata operatorIds,
        Cluster memory cluster
    ) external view override returns (uint256) {
        _validateClusterIsNotLiquidated(cluster);

        uint64 clusterIndex;
        {
            uint operatorsLength = operatorIds.length;
            for (uint i; i < operatorsLength; ) {
                Operator memory operator = _operators[operatorIds[i]];
<<<<<<< HEAD
                clusterIndex += operator.snapshot.index + (uint64(block.number) - operator.snapshot.block) * operator.fee;
                unchecked { ++i; }
=======
                podIndex +=
                    operator.snapshot.index +
                    (uint64(block.number) - operator.snapshot.block) *
                    operator.fee;
                unchecked {
                    ++i;
                }
>>>>>>> ecdbeddc
            }
        }

        _validateHashedCluster(owner, operatorIds, cluster);

        return _clusterBalance(cluster, clusterIndex).expand();
    }

    /*******************************/
    /* DAO External View Functions */
    /*******************************/

    function getNetworkFee() external view override returns (uint256) {
        return _networkFee.expand();
    }

    function getNetworkEarnings() external view override returns (uint256) {
        DAO memory dao = _dao;
        return _networkBalance(dao).expand();
    }

    function getOperatorFeeIncreaseLimit()
        external
        view
        override
        returns (uint64)
    {
        return _operatorMaxFeeIncrease;
    }

    function getExecuteOperatorFeePeriod()
        external
        view
        override
        returns (uint64)
    {
        return _executeOperatorFeePeriod;
    }

    function getDeclaredOperatorFeePeriod()
        external
        view
        override
        returns (uint64)
    {
        return _declareOperatorFeePeriod;
    }

    function getLiquidationThresholdPeriod()
        external
        view
        override
        returns (uint64)
    {
        return _minimumBlocksBeforeLiquidation;
    }

    /**********************/
    /* Internal Functions */
    /**********************/

    // solhint-disable-next-line func-name-mixedcase
    function __SSVNetwork_init(
        IERC20 token_,
        uint64 operatorMaxFeeIncrease_,
        uint64 declareOperatorFeePeriod_,
        uint64 executeOperatorFeePeriod_,
        uint64 minimumBlocksBeforeLiquidation_
    ) internal initializer {
        __Ownable_init_unchained();
        __SSVNetwork_init_unchained(
            token_,
            operatorMaxFeeIncrease_,
            declareOperatorFeePeriod_,
            executeOperatorFeePeriod_,
            minimumBlocksBeforeLiquidation_
        );
    }

    // solhint-disable-next-line func-name-mixedcase
    function __SSVNetwork_init_unchained(
        IERC20 token_,
        uint64 operatorMaxFeeIncrease_,
        uint64 declareOperatorFeePeriod_,
        uint64 executeOperatorFeePeriod_,
        uint64 minimumBlocksBeforeLiquidation_
    ) internal onlyInitializing {
        _token = token_;
        _operatorMaxFeeIncrease = operatorMaxFeeIncrease_;
        _declareOperatorFeePeriod = declareOperatorFeePeriod_;
        _executeOperatorFeePeriod = executeOperatorFeePeriod_;
        _minimumBlocksBeforeLiquidation = minimumBlocksBeforeLiquidation_;
    }

    /********************************/
    /* Validation Private Functions */
    /********************************/

    function _onlyOperatorOwnerOrContractOwner(uint64 operatorId) private view {
        Operator memory operator = _operators[operatorId];

<<<<<<< HEAD
        if(operator.snapshot.block == 0) {
            revert OperatorDoesNotExist();
=======
        if (operator.snapshot.block == 0) {
            revert OperatorWithPublicKeyNotExist();
>>>>>>> ecdbeddc
        }

        if (msg.sender != operator.owner && msg.sender != owner()) {
            revert CallerNotOwner();
        }
    }

    function _validatePublicKey(bytes calldata publicKey) private pure {
        if (publicKey.length != 48) {
            revert InvalidPublicKeyLength();
        }
    }

    function _validateOperatorIds(uint operatorsLength) private pure {
<<<<<<< HEAD
        if (operatorsLength < 4 || operatorsLength > 13 || operatorsLength % 3 != 1) {
            revert InvalidOperatorIdsLengthuctureInvalid();
=======
        if (
            operatorsLength < 4 ||
            operatorsLength > 13 ||
            operatorsLength % 3 != 1
        ) {
            revert OperatorIdsStructureInvalid();
>>>>>>> ecdbeddc
        }
    }

    function _validateClusterIsNotLiquidated(Cluster memory cluster) private pure {
        if (cluster.disabled) {
            revert ClusterIsLiquidated();
        }
    }

    /******************************/
    /* Operator Private Functions */
    /******************************/

    function _setFee(
        Operator memory operator,
        uint64 fee
    ) private view returns (Operator memory) {
        operator.snapshot = _getSnapshot(operator, uint64(block.number));
        operator.fee = fee;

        return operator;
    }

    function _updateOperatorFeeUnsafe(uint64 operatorId, uint64 fee) private {
        Operator memory operator = _operators[operatorId];

        _operators[operatorId] = _setFee(operator, fee);

        emit OperatorFeeExecution(
            msg.sender,
            operatorId,
            block.number,
            fee.expand()
        );
    }

    function _getSnapshot(
        Operator memory operator,
        uint64 currentBlock
    ) private pure returns (Snapshot memory) {
        uint64 blockDiffFee = (currentBlock - operator.snapshot.block) *
            operator.fee;

        operator.snapshot.index += blockDiffFee;
        operator.snapshot.balance += blockDiffFee * operator.validatorCount;
        operator.snapshot.block = currentBlock;

        return operator.snapshot;
    }

    function _transferOperatorBalanceUnsafe(
        uint64 operatorId,
        uint256 amount
    ) private {
        _token.transfer(msg.sender, amount);
        emit OperatorWithdrawn(amount, operatorId, msg.sender);
    }

    /*****************************/
    /* Cluster Private Functions */
    /*****************************/

<<<<<<< HEAD
    function _validateHashedCluster(address owner, uint64[] memory operatorIds, Cluster memory cluster) private view returns (bytes32) {
        bytes32 hashedCluster = keccak256(abi.encodePacked(owner, operatorIds));
        {
            bytes32 hashedClusterData = keccak256(abi.encodePacked(cluster.validatorCount, cluster.networkFee, cluster.networkFeeIndex, cluster.index, cluster.balance, cluster.disabled ));
            if (_clusters[hashedCluster] == bytes32(0)) {
                revert ClusterDoesNotExists();
            } else if (_clusters[hashedCluster] != hashedClusterData) {
                revert IncorrectClusterState();
=======
    function _validateHashedPod(
        address owner,
        uint64[] memory operatorIds,
        Pod memory pod
    ) private view returns (bytes32) {
        bytes32 hashedPod = keccak256(abi.encodePacked(owner, operatorIds));
        {
            bytes32 hashedPodData = keccak256(
                abi.encodePacked(
                    pod.validatorCount,
                    pod.networkFee,
                    pod.networkFeeIndex,
                    pod.index,
                    pod.balance,
                    pod.disabled
                )
            );
            if (_pods[hashedPod] == bytes32(0)) {
                revert PodNotExists();
            } else if (_pods[hashedPod] != hashedPodData) {
                revert PodDataIsBroken();
>>>>>>> ecdbeddc
            }
        }

        return hashedCluster;
    }

<<<<<<< HEAD
    function _updateClusterData(Cluster memory cluster, uint64 clusterIndex, int8 changedTo) private view returns (Cluster memory) {
        if (!cluster.disabled) {
            cluster.balance = _clusterBalance(cluster, clusterIndex);
            cluster.index = clusterIndex;

            cluster.networkFee = _clusterNetworkFee(cluster.networkFee, cluster.networkFeeIndex, cluster.validatorCount);
            cluster.networkFeeIndex = _currentNetworkFeeIndex();
=======
    function _updatePodData(
        Pod memory pod,
        uint64 podIndex,
        int8 changedTo
    ) private view returns (Pod memory) {
        if (!pod.disabled) {
            pod.balance = _podBalance(pod, podIndex);
            pod.index = podIndex;

            pod.networkFee = _podNetworkFee(
                pod.networkFee,
                pod.networkFeeIndex,
                pod.validatorCount
            );
            pod.networkFeeIndex = _currentNetworkFeeIndex();
>>>>>>> ecdbeddc
        }

        if (changedTo == 1) {
            ++cluster.validatorCount;
        } else if (changedTo == -1) {
            --cluster.validatorCount;
        }

        return cluster;
    }

    function _liquidatable(
        uint64 balance,
        uint64 validatorCount,
        uint64 burnRate
    ) private view returns (bool) {
        return
            balance <
            _minimumBlocksBeforeLiquidation *
                (burnRate + _networkFee) *
                validatorCount;
    }

    /*****************************/
    /* Balance Private Functions */
    /*****************************/

    function _deposit(
        address owner,
        uint64[] memory operatorIds,
        uint64 amount
    ) private {
        _token.transferFrom(msg.sender, address(this), amount.expand());
    }

    function _updateNetworkFeeIndex() private {
        _networkFeeIndex = _currentNetworkFeeIndex();
        _networkFeeIndexBlockNumber = uint64(block.number);
    }

    function _updateDAOEarnings(
        DAO memory dao
    ) private view returns (DAO memory) {
        dao.earnings.balance = _networkTotalEarnings(dao);
        dao.earnings.block = uint64(block.number);

        return dao;
    }

    function _currentNetworkFeeIndex() private view returns (uint64) {
        return
            _networkFeeIndex +
            uint64(block.number - _networkFeeIndexBlockNumber) *
            _networkFee;
    }

    function _networkTotalEarnings(
        DAO memory dao
    ) private view returns (uint64) {
        return
            dao.earnings.balance +
            (uint64(block.number) - dao.earnings.block) *
            _networkFee *
            dao.validatorCount;
    }

    function _networkBalance(DAO memory dao) private view returns (uint64) {
        return _networkTotalEarnings(dao) - dao.withdrawn;
    }

<<<<<<< HEAD
    function _clusterBalance(Cluster memory cluster, uint64 newIndex) private view returns (uint64) {
        uint64 usage = (newIndex - cluster.index) * cluster.validatorCount + _clusterNetworkFee(cluster.networkFee, cluster.networkFeeIndex, cluster.validatorCount);
=======
    function _podBalance(
        Pod memory pod,
        uint64 newIndex
    ) private view returns (uint64) {
        uint64 usage = (newIndex - pod.index) *
            pod.validatorCount +
            _podNetworkFee(
                pod.networkFee,
                pod.networkFeeIndex,
                pod.validatorCount
            );
>>>>>>> ecdbeddc

        if (usage > cluster.balance) {
            revert InsufficientFunds();
        }

        return cluster.balance - usage;
    }

<<<<<<< HEAD
    function _clusterNetworkFee(uint64 networkFee, uint64 networkFeeIndex, uint32 validatorCount) private view returns (uint64) {
        return networkFee + uint64(_currentNetworkFeeIndex() - networkFeeIndex) * validatorCount;
=======
    function _podNetworkFee(
        uint64 networkFee,
        uint64 networkFeeIndex,
        uint32 validatorCount
    ) private view returns (uint64) {
        return
            networkFee +
            uint64(_currentNetworkFeeIndex() - networkFeeIndex) *
            validatorCount;
>>>>>>> ecdbeddc
    }
}<|MERGE_RESOLUTION|>--- conflicted
+++ resolved
@@ -67,14 +67,9 @@
     /* Constants */
     /*************/
 
-<<<<<<< HEAD
     uint64 constant MINIMAL_LIQUIDATION_THRESHOLD = 6570;
     uint64 constant MINIMAL_OPERATOR_FEE = 100000000;
     uint32 constant VALIDATORS_PER_OPERATOR_LIMIT = 2000;
-=======
-    uint64 private constant MINIMAL_LIQUIDATION_THRESHOLD = 6570;
-    uint64 private constant MINIMAL_OPERATOR_FEE = 100000000;
->>>>>>> ecdbeddc
 
     /********************/
     /* Global Variables */
@@ -90,13 +85,8 @@
     mapping(uint64 => OperatorFeeChangeRequest)
         private _operatorFeeChangeRequests;
     // mapping(bytes32 => Cluster) private _clusters;
-<<<<<<< HEAD
     mapping(bytes32 => bytes32) private _clusters;
     mapping(bytes32 => Validator) _validatorPKs;
-=======
-    mapping(bytes32 => bytes32) private _pods;
-    mapping(bytes32 => Validator) private _validatorPKs;
->>>>>>> ecdbeddc
 
     uint64 private _networkFee;
     uint64 private _networkFeeIndex;
@@ -153,22 +143,8 @@
 
         lastOperatorId.increment();
         id = uint64(lastOperatorId.current());
-<<<<<<< HEAD
         _operators[id] = Operator({ owner: msg.sender, snapshot: Snapshot({ block: uint64(block.number), index: 0, balance: 0}), validatorCount: 0, fee: fee.shrink()});
         emit OperatorAdded(id, msg.sender, publicKey, fee);
-=======
-        _operators[id] = Operator({
-            owner: msg.sender,
-            snapshot: Snapshot({
-                block: uint64(block.number),
-                index: 0,
-                balance: 0
-            }),
-            validatorCount: 0,
-            fee: fee.shrink()
-        });
-        emit OperatorAdded(id, msg.sender, encryptionPK, fee);
->>>>>>> ecdbeddc
     }
 
     function removeOperator(uint64 id) external override {
@@ -178,14 +154,7 @@
         operator.snapshot = _getSnapshot(operator, uint64(block.number));
 
         if (operator.snapshot.balance > 0) {
-<<<<<<< HEAD
             _transferOperatorBalanceUnsafe(id, operator.snapshot.balance.expand());
-=======
-            _transferOperatorBalanceUnsafe(
-                operatorId,
-                operator.snapshot.balance.expand()
-            );
->>>>>>> ecdbeddc
         }
 
         operator.snapshot.block = 0;
@@ -227,11 +196,7 @@
         OperatorFeeChangeRequest
             memory feeChangeRequest = _operatorFeeChangeRequests[operatorId];
 
-<<<<<<< HEAD
         if(feeChangeRequest.fee == 0) revert NoFeeDelcared();
-=======
-        if (feeChangeRequest.fee == 0) revert NoPendingFeeChangeRequest();
->>>>>>> ecdbeddc
 
         if (
             block.timestamp < feeChangeRequest.approvalBeginTime ||
@@ -245,16 +210,8 @@
         delete _operatorFeeChangeRequests[operatorId];
     }
 
-<<<<<<< HEAD
     function cancelDeclaredOperatorFee(uint64 operatorId) onlyOperatorOwnerOrContractOwner(operatorId) external override {
         if(_operatorFeeChangeRequests[operatorId].fee == 0) revert NoFeeDelcared();
-=======
-    function cancelDeclaredOperatorFee(
-        uint64 operatorId
-    ) external override onlyOperatorOwnerOrContractOwner(operatorId) {
-        if (_operatorFeeChangeRequests[operatorId].fee == 0)
-            revert NoPendingFeeChangeRequest();
->>>>>>> ecdbeddc
 
         delete _operatorFeeChangeRequests[operatorId];
 
@@ -295,39 +252,22 @@
         uint64 clusterIndex;
         uint64 burnRate;
         {
-<<<<<<< HEAD
             if (!cluster.disabled) {
                 for (uint i; i < operatorsLength;) {
                     if (i+1 < operatorsLength) {
                         if (operatorIds[i] > operatorIds[i+1]) {
                             revert UnsortedOperatorsList();
-=======
-            if (!pod.disabled) {
-                for (uint i; i < operatorsLength; ) {
-                    if (i + 1 < operatorsLength) {
-                        if (operatorIds[i] > operatorIds[i + 1]) {
-                            revert OperatorsListDoesNotSorted();
->>>>>>> ecdbeddc
                         }
                     }
                     Operator memory operator = _operators[operatorIds[i]];
                     if (operator.snapshot.block == 0) {
                         revert OperatorDoesNotExist();
                     }
-<<<<<<< HEAD
                     operator.snapshot = _getSnapshot(operator, uint64(block.number));
                     if (++operator.validatorCount > VALIDATORS_PER_OPERATOR_LIMIT) {
                         revert ExceedValidatorLimit();
                     }
                     clusterIndex += operator.snapshot.index;
-=======
-                    operator.snapshot = _getSnapshot(
-                        operator,
-                        uint64(block.number)
-                    );
-                    ++operator.validatorCount;
-                    podIndex += operator.snapshot.index;
->>>>>>> ecdbeddc
                     burnRate += operator.fee;
                     _operators[operatorIds[i]] = operator;
                     unchecked {
@@ -337,7 +277,6 @@
             }
         }
 
-<<<<<<< HEAD
         bytes32 hashedCluster = keccak256(abi.encodePacked(msg.sender, operatorIds));
         {
             bytes32 hashedClusterData = keccak256(abi.encodePacked(cluster.validatorCount, cluster.networkFee, cluster.networkFeeIndex, cluster.index, cluster.balance, cluster.disabled ));
@@ -345,52 +284,14 @@
                 cluster = Cluster({ validatorCount: 0, networkFee: 0, networkFeeIndex: 0, index: 0, balance: 0, disabled: false });
             } else if (_clusters[hashedCluster] != hashedClusterData) {
                 revert IncorrectClusterState();
-=======
-        bytes32 hashedPod = keccak256(
-            abi.encodePacked(msg.sender, operatorIds)
-        );
-        {
-            bytes32 hashedPodData = keccak256(
-                abi.encodePacked(
-                    pod.validatorCount,
-                    pod.networkFee,
-                    pod.networkFeeIndex,
-                    pod.index,
-                    pod.balance,
-                    pod.disabled
-                )
-            );
-            if (_pods[hashedPod] == bytes32(0)) {
-                pod = Pod({
-                    validatorCount: 0,
-                    networkFee: 0,
-                    networkFeeIndex: 0,
-                    index: 0,
-                    balance: 0,
-                    disabled: false
-                });
-            } else if (_pods[hashedPod] != hashedPodData) {
-                revert PodDataIsBroken();
->>>>>>> ecdbeddc
             }
         }
 
         cluster.balance += amount.shrink();
         cluster = _updateClusterData(cluster, clusterIndex, 1);
 
-<<<<<<< HEAD
         if (_liquidatable(_clusterBalance(cluster, clusterIndex), cluster.validatorCount, burnRate)) {
             revert InsufficientBalance();
-=======
-        if (
-            _liquidatable(
-                _podBalance(pod, podIndex),
-                pod.validatorCount,
-                burnRate
-            )
-        ) {
-            revert NotEnoughBalance();
->>>>>>> ecdbeddc
         }
 
         {
@@ -402,20 +303,7 @@
             }
         }
 
-<<<<<<< HEAD
         _clusters[hashedCluster] = keccak256(abi.encodePacked(cluster.validatorCount, cluster.networkFee, cluster.networkFeeIndex, cluster.index, cluster.balance, cluster.disabled ));
-=======
-        _pods[hashedPod] = keccak256(
-            abi.encodePacked(
-                pod.validatorCount,
-                pod.networkFee,
-                pod.networkFeeIndex,
-                pod.index,
-                pod.balance,
-                pod.disabled
-            )
-        );
->>>>>>> ecdbeddc
 
         if (amount > 0) {
             _deposit(msg.sender, operatorIds, amount.shrink());
@@ -443,13 +331,8 @@
 
         uint64 clusterIndex;
         {
-<<<<<<< HEAD
             if (!cluster.disabled) {
                 for (uint i; i < operatorsLength;) {
-=======
-            if (!pod.disabled) {
-                for (uint i; i < operatorsLength; ) {
->>>>>>> ecdbeddc
                     Operator memory operator = _operators[operatorIds[i]];
                     if (operator.snapshot.block != 0) {
                         operator.snapshot = _getSnapshot(
@@ -459,17 +342,9 @@
                         --operator.validatorCount;
                         _operators[operatorIds[i]] = operator;
                     }
-<<<<<<< HEAD
                     
                     clusterIndex += operator.snapshot.index;
                     unchecked { ++i; }
-=======
-
-                    podIndex += operator.snapshot.index;
-                    unchecked {
-                        ++i;
-                    }
->>>>>>> ecdbeddc
                 }
             }
         }
@@ -488,20 +363,7 @@
         }
         delete _validatorPKs[hashedValidator];
 
-<<<<<<< HEAD
         _clusters[hashedCluster] = keccak256(abi.encodePacked(cluster.validatorCount, cluster.networkFee, cluster.networkFeeIndex, cluster.index, cluster.balance, cluster.disabled ));
-=======
-        _pods[hashedPod] = keccak256(
-            abi.encodePacked(
-                pod.validatorCount,
-                pod.networkFee,
-                pod.networkFeeIndex,
-                pod.index,
-                pod.balance,
-                pod.disabled
-            )
-        );
->>>>>>> ecdbeddc
 
         emit ValidatorRemoved(msg.sender, operatorIds, publicKey, cluster);
     }
@@ -528,17 +390,9 @@
                     burnRate += operator.fee;
                     _operators[operatorIds[i]] = operator;
                 }
-<<<<<<< HEAD
                 
                 clusterIndex += operator.snapshot.index;
                 unchecked { ++i; }
-=======
-
-                podIndex += operator.snapshot.index;
-                unchecked {
-                    ++i;
-                }
->>>>>>> ecdbeddc
             }
         }
 
@@ -562,20 +416,7 @@
             _dao = dao;
         }
 
-<<<<<<< HEAD
         _clusters[hashedCluster] = keccak256(abi.encodePacked(cluster.validatorCount, cluster.networkFee, cluster.networkFeeIndex, cluster.index, cluster.balance, cluster.disabled ));
-=======
-        _pods[hashedPod] = keccak256(
-            abi.encodePacked(
-                pod.validatorCount,
-                pod.networkFee,
-                pod.networkFeeIndex,
-                pod.index,
-                pod.balance,
-                pod.disabled
-            )
-        );
->>>>>>> ecdbeddc
 
         emit ClusterLiquidated(owner, operatorIds, cluster);
     }
@@ -585,14 +426,9 @@
         uint256 amount,
         Cluster memory cluster
     ) external override {
-<<<<<<< HEAD
 
         if (!cluster.disabled) {
             revert ClusterAlreadyEnabled();
-=======
-        if (!pod.disabled) {
-            revert PodAlreadyEnabled();
->>>>>>> ecdbeddc
         }
 
         uint64 clusterIndex;
@@ -602,29 +438,14 @@
             for (uint i; i < operatorsLength; ) {
                 Operator memory operator = _operators[operatorIds[i]];
                 if (operator.snapshot.block != 0) {
-<<<<<<< HEAD
                     operator.snapshot = _getSnapshot(operator, uint64(block.number));
                     operator.validatorCount += cluster.validatorCount;
-=======
-                    operator.snapshot = _getSnapshot(
-                        operator,
-                        uint64(block.number)
-                    );
-                    operator.validatorCount += pod.validatorCount;
->>>>>>> ecdbeddc
                     burnRate += operator.fee;
                     _operators[operatorIds[i]] = operator;
                 }
 
-<<<<<<< HEAD
                 clusterIndex += operator.snapshot.index;
                 unchecked { ++i; }
-=======
-                podIndex += operator.snapshot.index;
-                unchecked {
-                    ++i;
-                }
->>>>>>> ecdbeddc
             }
         }
 
@@ -643,34 +464,11 @@
             _dao = dao;
         }
 
-<<<<<<< HEAD
         if (_liquidatable(_clusterBalance(cluster, clusterIndex), cluster.validatorCount, burnRate)) {
             revert InsufficientBalance();
         }
 
         _clusters[hashedCluster] = keccak256(abi.encodePacked(cluster.validatorCount, cluster.networkFee, cluster.networkFeeIndex, cluster.index, cluster.balance, cluster.disabled ));
-=======
-        if (
-            _liquidatable(
-                _podBalance(pod, podIndex),
-                pod.validatorCount,
-                burnRate
-            )
-        ) {
-            revert NotEnoughBalance();
-        }
-
-        _pods[hashedPod] = keccak256(
-            abi.encodePacked(
-                pod.validatorCount,
-                pod.networkFee,
-                pod.networkFeeIndex,
-                pod.index,
-                pod.balance,
-                pod.disabled
-            )
-        );
->>>>>>> ecdbeddc
 
         if (amount > 0) {
             _deposit(msg.sender, operatorIds, amount.shrink());
@@ -697,20 +495,7 @@
 
         cluster.balance += shrunkAmount;
 
-<<<<<<< HEAD
         _clusters[hashedCluster] = keccak256(abi.encodePacked(cluster.validatorCount, cluster.networkFee, cluster.networkFeeIndex, cluster.index, cluster.balance, cluster.disabled ));
-=======
-        _pods[hashedPod] = keccak256(
-            abi.encodePacked(
-                pod.validatorCount,
-                pod.networkFee,
-                pod.networkFeeIndex,
-                pod.index,
-                pod.balance,
-                pod.disabled
-            )
-        );
->>>>>>> ecdbeddc
 
         _deposit(owner, operatorIds, shrunkAmount);
 
@@ -732,32 +517,12 @@
 
         _deposit(msg.sender, operatorIds, shrunkAmount);
 
-<<<<<<< HEAD
         _clusters[hashedCluster] = keccak256(abi.encodePacked(cluster.validatorCount, cluster.networkFee, cluster.networkFeeIndex, cluster.index, cluster.balance, cluster.disabled ));
-=======
-        _pods[hashedPod] = keccak256(
-            abi.encodePacked(
-                pod.validatorCount,
-                pod.networkFee,
-                pod.networkFeeIndex,
-                pod.index,
-                pod.balance,
-                pod.disabled
-            )
-        );
->>>>>>> ecdbeddc
 
         emit ClusterDeposit(msg.sender, operatorIds, amount, cluster);
     }
 
-<<<<<<< HEAD
     function withdrawOperatorEarnings(uint64 operatorId, uint256 amount) external override {
-=======
-    function withdrawOperatorBalance(
-        uint64 operatorId,
-        uint256 amount
-    ) external override {
->>>>>>> ecdbeddc
         Operator memory operator = _operators[operatorId];
 
         if (operator.owner != msg.sender) revert CallerNotOwner();
@@ -812,14 +577,7 @@
             uint operatorsLength = operatorIds.length;
             for (uint i; i < operatorsLength; ) {
                 Operator memory operator = _operators[operatorIds[i]];
-<<<<<<< HEAD
                 clusterIndex += operator.snapshot.index + (uint64(block.number) - operator.snapshot.block) * operator.fee;
-=======
-                podIndex +=
-                    operator.snapshot.index +
-                    (uint64(block.number) - operator.snapshot.block) *
-                    operator.fee;
->>>>>>> ecdbeddc
                 burnRate += operator.fee;
                 unchecked {
                     ++i;
@@ -831,38 +589,13 @@
 
         uint64 clusterBalance = _clusterBalance(cluster, clusterIndex);
 
-<<<<<<< HEAD
         if (clusterBalance < shrunkAmount || _liquidatable(clusterBalance, cluster.validatorCount, burnRate)) {
             revert InsufficientBalance();
-=======
-        if (
-            podBalance < shrunkAmount ||
-            _liquidatable(
-                _podBalance(pod, podIndex),
-                pod.validatorCount,
-                burnRate
-            )
-        ) {
-            revert NotEnoughBalance();
->>>>>>> ecdbeddc
         }
 
         cluster.balance -= shrunkAmount;
 
-<<<<<<< HEAD
         _clusters[hashedCluster] = keccak256(abi.encodePacked(cluster.validatorCount, cluster.networkFee, cluster.networkFeeIndex, cluster.index, cluster.balance, cluster.disabled ));
-=======
-        _pods[hashedPod] = keccak256(
-            abi.encodePacked(
-                pod.validatorCount,
-                pod.networkFee,
-                pod.networkFeeIndex,
-                pod.index,
-                pod.balance,
-                pod.disabled
-            )
-        );
->>>>>>> ecdbeddc
 
         _token.transfer(msg.sender, amount);
 
@@ -892,13 +625,8 @@
 
         uint64 shrunkAmount = amount.shrink();
 
-<<<<<<< HEAD
         if(shrunkAmount > _networkBalance(dao)) {
             revert InsufficientBalance();
-=======
-        if (shrunkAmount > _networkBalance(dao)) {
-            revert NotEnoughBalance();
->>>>>>> ecdbeddc
         }
 
         dao.withdrawn += shrunkAmount;
@@ -930,17 +658,9 @@
         emit ExecuteOperatorFeePeriodUpdate(newExecuteOperatorFeePeriod);
     }
 
-<<<<<<< HEAD
     function updateLiquidationThresholdPeriod(uint64 blocks) external onlyOwner override {
         if(blocks < MINIMAL_LIQUIDATION_THRESHOLD) {
             revert NewBlockPeriodIsBelowMinimum();
-=======
-    function updateLiquidationThresholdPeriod(
-        uint64 blocks
-    ) external override onlyOwner {
-        if (blocks < MINIMAL_LIQUIDATION_THRESHOLD) {
-            revert BelowMinimumBlockPeriod();
->>>>>>> ecdbeddc
         }
 
         _minimumBlocksBeforeLiquidation = blocks;
@@ -951,16 +671,8 @@
     /* Operator External View Functions */
     /************************************/
 
-<<<<<<< HEAD
     function getOperatorFee(uint64 operatorId) external view override returns (uint256) {
         if (_operators[operatorId].snapshot.block == 0) revert OperatorDoesNotExist();
-=======
-    function getOperatorFee(
-        uint64 operatorId
-    ) external view override returns (uint256) {
-        if (_operators[operatorId].snapshot.block == 0)
-            revert OperatorNotFound();
->>>>>>> ecdbeddc
 
         return _operators[operatorId].fee.expand();
     }
@@ -971,13 +683,8 @@
         OperatorFeeChangeRequest
             memory feeChangeRequest = _operatorFeeChangeRequests[operatorId];
 
-<<<<<<< HEAD
         if(feeChangeRequest.fee == 0) {
             revert NoFeeDelcared();
-=======
-        if (feeChangeRequest.fee == 0) {
-            revert NoPendingFeeChangeRequest();
->>>>>>> ecdbeddc
         }
 
         return (
@@ -987,29 +694,14 @@
         );
     }
 
-<<<<<<< HEAD
     function getOperatorById(uint64 operatorId) external view override returns (address owner, uint256 fee, uint32 validatorCount) {
         if (_operators[operatorId].owner == address(0)) revert OperatorDoesNotExist();
-
-        return (_operators[operatorId].owner, _operators[operatorId].fee.expand(), _operators[operatorId].validatorCount);
-=======
-    function getOperatorById(
-        uint64 operatorId
-    )
-        external
-        view
-        override
-        returns (address owner, uint256 fee, uint32 validatorCount)
-    {
-        if (_operators[operatorId].owner == address(0))
-            revert OperatorNotFound();
 
         return (
             _operators[operatorId].owner,
             _operators[operatorId].fee.expand(),
             _operators[operatorId].validatorCount
         );
->>>>>>> ecdbeddc
     }
 
     /***********************************/
@@ -1026,14 +718,7 @@
         uint operatorsLength = operatorIds.length;
         for (uint i; i < operatorsLength; ) {
             Operator memory operator = _operators[operatorIds[i]];
-<<<<<<< HEAD
             clusterIndex += operator.snapshot.index + (uint64(block.number) - operator.snapshot.block) * operator.fee;
-=======
-            podIndex +=
-                operator.snapshot.index +
-                (uint64(block.number) - operator.snapshot.block) *
-                operator.fee;
->>>>>>> ecdbeddc
             burnRate += operator.fee;
             unchecked {
                 ++i;
@@ -1042,16 +727,7 @@
 
         _validateHashedCluster(owner, operatorIds, cluster);
 
-<<<<<<< HEAD
         return _liquidatable(_clusterBalance(cluster, clusterIndex), cluster.validatorCount, burnRate);
-=======
-        return
-            _liquidatable(
-                _podBalance(pod, podIndex),
-                pod.validatorCount,
-                burnRate
-            );
->>>>>>> ecdbeddc
     }
 
     function isLiquidated(
@@ -1064,13 +740,7 @@
         return cluster.disabled;
     }
 
-<<<<<<< HEAD
     function getClusterBurnRate(uint64[] calldata operatorIds) external view override returns (uint256) {
-=======
-    function getPodBurnRate(
-        uint64[] memory operatorIds
-    ) external view override returns (uint256) {
->>>>>>> ecdbeddc
         uint64 burnRate;
         uint operatorsLength = operatorIds.length;
         for (uint i; i < operatorsLength; ) {
@@ -1089,18 +759,7 @@
     /* Balance External View Functions */
     /***********************************/
 
-<<<<<<< HEAD
     function getOperatorEarnings(uint64 id) external view override returns (uint64 currentBlock, uint64 index, uint256 balance) {
-=======
-    function operatorSnapshot(
-        uint64 id
-    )
-        external
-        view
-        override
-        returns (uint64 currentBlock, uint64 index, uint256 balance)
-    {
->>>>>>> ecdbeddc
         Snapshot memory s = _getSnapshot(_operators[id], uint64(block.number));
         return (s.block, s.index, s.balance.expand());
     }
@@ -1117,18 +776,8 @@
             uint operatorsLength = operatorIds.length;
             for (uint i; i < operatorsLength; ) {
                 Operator memory operator = _operators[operatorIds[i]];
-<<<<<<< HEAD
                 clusterIndex += operator.snapshot.index + (uint64(block.number) - operator.snapshot.block) * operator.fee;
                 unchecked { ++i; }
-=======
-                podIndex +=
-                    operator.snapshot.index +
-                    (uint64(block.number) - operator.snapshot.block) *
-                    operator.fee;
-                unchecked {
-                    ++i;
-                }
->>>>>>> ecdbeddc
             }
         }
 
@@ -1230,13 +879,8 @@
     function _onlyOperatorOwnerOrContractOwner(uint64 operatorId) private view {
         Operator memory operator = _operators[operatorId];
 
-<<<<<<< HEAD
         if(operator.snapshot.block == 0) {
             revert OperatorDoesNotExist();
-=======
-        if (operator.snapshot.block == 0) {
-            revert OperatorWithPublicKeyNotExist();
->>>>>>> ecdbeddc
         }
 
         if (msg.sender != operator.owner && msg.sender != owner()) {
@@ -1251,17 +895,8 @@
     }
 
     function _validateOperatorIds(uint operatorsLength) private pure {
-<<<<<<< HEAD
         if (operatorsLength < 4 || operatorsLength > 13 || operatorsLength % 3 != 1) {
             revert InvalidOperatorIdsLengthuctureInvalid();
-=======
-        if (
-            operatorsLength < 4 ||
-            operatorsLength > 13 ||
-            operatorsLength % 3 != 1
-        ) {
-            revert OperatorIdsStructureInvalid();
->>>>>>> ecdbeddc
         }
     }
 
@@ -1324,7 +959,6 @@
     /* Cluster Private Functions */
     /*****************************/
 
-<<<<<<< HEAD
     function _validateHashedCluster(address owner, uint64[] memory operatorIds, Cluster memory cluster) private view returns (bytes32) {
         bytes32 hashedCluster = keccak256(abi.encodePacked(owner, operatorIds));
         {
@@ -1333,36 +967,12 @@
                 revert ClusterDoesNotExists();
             } else if (_clusters[hashedCluster] != hashedClusterData) {
                 revert IncorrectClusterState();
-=======
-    function _validateHashedPod(
-        address owner,
-        uint64[] memory operatorIds,
-        Pod memory pod
-    ) private view returns (bytes32) {
-        bytes32 hashedPod = keccak256(abi.encodePacked(owner, operatorIds));
-        {
-            bytes32 hashedPodData = keccak256(
-                abi.encodePacked(
-                    pod.validatorCount,
-                    pod.networkFee,
-                    pod.networkFeeIndex,
-                    pod.index,
-                    pod.balance,
-                    pod.disabled
-                )
-            );
-            if (_pods[hashedPod] == bytes32(0)) {
-                revert PodNotExists();
-            } else if (_pods[hashedPod] != hashedPodData) {
-                revert PodDataIsBroken();
->>>>>>> ecdbeddc
             }
         }
 
         return hashedCluster;
     }
 
-<<<<<<< HEAD
     function _updateClusterData(Cluster memory cluster, uint64 clusterIndex, int8 changedTo) private view returns (Cluster memory) {
         if (!cluster.disabled) {
             cluster.balance = _clusterBalance(cluster, clusterIndex);
@@ -1370,23 +980,6 @@
 
             cluster.networkFee = _clusterNetworkFee(cluster.networkFee, cluster.networkFeeIndex, cluster.validatorCount);
             cluster.networkFeeIndex = _currentNetworkFeeIndex();
-=======
-    function _updatePodData(
-        Pod memory pod,
-        uint64 podIndex,
-        int8 changedTo
-    ) private view returns (Pod memory) {
-        if (!pod.disabled) {
-            pod.balance = _podBalance(pod, podIndex);
-            pod.index = podIndex;
-
-            pod.networkFee = _podNetworkFee(
-                pod.networkFee,
-                pod.networkFeeIndex,
-                pod.validatorCount
-            );
-            pod.networkFeeIndex = _currentNetworkFeeIndex();
->>>>>>> ecdbeddc
         }
 
         if (changedTo == 1) {
@@ -1457,22 +1050,8 @@
         return _networkTotalEarnings(dao) - dao.withdrawn;
     }
 
-<<<<<<< HEAD
     function _clusterBalance(Cluster memory cluster, uint64 newIndex) private view returns (uint64) {
         uint64 usage = (newIndex - cluster.index) * cluster.validatorCount + _clusterNetworkFee(cluster.networkFee, cluster.networkFeeIndex, cluster.validatorCount);
-=======
-    function _podBalance(
-        Pod memory pod,
-        uint64 newIndex
-    ) private view returns (uint64) {
-        uint64 usage = (newIndex - pod.index) *
-            pod.validatorCount +
-            _podNetworkFee(
-                pod.networkFee,
-                pod.networkFeeIndex,
-                pod.validatorCount
-            );
->>>>>>> ecdbeddc
 
         if (usage > cluster.balance) {
             revert InsufficientFunds();
@@ -1481,19 +1060,7 @@
         return cluster.balance - usage;
     }
 
-<<<<<<< HEAD
     function _clusterNetworkFee(uint64 networkFee, uint64 networkFeeIndex, uint32 validatorCount) private view returns (uint64) {
         return networkFee + uint64(_currentNetworkFeeIndex() - networkFeeIndex) * validatorCount;
-=======
-    function _podNetworkFee(
-        uint64 networkFee,
-        uint64 networkFeeIndex,
-        uint32 validatorCount
-    ) private view returns (uint64) {
-        return
-            networkFee +
-            uint64(_currentNetworkFeeIndex() - networkFeeIndex) *
-            validatorCount;
->>>>>>> ecdbeddc
     }
 }