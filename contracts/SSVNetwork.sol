--- conflicted
+++ resolved
@@ -8,14 +8,10 @@
 import "./utils/Types.sol";
 import "./ISSVNetwork.sol";
 
-<<<<<<< HEAD
-contract SSVNetwork is Initializable, OwnableUpgradeable, ISSVNetwork, VersionedContract {
+contract SSVNetwork is OwnableUpgradeable, ISSVNetwork, VersionedContract {
     using Types256 for uint256;
     using Types64 for uint64;
 
-=======
-contract SSVNetwork is OwnableUpgradeable, ISSVNetwork, VersionedContract {
->>>>>>> 31533a6f
     struct OperatorData {
         uint256 blockNumber;
         uint64 earnings;
@@ -69,32 +65,17 @@
     uint64 private _executeOperatorFeePeriod;
     mapping(uint32 => FeeChangeRequest) private _feeChangeRequests;
 
-<<<<<<< HEAD
-    uint16 constant MINIMAL_OPERATOR_FEE = 10000;
-
-    uint16 constant MANAGING_OPERATORS_PER_ACCOUNT_LIMIT = 50;
-=======
-    uint256 constant private MINIMAL_OPERATOR_FEE = 10000;
-    uint256 constant private MANAGING_OPERATORS_PER_ACCOUNT_LIMIT = 50;
-    uint256 constant private MINIMAL_LIQUIDATION_THRESHOLD = 6570;
->>>>>>> 31533a6f
+    uint16 constant private MINIMAL_OPERATOR_FEE = 10000;
+    uint16 constant private MANAGING_OPERATORS_PER_ACCOUNT_LIMIT = 50;
+    uint16 constant private MINIMAL_LIQUIDATION_THRESHOLD = 6570;
 
     function initialize(
         ISSVRegistry registryAddress_,
         IERC20 token_,
-<<<<<<< HEAD
         uint64 minimumBlocksBeforeLiquidation_,
         uint64 operatorMaxFeeIncrease_,
         uint64 declareOperatorFeePeriod_,
-        uint64 executeOperatorFeePeriod_,
-        uint16 validatorsPerOperatorLimit_,
-        uint16 registeredOperatorsPerAccountLimit_
-=======
-        uint256 minimumBlocksBeforeLiquidation_,
-        uint256 operatorMaxFeeIncrease_,
-        uint256 declareOperatorFeePeriod_,
-        uint256 executeOperatorFeePeriod_
->>>>>>> 31533a6f
+        uint64 executeOperatorFeePeriod_
     ) external initializer override {
         __SSVNetwork_init(registryAddress_, token_, minimumBlocksBeforeLiquidation_, operatorMaxFeeIncrease_, declareOperatorFeePeriod_, executeOperatorFeePeriod_);
     }
@@ -102,19 +83,10 @@
     function __SSVNetwork_init(
         ISSVRegistry registryAddress_,
         IERC20 token_,
-<<<<<<< HEAD
         uint64 minimumBlocksBeforeLiquidation_,
         uint64 operatorMaxFeeIncrease_,
         uint64 declareOperatorFeePeriod_,
-        uint64 executeOperatorFeePeriod_,
-        uint16 validatorsPerOperatorLimit_,
-        uint16 registeredOperatorsPerAccountLimit_
-=======
-        uint256 minimumBlocksBeforeLiquidation_,
-        uint256 operatorMaxFeeIncrease_,
-        uint256 declareOperatorFeePeriod_,
-        uint256 executeOperatorFeePeriod_
->>>>>>> 31533a6f
+        uint64 executeOperatorFeePeriod_
     ) internal initializer {
         __Ownable_init_unchained();
         __SSVNetwork_init_unchained(registryAddress_, token_, minimumBlocksBeforeLiquidation_, operatorMaxFeeIncrease_, declareOperatorFeePeriod_, executeOperatorFeePeriod_);
@@ -123,19 +95,10 @@
     function __SSVNetwork_init_unchained(
         ISSVRegistry registryAddress_,
         IERC20 token_,
-<<<<<<< HEAD
         uint64 minimumBlocksBeforeLiquidation_,
         uint64 operatorMaxFeeIncrease_,
         uint64 declareOperatorFeePeriod_,
-        uint64 executeOperatorFeePeriod_,
-        uint16 validatorsPerOperatorLimit_,
-        uint16 registeredOperatorsPerAccountLimit_
-=======
-        uint256 minimumBlocksBeforeLiquidation_,
-        uint256 operatorMaxFeeIncrease_,
-        uint256 declareOperatorFeePeriod_,
-        uint256 executeOperatorFeePeriod_
->>>>>>> 31533a6f
+        uint64 executeOperatorFeePeriod_
     ) internal onlyInitializing {
         _ssvRegistryContract = registryAddress_;
         _token = token_;
@@ -177,11 +140,7 @@
         );
 
         _operatorDatas[operatorId] = OperatorData({ blockNumber: block.number, earnings: 0, index: 0, indexBlockNumber: block.number, activeValidatorCount: 0 });
-<<<<<<< HEAD
-        emit OperatorAdded(operatorId, name, msg.sender, publicKey, fee.shrink().expand());
-=======
-        emit OperatorRegistration(operatorId, name, msg.sender, publicKey, fee);
->>>>>>> 31533a6f
+        emit OperatorRegistration(operatorId, name, msg.sender, publicKey, fee.shrink().expand());
     }
 
     /**
@@ -196,21 +155,13 @@
         emit OperatorRemoval(operatorId, owner);
     }
 
-<<<<<<< HEAD
-    function declareOperatorFee(uint32 operatorId, uint256 fee) onlyOperatorOwnerOrContractOwner(operatorId) ensureMinimalOperatorFee(fee) external override {
-        require(fee <= _ssvRegistryContract.getOperatorFee(operatorId) * (100000 + _operatorMaxFeeIncrease) / 100000, "fee exceeds increase limit");
-        _feeChangeRequests[operatorId] = FeeChangeRequest(fee.shrink(), block.timestamp + _declareOperatorFeePeriod, block.timestamp + _declareOperatorFeePeriod + _executeOperatorFeePeriod);
-
-        emit OperatorFeeSet(msg.sender, operatorId, block.number, _feeChangeRequests[operatorId].fee.expand());
-=======
     function declareOperatorFee(uint32 operatorId, uint256 operatorFee) onlyOperatorOwnerOrContractOwner(operatorId) ensureMinimalOperatorFee(operatorFee) external override {
         if (operatorFee > _ssvRegistryContract.getOperatorFee(operatorId) * (10000 + _operatorMaxFeeIncrease) / 10000) {
             revert FeeExceedsIncreaseLimit();
         }
-        _feeChangeRequests[operatorId] = FeeChangeRequest(operatorFee, block.timestamp + _declareOperatorFeePeriod, block.timestamp + _declareOperatorFeePeriod + _executeOperatorFeePeriod);
+        _feeChangeRequests[operatorId] = FeeChangeRequest(operatorFee.shrink(), block.timestamp + _declareOperatorFeePeriod, block.timestamp + _declareOperatorFeePeriod + _executeOperatorFeePeriod);
 
         emit OperatorFeeDeclaration(msg.sender, operatorId, block.number, operatorFee);
->>>>>>> 31533a6f
     }
 
     function cancelDeclaredOperatorFee(uint32 operatorId) onlyOperatorOwnerOrContractOwner(operatorId) external override {
@@ -231,11 +182,7 @@
 
         _updateOperatorFeeUnsafe(operatorId, feeChangeRequest.fee);
 
-<<<<<<< HEAD
-        emit OperatorFeeApproved(msg.sender, operatorId, block.number, feeChangeRequest.fee.expand());
-=======
-        emit OperatorFeeExecution(msg.sender, operatorId, block.number, feeChangeRequest.fee);
->>>>>>> 31533a6f
+        emit OperatorFeeExecution(msg.sender, operatorId, block.number, feeChangeRequest.fee.expand());
 
         delete _feeChangeRequests[operatorId];
     }
@@ -289,19 +236,12 @@
         _deposit(ownerAddress, amount);
     }
 
-<<<<<<< HEAD
-    function withdraw(uint256 tokenAmount) external override {
-        require(_totalBalanceOf(msg.sender) >= tokenAmount.shrink(), "not enough balance");
-
-        _withdrawUnsafe(tokenAmount.shrink());
-=======
     function withdraw(uint256 amount) external override {
-        if(_totalBalanceOf(msg.sender) < amount) {
+        if(_totalBalanceOf(msg.sender) < amount.shrink()) {
             revert NotEnoughBalance();
         }
 
-        _withdrawUnsafe(amount);
->>>>>>> 31533a6f
+        _withdrawUnsafe(amount.shrink());
 
         if(_liquidatable(msg.sender)) {
             revert NotEnoughBalance();
@@ -344,17 +284,12 @@
         emit AccountEnable(msg.sender);
     }
 
-<<<<<<< HEAD
-    function updateLiquidationThresholdPeriod(uint64 newMinimumBlocksBeforeLiquidation) external onlyOwner override {
-        _updateLiquidationThresholdPeriod(newMinimumBlocksBeforeLiquidation);
-=======
-    function updateLiquidationThresholdPeriod(uint256 blocks) external onlyOwner override {
+    function updateLiquidationThresholdPeriod(uint64 blocks) external onlyOwner override {
         if(blocks < MINIMAL_LIQUIDATION_THRESHOLD) {
             revert BelowMinimumBlockPeriod();
         }
 
         _updateLiquidationThresholdPeriod(blocks);
->>>>>>> 31533a6f
     }
 
     function updateOperatorFeeIncreaseLimit(uint64 newOperatorMaxFeeIncrease) external onlyOwner override {
@@ -373,29 +308,19 @@
      * @dev See {ISSVNetwork-updateNetworkFee}.
      */
     function updateNetworkFee(uint256 fee) external onlyOwner override {
-<<<<<<< HEAD
-        emit NetworkFeeUpdated(_networkFee.expand(), fee.shrink().expand());
-=======
-        emit NetworkFeeUpdate(_networkFee, fee);
->>>>>>> 31533a6f
+        emit NetworkFeeUpdate(_networkFee.expand(), fee.shrink().expand());
         _updateNetworkEarnings();
         _updateNetworkFeeIndex();
         _networkFee = fee.shrink();
     }
 
     function withdrawNetworkEarnings(uint256 amount) external onlyOwner override {
-<<<<<<< HEAD
-        require(amount.shrink() <= _getNetworkTreasury(), "not enough balance");
+        if(amount.shrink() > _getNetworkEarnings()) {
+            revert NotEnoughBalance();
+        }
+
         _withdrawnFromTreasury += amount.shrink();
-        _token.transfer(msg.sender, amount.shrink().expand());
-=======
-        if(amount > _getNetworkEarnings()) {
-            revert NotEnoughBalance();
-        }
-
-        _withdrawnFromTreasury += amount;
         _token.transfer(msg.sender, amount);
->>>>>>> 31533a6f
 
         emit NetworkFeesWithdrawal(amount, msg.sender);
     }
@@ -469,11 +394,7 @@
     }
 
     function getNetworkEarnings() external view override returns (uint256) {
-<<<<<<< HEAD
-        return _getNetworkTreasury().expand();
-=======
-        return _getNetworkEarnings();
->>>>>>> 31533a6f
+        return _getNetworkEarnings().expand();
     }
 
     function getLiquidationThresholdPeriod() external view override returns (uint256) {
@@ -498,35 +419,16 @@
 
     function _deposit(address ownerAddress, uint256 amount) private {
         _token.transferFrom(msg.sender, address(this), amount);
-        _owners[ownerAddress].deposited += amount;
+        _owners[ownerAddress].deposited += amount.shrink();
 
         emit FundsDeposit(amount, ownerAddress, msg.sender);
     }
 
-<<<<<<< HEAD
-    function getRegisteredOperatorsPerAccountLimit() external view returns (uint256) {
-        return _ssvRegistryContract.getRegisteredOperatorsPerAccountLimit();
-    }
-
-    function _deposit(address ownerAddress, uint256 tokenAmount) private {
-        _token.transferFrom(msg.sender, address(this), tokenAmount.shrink().expand());
-        _owners[ownerAddress].deposited += tokenAmount.shrink();
-
-        emit FundsDeposited(tokenAmount.shrink().expand(), ownerAddress, msg.sender);
-    }
-
-    function _withdrawUnsafe(uint64 tokenAmount) private {
-        _owners[msg.sender].withdrawn += tokenAmount;
-        _token.transfer(msg.sender, tokenAmount.expand());
-
-        emit FundsWithdrawn(tokenAmount.expand(), msg.sender);
-=======
-    function _withdrawUnsafe(uint256 amount) private {
+    function _withdrawUnsafe(uint64 amount) private {
         _owners[msg.sender].withdrawn += amount;
-        _token.transfer(msg.sender, amount);
-
-        emit FundsWithdrawal(amount, msg.sender);
->>>>>>> 31533a6f
+        _token.transfer(msg.sender, amount.expand());
+
+        emit FundsWithdrawal(amount.expand(), msg.sender);
     }
 
     /**
@@ -848,11 +750,7 @@
         return uint64(result);
     }
 
-<<<<<<< HEAD
-    function _getNetworkTreasury() private view returns (uint64) {
-=======
-    function _getNetworkEarnings() private view returns (uint256) {
->>>>>>> 31533a6f
+    function _getNetworkEarnings() private view returns (uint64) {
         return _getTotalNetworkEarnings() - _withdrawnFromTreasury;
     }
 
