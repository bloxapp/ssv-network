// SPDX-License-Identifier: GPL-3.0-or-later
pragma solidity 0.8.18;

import "./RegisterAuth.sol";
import "./ISSVNetwork.sol";
import "./libraries/Types.sol";
import "./libraries/ClusterLib.sol";
import "./libraries/OperatorLib.sol";
import "./libraries/NetworkLib.sol";

import "@openzeppelin/contracts/utils/Counters.sol";
import "@openzeppelin/contracts/token/ERC20/IERC20.sol";
import "@openzeppelin/contracts-upgradeable/proxy/utils/UUPSUpgradeable.sol";
import "@openzeppelin/contracts-upgradeable/access/Ownable2StepUpgradeable.sol";

contract SSVNetwork is UUPSUpgradeable, Ownable2StepUpgradeable, ISSVNetwork {
    /*************/
    /* Libraries */
    /*************/

    using Types256 for uint256;
    using Types64 for uint64;
    using ClusterLib for Cluster;
    using OperatorLib for Operator;
    using NetworkLib for DAO;

    using Counters for Counters.Counter;

    /*************/
    /* Constants */
    /*************/

    uint64 private constant MINIMAL_LIQUIDATION_THRESHOLD = 100_800;
    uint64 private constant MINIMAL_OPERATOR_FEE = 100_000_000;
    uint64 private constant PRECISION_FACTOR = 10_000;

    /********************/
    /* Global Variables */
    /********************/

    Counters.Counter private lastOperatorId;

    /*************/
    /* Variables */
    /*************/

    mapping(uint64 => Operator) public operators;
    mapping(uint64 => address) public operatorsWhitelist;
    mapping(uint64 => OperatorFeeChangeRequest) public operatorFeeChangeRequests;
    mapping(bytes32 => bytes32) public clusters;
    mapping(bytes32 => Validator) public validatorPKs;

    bytes32 public version;

    uint32 public validatorsPerOperatorLimit;
    uint64 public declareOperatorFeePeriod;
    uint64 public executeOperatorFeePeriod;
    uint64 public operatorMaxFeeIncrease;
    uint64 public minimumBlocksBeforeLiquidation;
    uint64 public minimumLiquidationCollateral;

    DAO public dao;
    IERC20 private _token;
    Network public network;

<<<<<<< HEAD
    /// @custom:oz-upgrades-unsafe-allow state-variable-immutable
    IRegisterAuth private immutable registerAuth;
=======
    mapping(bytes32 => uint64) public operatorsPKs;
>>>>>>> 890f9ff9

    // @dev reserve storage space for future new state variables in base contract
    // slither-disable-next-line shadowing-state
    uint256[49] private __gap;

    /*************/
    /* Modifiers */
    /*************/

    modifier onlyOperatorOwner(Operator memory operator) {
        _onlyOperatorOwner(operator);
        _;
    }

    /// @custom:oz-upgrades-unsafe-allow constructor
<<<<<<< HEAD
    constructor(address _registerAuth) {
        registerAuth = IRegisterAuth(_registerAuth);
=======
    constructor() {
        _disableInitializers();
>>>>>>> 890f9ff9
    }

    /****************/
    /* Initializers */
    /****************/

    function initialize(
        string calldata initialVersion_,
        IERC20 token_,
        uint64 operatorMaxFeeIncrease_,
        uint64 declareOperatorFeePeriod_,
        uint64 executeOperatorFeePeriod_,
        uint64 minimumBlocksBeforeLiquidation_,
        uint256 minimumLiquidationCollateral_,
        uint32 validatorsPerOperatorLimit_
    ) external override initializer onlyProxy {
        __UUPSUpgradeable_init();
        __Ownable_init_unchained();
        __SSVNetwork_init_unchained(
            initialVersion_,
            token_,
            operatorMaxFeeIncrease_,
            declareOperatorFeePeriod_,
            executeOperatorFeePeriod_,
            minimumBlocksBeforeLiquidation_,
            minimumLiquidationCollateral_,
            validatorsPerOperatorLimit_
        );
    }

    function __SSVNetwork_init_unchained(
        string calldata initialVersion_,
        IERC20 token_,
        uint64 operatorMaxFeeIncrease_,
        uint64 declareOperatorFeePeriod_,
        uint64 executeOperatorFeePeriod_,
        uint64 minimumBlocksBeforeLiquidation_,
        uint256 minimumLiquidationCollateral_,
        uint32 validatorsPerOperatorLimit_
    ) internal onlyInitializing {
        version = bytes32(abi.encodePacked(initialVersion_));
        _token = token_;
        operatorMaxFeeIncrease = operatorMaxFeeIncrease_;
        declareOperatorFeePeriod = declareOperatorFeePeriod_;
        executeOperatorFeePeriod = executeOperatorFeePeriod_;
        minimumBlocksBeforeLiquidation = minimumBlocksBeforeLiquidation_;
        minimumLiquidationCollateral = minimumLiquidationCollateral_.shrink();
        validatorsPerOperatorLimit = validatorsPerOperatorLimit_;
    }

    /*****************/
    /* UUPS required */
    /*****************/

    function _authorizeUpgrade(address) internal override onlyOwner {}

    /*******************************/
    /* Operator External Functions */
    /*******************************/

    function registerOperator(bytes calldata publicKey, uint256 fee) external override returns (uint64 id) {
        IRegisterAuth.Authorization memory authData = registerAuth.getAuth(msg.sender);
        if (!authData.registerOperator) revert NotAuthorized();

        if (fee != 0 && fee < MINIMAL_OPERATOR_FEE) {
            revert FeeTooLow();
        }

        bytes32 hashedPk = keccak256(publicKey);
        if (operatorsPKs[hashedPk] != 0) revert OperatorAlreadyExists();

        lastOperatorId.increment();
        id = uint64(lastOperatorId.current());
        operators[id] = Operator({
            owner: msg.sender,
            snapshot: Snapshot({block: uint64(block.number), index: 0, balance: 0}),
            validatorCount: 0,
            fee: fee.shrink()
        });
        operatorsPKs[hashedPk] = id;

        emit OperatorAdded(id, msg.sender, publicKey, fee);
    }

    function removeOperator(uint64 operatorId) external override {
        _removeOperator(operatorId, operators[operatorId]);
    }

    function setOperatorWhitelist(uint64 operatorId, address whitelisted) external override {
        _setOperatorWhitelist(operatorId, whitelisted, operators[operatorId]);
    }

    function declareOperatorFee(uint64 operatorId, uint256 fee) external override {
        _declareOperatorFee(operatorId, operators[operatorId], fee);
    }

    function executeOperatorFee(uint64 operatorId) external override {
        _executeOperatorFee(operatorId, operators[operatorId]);
    }

    function cancelDeclaredOperatorFee(uint64 operatorId) external override {
        _cancelDeclaredOperatorFee(operatorId, operators[operatorId]);
    }

    function reduceOperatorFee(uint64 operatorId, uint256 fee) external override {
        _reduceOperatorFee(operatorId, operators[operatorId], fee);
    }

    function setFeeRecipientAddress(address recipientAddress) external override {
        emit FeeRecipientAddressUpdated(msg.sender, recipientAddress);
    }

    /********************************/
    /* Validator External Functions */
    /********************************/
    function registerValidator(
        bytes calldata publicKey,
        uint64[] memory operatorIds,
        bytes calldata shares,
        uint256 amount,
        Cluster memory cluster
    ) external override {
        {
            IRegisterAuth.Authorization memory authData = registerAuth.getAuth(msg.sender);
            if (!authData.registerValidator) revert NotAuthorized();
        }
        uint operatorsLength = operatorIds.length;
        if (operatorsLength < 4 || operatorsLength > 13 || operatorsLength % 3 != 1) {
            revert InvalidOperatorIdsLength();
        }

        _registerValidatorPublicKey(publicKey);

        bytes32 hashedCluster = keccak256(abi.encodePacked(msg.sender, operatorIds));

        {
            bytes32 clusterData = clusters[hashedCluster];
            if (clusterData == bytes32(0)) {
                if (
                    cluster.validatorCount != 0 ||
                    cluster.networkFeeIndex != 0 ||
                    cluster.index != 0 ||
                    cluster.balance != 0 ||
                    !cluster.active
                ) {
                    revert IncorrectClusterState();
                }
            } else if (
                clusterData !=
                keccak256(
                    abi.encodePacked(
                        cluster.validatorCount,
                        cluster.networkFeeIndex,
                        cluster.index,
                        cluster.balance,
                        cluster.active
                    )
                )
            ) {
                revert IncorrectClusterState();
            } else {
                cluster.validateClusterIsNotLiquidated();
            }
        }

        Network memory network_ = network;
        uint64 currentNetworkFeeIndex = NetworkLib.currentNetworkFeeIndex(network_);

        cluster.balance += amount;

        uint64 burnRate;
        uint64 clusterIndex;

        if (cluster.active) {
            for (uint i; i < operatorsLength; ) {
                {
                    if (i + 1 < operatorsLength) {
                        if (operatorIds[i] > operatorIds[i + 1]) {
                            revert UnsortedOperatorsList();
                        } else if (operatorIds[i] == operatorIds[i + 1]) {
                            revert OperatorsListNotUnique();
                        }
                    }
                    address whitelisted = operatorsWhitelist[operatorIds[i]];
                    if (whitelisted != address(0) && whitelisted != msg.sender) {
                        revert CallerNotWhitelisted();
                    }
                }
                Operator memory operator = operators[operatorIds[i]];
                if (operator.snapshot.block == 0) {
                    revert OperatorDoesNotExist();
                }
                operator.updateSnapshot();
                if (++operator.validatorCount > validatorsPerOperatorLimit) {
                    revert ExceedValidatorLimit();
                }
                clusterIndex += operator.snapshot.index;
                burnRate += operator.fee;
                operators[operatorIds[i]] = operator;
                unchecked {
                    ++i;
                }
            }
            cluster.updateClusterData(clusterIndex, currentNetworkFeeIndex);

            DAO memory dao_ = dao;
            dao_.updateDAOEarnings(network_.networkFee);
            ++dao_.validatorCount;
            dao = dao_;
        }

        ++cluster.validatorCount;

        if (
            cluster.isLiquidatable(
                burnRate,
                network_.networkFee,
                minimumBlocksBeforeLiquidation,
                minimumLiquidationCollateral
            )
        ) {
            revert InsufficientBalance();
        }

        clusters[hashedCluster] = keccak256(
            abi.encodePacked(
                cluster.validatorCount,
                cluster.networkFeeIndex,
                cluster.index,
                cluster.balance,
                cluster.active
            )
        );

        if (amount > 0) {
            _deposit(amount);
        }

        emit ValidatorAdded(msg.sender, operatorIds, publicKey, shares, cluster);
    }

    function removeValidator(
        bytes calldata publicKey,
        uint64[] memory operatorIds,
        Cluster memory cluster
    ) external override {
        bytes32 hashedValidator = keccak256(publicKey);
        address validatorOwner = validatorPKs[hashedValidator].owner;
        if (validatorOwner == address(0)) {
            revert ValidatorDoesNotExist();
        }
        if (validatorOwner != msg.sender) {
            revert ValidatorOwnedByOtherAddress();
        }

        bytes32 hashedCluster = cluster.validateHashedCluster(msg.sender, operatorIds, this);

        {
            if (cluster.active) {
                (uint64 clusterIndex, ) = _updateOperators(operatorIds, false, 1);

                cluster.updateClusterData(clusterIndex, NetworkLib.currentNetworkFeeIndex(network));

                DAO memory dao_ = dao;
                dao_.updateDAOEarnings(network.networkFee);
                --dao_.validatorCount;
                dao = dao_;
            }
        }

        --cluster.validatorCount;

        delete validatorPKs[hashedValidator];

        clusters[hashedCluster] = keccak256(
            abi.encodePacked(
                cluster.validatorCount,
                cluster.networkFeeIndex,
                cluster.index,
                cluster.balance,
                cluster.active
            )
        );

        emit ValidatorRemoved(msg.sender, operatorIds, publicKey, cluster);
    }

    function liquidate(address owner, uint64[] memory operatorIds, Cluster memory cluster) external override {
        bytes32 hashedCluster = cluster.validateHashedCluster(owner, operatorIds, this);
        cluster.validateClusterIsNotLiquidated();

        (uint64 clusterIndex, uint64 burnRate) = _updateOperators(operatorIds, false, cluster.validatorCount);

        cluster.updateBalance(clusterIndex, NetworkLib.currentNetworkFeeIndex(network));

        uint64 networkFee = network.networkFee;
        uint256 balanceLiquidatable;

        if (
            owner != msg.sender &&
            !cluster.isLiquidatable(burnRate, networkFee, minimumBlocksBeforeLiquidation, minimumLiquidationCollateral)
        ) {
            revert ClusterNotLiquidatable();
        }

        DAO memory dao_ = dao;
        dao_.updateDAOEarnings(networkFee);
        dao_.validatorCount -= cluster.validatorCount;
        dao = dao_;

        if (cluster.balance != 0) {
            balanceLiquidatable = cluster.balance;
            cluster.balance = 0;
        }
        cluster.index = 0;
        cluster.networkFeeIndex = 0;
        cluster.active = false;

        clusters[hashedCluster] = keccak256(
            abi.encodePacked(
                cluster.validatorCount,
                cluster.networkFeeIndex,
                cluster.index,
                cluster.balance,
                cluster.active
            )
        );

        if (balanceLiquidatable != 0) {
            _transfer(msg.sender, balanceLiquidatable);
        }

        emit ClusterLiquidated(owner, operatorIds, cluster);
    }

    function reactivate(uint64[] memory operatorIds, uint256 amount, Cluster memory cluster) external override {
        bytes32 hashedCluster = cluster.validateHashedCluster(msg.sender, operatorIds, this);
        if (cluster.active) revert ClusterAlreadyEnabled();

        (uint64 clusterIndex, uint64 burnRate) = _updateOperators(operatorIds, true, cluster.validatorCount);

        uint64 currentNetworkFeeIndex = NetworkLib.currentNetworkFeeIndex(network);

        cluster.balance += amount;
        cluster.active = true;
        cluster.index = clusterIndex;
        cluster.networkFeeIndex = currentNetworkFeeIndex;

        uint64 networkFee = network.networkFee;

        DAO memory dao_ = dao;
        dao_.updateDAOEarnings(networkFee);
        dao_.validatorCount += cluster.validatorCount;
        dao = dao_;

        if (
            cluster.isLiquidatable(burnRate, networkFee, minimumBlocksBeforeLiquidation, minimumLiquidationCollateral)
        ) {
            revert InsufficientBalance();
        }

        clusters[hashedCluster] = keccak256(
            abi.encodePacked(
                cluster.validatorCount,
                cluster.networkFeeIndex,
                cluster.index,
                cluster.balance,
                cluster.active
            )
        );

        if (amount > 0) {
            _deposit(amount);
        }

        emit ClusterReactivated(msg.sender, operatorIds, cluster);
    }

    /******************************/
    /* Balance External Functions */
    /******************************/

    function deposit(
        address owner,
        uint64[] calldata operatorIds,
        uint256 amount,
        Cluster memory cluster
    ) external override {
        bytes32 hashedCluster = cluster.validateHashedCluster(owner, operatorIds, this);

        cluster.balance += amount;

        clusters[hashedCluster] = keccak256(
            abi.encodePacked(
                cluster.validatorCount,
                cluster.networkFeeIndex,
                cluster.index,
                cluster.balance,
                cluster.active
            )
        );

        _deposit(amount);

        emit ClusterDeposited(owner, operatorIds, amount, cluster);
    }

    function withdrawOperatorEarnings(uint64 operatorId, uint256 amount) external override {
        _withdrawOperatorEarnings(operatorId, operators[operatorId], amount);
    }

    function withdrawOperatorEarnings(uint64 operatorId) external override {
        _withdrawOperatorEarnings(operatorId, operators[operatorId], 0);
    }

    function withdraw(uint64[] memory operatorIds, uint256 amount, Cluster memory cluster) external override {
        bytes32 hashedCluster = cluster.validateHashedCluster(msg.sender, operatorIds, this);
        cluster.validateClusterIsNotLiquidated();

        uint64 clusterIndex;
        uint64 burnRate;
        {
            uint operatorsLength = operatorIds.length;
            for (uint i; i < operatorsLength; ) {
                Operator storage operator = operators[operatorIds[i]];
                clusterIndex +=
                    operator.snapshot.index +
                    (uint64(block.number) - operator.snapshot.block) *
                    operator.fee;
                burnRate += operator.fee;
                unchecked {
                    ++i;
                }
            }
        }

        cluster.updateClusterData(clusterIndex, NetworkLib.currentNetworkFeeIndex(network));

        if (cluster.balance < amount) revert InsufficientBalance();

        cluster.balance -= amount;

        if (
            cluster.isLiquidatable(
                burnRate,
                network.networkFee,
                minimumBlocksBeforeLiquidation,
                minimumLiquidationCollateral
            )
        ) {
            revert InsufficientBalance();
        }

        clusters[hashedCluster] = keccak256(
            abi.encodePacked(
                cluster.validatorCount,
                cluster.networkFeeIndex,
                cluster.index,
                cluster.balance,
                cluster.active
            )
        );

        _transfer(msg.sender, amount);

        emit ClusterWithdrawn(msg.sender, operatorIds, amount, cluster);
    }

    /**************************/
    /* DAO External Functions */
    /**************************/

    function updateNetworkFee(uint256 fee) external override onlyOwner {
        Network memory network_ = network;

        DAO memory dao_ = dao;
        dao_.updateDAOEarnings(network.networkFee);
        dao = dao_;

        network_.networkFeeIndex = NetworkLib.currentNetworkFeeIndex(network_);
        network_.networkFeeIndexBlockNumber = uint64(block.number);

        emit NetworkFeeUpdated(network_.networkFee.expand(), fee);

        network_.networkFee = fee.shrink();
        network = network_;
    }

    function withdrawNetworkEarnings(uint256 amount) external override onlyOwner {
        DAO memory dao_ = dao;

        uint64 shrunkAmount = amount.shrink();

        uint64 networkBalance = dao_.networkTotalEarnings(network.networkFee);

        if (shrunkAmount > networkBalance) {
            revert InsufficientBalance();
        }

        dao_.balance = networkBalance - shrunkAmount;
        dao = dao_;

        _transfer(msg.sender, amount);

        emit NetworkEarningsWithdrawn(amount, msg.sender);
    }

    function updateOperatorFeeIncreaseLimit(uint64 newOperatorMaxFeeIncrease) external override onlyOwner {
        operatorMaxFeeIncrease = newOperatorMaxFeeIncrease;
        emit OperatorFeeIncreaseLimitUpdated(operatorMaxFeeIncrease);
    }

    function updateDeclareOperatorFeePeriod(uint64 newDeclareOperatorFeePeriod) external override onlyOwner {
        declareOperatorFeePeriod = newDeclareOperatorFeePeriod;
        emit DeclareOperatorFeePeriodUpdated(newDeclareOperatorFeePeriod);
    }

    function updateExecuteOperatorFeePeriod(uint64 newExecuteOperatorFeePeriod) external override onlyOwner {
        executeOperatorFeePeriod = newExecuteOperatorFeePeriod;
        emit ExecuteOperatorFeePeriodUpdated(newExecuteOperatorFeePeriod);
    }

    function updateLiquidationThresholdPeriod(uint64 blocks) external override onlyOwner {
        if (blocks < MINIMAL_LIQUIDATION_THRESHOLD) {
            revert NewBlockPeriodIsBelowMinimum();
        }

        minimumBlocksBeforeLiquidation = blocks;
        emit LiquidationThresholdPeriodUpdated(blocks);
    }

    function updateMinimumLiquidationCollateral(uint256 amount) external override onlyOwner {
        minimumLiquidationCollateral = amount.shrink();
        emit MinimumLiquidationCollateralUpdated(amount);
    }

    /********************************/
    /* Validation Private Functions */
    /********************************/

    function _onlyOperatorOwner(Operator memory operator) private view {
        if (operator.snapshot.block == 0) revert OperatorDoesNotExist();
        if (operator.owner != msg.sender) revert CallerNotOwner();
    }

    function _registerValidatorPublicKey(bytes calldata publicKey) private {
        if (publicKey.length != 48) {
            revert InvalidPublicKeyLength();
        }

        bytes32 hashedPk = keccak256(publicKey);
        if (validatorPKs[hashedPk].owner != address(0)) {
            revert ValidatorAlreadyExists();
        }
        validatorPKs[hashedPk] = Validator({owner: msg.sender, active: true});
    }

    /******************************/
    /* Operator Private Functions */
    /******************************/

    function _transferOperatorBalanceUnsafe(uint64 operatorId, uint256 amount) private {
        _transfer(msg.sender, amount);
        emit OperatorWithdrawn(msg.sender, operatorId, amount);
    }

    function _withdrawOperatorEarnings(
        uint64 operatorId,
        Operator memory operator,
        uint256 amount
    ) private onlyOperatorOwner(operator) {
        operator.updateSnapshot();

        uint64 shrunkWithdrawn;
        uint64 shrunkAmount = amount.shrink();

        if (amount == 0 && operator.snapshot.balance > 0) {
            shrunkWithdrawn = operator.snapshot.balance;
        } else if (amount > 0 && operator.snapshot.balance >= shrunkAmount) {
            shrunkWithdrawn = shrunkAmount;
        } else {
            revert InsufficientBalance();
        }

        operator.snapshot.balance -= shrunkWithdrawn;

        operators[operatorId] = operator;

        _transferOperatorBalanceUnsafe(operatorId, shrunkWithdrawn.expand());
    }

    function _removeOperator(uint64 operatorId, Operator memory operator) private onlyOperatorOwner(operator) {
        operator.updateSnapshot();
        uint64 currentBalance = operator.snapshot.balance;

        operator.snapshot.block = 0;
        operator.snapshot.balance = 0;
        operator.validatorCount = 0;
        operator.fee = 0;

        operators[operatorId] = operator;

        if (operatorsWhitelist[operatorId] != address(0)) {
            delete operatorsWhitelist[operatorId];
        }

        if (currentBalance > 0) {
            _transferOperatorBalanceUnsafe(operatorId, currentBalance.expand());
        }
        emit OperatorRemoved(operatorId);
    }

    function _setOperatorWhitelist(
        uint64 operatorId,
        address whitelisted,
        Operator storage operator
    ) private onlyOperatorOwner(operator) {
        operatorsWhitelist[operatorId] = whitelisted;
        emit OperatorWhitelistUpdated(operatorId, whitelisted);
    }

    function _declareOperatorFee(
        uint64 operatorId,
        Operator memory operator,
        uint256 fee
    ) private onlyOperatorOwner(operator) {
        if (fee != 0 && fee < MINIMAL_OPERATOR_FEE) revert FeeTooLow();
        uint64 operatorFee = operators[operatorId].fee;
        uint64 shrunkFee = fee.shrink();

        if (operatorFee == shrunkFee) {
            revert SameFeeChangeNotAllowed();
        } else if (shrunkFee != 0 && operatorFee == 0) {
            revert FeeIncreaseNotAllowed();
        }

        // @dev 100%  =  10000, 10% = 1000 - using 10000 to represent 2 digit precision
        uint64 maxAllowedFee = (operatorFee * (PRECISION_FACTOR + operatorMaxFeeIncrease)) / PRECISION_FACTOR;

        if (shrunkFee > maxAllowedFee) revert FeeExceedsIncreaseLimit();

        operatorFeeChangeRequests[operatorId] = OperatorFeeChangeRequest(
            shrunkFee,
            uint64(block.timestamp) + declareOperatorFeePeriod,
            uint64(block.timestamp) + declareOperatorFeePeriod + executeOperatorFeePeriod
        );
        emit OperatorFeeDeclared(msg.sender, operatorId, block.number, fee);
    }

    function _executeOperatorFee(uint64 operatorId, Operator memory operator) private onlyOperatorOwner(operator) {
        OperatorFeeChangeRequest memory feeChangeRequest = operatorFeeChangeRequests[operatorId];

        if (feeChangeRequest.approvalBeginTime == 0) revert NoFeeDeclared();

        if (
            block.timestamp < feeChangeRequest.approvalBeginTime || block.timestamp > feeChangeRequest.approvalEndTime
        ) {
            revert ApprovalNotWithinTimeframe();
        }

        operator.updateSnapshot();
        operator.fee = feeChangeRequest.fee;
        operators[operatorId] = operator;

        delete operatorFeeChangeRequests[operatorId];

        emit OperatorFeeExecuted(msg.sender, operatorId, block.number, feeChangeRequest.fee.expand());
    }

    function _cancelDeclaredOperatorFee(
        uint64 operatorId,
        Operator memory operator
    ) private onlyOperatorOwner(operator) {
        if (operatorFeeChangeRequests[operatorId].approvalBeginTime == 0) revert NoFeeDeclared();

        delete operatorFeeChangeRequests[operatorId];

        emit OperatorFeeCancellationDeclared(msg.sender, operatorId);
    }

    function _reduceOperatorFee(
        uint64 operatorId,
        Operator memory operator,
        uint256 fee
    ) private onlyOperatorOwner(operator) {
        uint64 shrunkAmount = fee.shrink();
        if (shrunkAmount >= operator.fee) revert FeeIncreaseNotAllowed();

        operator.updateSnapshot();
        operator.fee = shrunkAmount;
        operators[operatorId] = operator;

        emit OperatorFeeExecuted(msg.sender, operatorId, block.number, fee);
    }

    function _updateOperators(
        uint64[] memory operatorIds,
        bool increaseValidatorCount,
        uint32 deltaValidatorCount
    ) internal returns (uint64 clusterIndex, uint64 burnRate) {
        uint operatorsLength = operatorIds.length;

        for (uint i; i < operatorsLength; ) {
            Operator memory operator = operators[operatorIds[i]];
            if (operator.snapshot.block != 0) {
                operator.updateSnapshot();
                if (increaseValidatorCount) {
                    operator.validatorCount += deltaValidatorCount;
                } else {
                    operator.validatorCount -= deltaValidatorCount;
                }
                burnRate += operator.fee;
                operators[operatorIds[i]] = operator;
            }

            clusterIndex += operator.snapshot.index;
            unchecked {
                ++i;
            }
        }
    }

    /*****************************/
    /* Balance Private Functions */
    /*****************************/

    function _deposit(uint256 amount) private {
        if (!_token.transferFrom(msg.sender, address(this), amount)) {
            revert TokenTransferFailed();
        }
    }

    function _transfer(address to, uint256 amount) private {
        if (!_token.transfer(to, amount)) {
            revert TokenTransferFailed();
        }
    }
}<|MERGE_RESOLUTION|>--- conflicted
+++ resolved
@@ -63,12 +63,10 @@
     IERC20 private _token;
     Network public network;
 
-<<<<<<< HEAD
     /// @custom:oz-upgrades-unsafe-allow state-variable-immutable
     IRegisterAuth private immutable registerAuth;
-=======
+
     mapping(bytes32 => uint64) public operatorsPKs;
->>>>>>> 890f9ff9
 
     // @dev reserve storage space for future new state variables in base contract
     // slither-disable-next-line shadowing-state
@@ -84,13 +82,9 @@
     }
 
     /// @custom:oz-upgrades-unsafe-allow constructor
-<<<<<<< HEAD
     constructor(address _registerAuth) {
         registerAuth = IRegisterAuth(_registerAuth);
-=======
-    constructor() {
         _disableInitializers();
->>>>>>> 890f9ff9
     }
 
     /****************/
