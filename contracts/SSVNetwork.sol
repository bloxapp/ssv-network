--- conflicted
+++ resolved
@@ -13,11 +13,7 @@
         uint256 earnings;
         uint256 index;
         uint256 indexBlockNumber;
-<<<<<<< HEAD
-        uint256 previousFee;
         uint32 activeValidatorCount;
-=======
->>>>>>> 439d8889
     }
 
     struct OwnerData {
@@ -61,15 +57,9 @@
     mapping(address => mapping(uint32 => OperatorInUse)) private _operatorsInUseByAddress;
     mapping(address => uint32[]) private _operatorsInUseList;
 
-<<<<<<< HEAD
-    uint256 private _setOperatorFeePeriod;
-    uint256 private _approveOperatorFeePeriod;
-    mapping(uint32 => FeeChangeRequest) private _feeChangeRequests;
-=======
     uint256 private _declareOperatorFeePeriod;
     uint256 private _executeOperatorFeePeriod;
-    mapping(uint256 => FeeChangeRequest) private _feeChangeRequests;
->>>>>>> 439d8889
+    mapping(uint32 => FeeChangeRequest) private _feeChangeRequests;
 
     uint256 constant MINIMAL_OPERATOR_FEE = 10000;
 
@@ -80,16 +70,10 @@
         IERC20 token_,
         uint256 minimumBlocksBeforeLiquidation_,
         uint256 operatorMaxFeeIncrease_,
-<<<<<<< HEAD
-        uint256 setOperatorFeePeriod_,
-        uint256 approveOperatorFeePeriod_,
-        uint16 validatorsPerOperatorLimit_
-=======
         uint256 declareOperatorFeePeriod_,
         uint256 executeOperatorFeePeriod_,
-        uint256 validatorsPerOperatorLimit_,
-        uint256 registeredOperatorsPerAccountLimit_
->>>>>>> 439d8889
+        uint16 validatorsPerOperatorLimit_,
+        uint16 registeredOperatorsPerAccountLimit_
     ) external initializer override {
         __SSVNetwork_init(registryAddress_, token_, minimumBlocksBeforeLiquidation_, operatorMaxFeeIncrease_, declareOperatorFeePeriod_, executeOperatorFeePeriod_, validatorsPerOperatorLimit_, registeredOperatorsPerAccountLimit_);
     }
@@ -99,18 +83,11 @@
         IERC20 token_,
         uint256 minimumBlocksBeforeLiquidation_,
         uint256 operatorMaxFeeIncrease_,
-<<<<<<< HEAD
-        uint256 setOperatorFeePeriod_,
-        uint256 approveOperatorFeePeriod_,
-        uint16 validatorsPerOperatorLimit_
-    ) internal onlyInitializing {
-=======
         uint256 declareOperatorFeePeriod_,
         uint256 executeOperatorFeePeriod_,
-        uint256 validatorsPerOperatorLimit_,
-        uint256 registeredOperatorsPerAccountLimit_
+        uint16 validatorsPerOperatorLimit_,
+        uint16 registeredOperatorsPerAccountLimit_
     ) internal initializer {
->>>>>>> 439d8889
         __Ownable_init_unchained();
         __SSVNetwork_init_unchained(registryAddress_, token_, minimumBlocksBeforeLiquidation_, operatorMaxFeeIncrease_, declareOperatorFeePeriod_, executeOperatorFeePeriod_, validatorsPerOperatorLimit_, registeredOperatorsPerAccountLimit_);
     }
@@ -120,32 +97,18 @@
         IERC20 token_,
         uint256 minimumBlocksBeforeLiquidation_,
         uint256 operatorMaxFeeIncrease_,
-<<<<<<< HEAD
-        uint256 setOperatorFeePeriod_,
-        uint256 approveOperatorFeePeriod_,
-        uint16 validatorsPerOperatorLimit_
+        uint256 declareOperatorFeePeriod_,
+        uint256 executeOperatorFeePeriod_,
+        uint16 validatorsPerOperatorLimit_,
+        uint16 registeredOperatorsPerAccountLimit_
     ) internal onlyInitializing {
         _ssvRegistryContract = registryAddress_;
         _token = token_;
-        _updateMinimumBlocksBeforeLiquidation(minimumBlocksBeforeLiquidation_);
-        _updateOperatorMaxFeeIncrease(operatorMaxFeeIncrease_);
-        _updateSetOperatorFeePeriod(setOperatorFeePeriod_);
-        _updateApproveOperatorFeePeriod(approveOperatorFeePeriod_);
-        _ssvRegistryContract.initialize(validatorsPerOperatorLimit_);
-=======
-        uint256 declareOperatorFeePeriod_,
-        uint256 executeOperatorFeePeriod_,
-        uint256 validatorsPerOperatorLimit_,
-        uint256 registeredOperatorsPerAccountLimit_
-    ) internal initializer {
-        _ssvRegistryContract = registryAddress_;
-        _token = token_;
-        _minimumBlocksBeforeLiquidation = minimumBlocksBeforeLiquidation_;
-        _operatorMaxFeeIncrease = operatorMaxFeeIncrease_;
-        _declareOperatorFeePeriod = declareOperatorFeePeriod_;
-        _executeOperatorFeePeriod = executeOperatorFeePeriod_;
+        _updateLiquidationThresholdPeriod(minimumBlocksBeforeLiquidation_);
+        _updateOperatorFeeIncreaseLimit(operatorMaxFeeIncrease_);
+        _updateDeclareOperatorFeePeriod(declareOperatorFeePeriod_);
+        _updateExecuteOperatorFeePeriod(executeOperatorFeePeriod_);
         _ssvRegistryContract.initialize(validatorsPerOperatorLimit_, registeredOperatorsPerAccountLimit_);
->>>>>>> 439d8889
     }
 
     modifier onlyValidatorOwnerOrContractOwner(bytes calldata publicKey) {
@@ -188,12 +151,7 @@
             fee
         );
 
-<<<<<<< HEAD
-        _operatorDatas[operatorId] = OperatorData({ blockNumber: block.number, earnings: 0, index: 0, indexBlockNumber: block.number, previousFee: 0, activeValidatorCount: 0 });
-
-=======
-        _operatorDatas[operatorId] = OperatorData(block.number, 0, 0, 0, block.number);
->>>>>>> 439d8889
+        _operatorDatas[operatorId] = OperatorData({ blockNumber: block.number, earnings: 0, index: 0, indexBlockNumber: block.number, activeValidatorCount: 0 });
         emit OperatorAdded(operatorId, name, msg.sender, publicKey, fee);
     }
 
@@ -209,34 +167,20 @@
         emit OperatorRemoved(operatorId, owner);
     }
 
-<<<<<<< HEAD
-    function setOperatorFee(uint32 operatorId, uint256 fee) onlyOperatorOwnerOrContractOwner(operatorId) ensureMinimalOperatorFee(fee) external override {
-        require(fee == _operatorDatas[operatorId].previousFee || fee <= _ssvRegistryContract.getOperatorCurrentFee(operatorId) * (100000 + _operatorMaxFeeIncrease) / 100000, "fee exceeds increase limit");
-        _feeChangeRequests[operatorId] = FeeChangeRequest(fee, block.timestamp + _setOperatorFeePeriod, block.timestamp + _setOperatorFeePeriod + _approveOperatorFeePeriod);
-=======
-    function declareOperatorFee(uint256 operatorId, uint256 fee) onlyOperatorOwner(operatorId) ensureMinimalOperatorFee(fee) external override {
-        require(fee <= _ssvRegistryContract.getOperatorFee(operatorId) * (100 + _operatorMaxFeeIncrease) / 100, "fee exceeds increase limit");
+    function declareOperatorFee(uint32 operatorId, uint256 fee) onlyOperatorOwnerOrContractOwner(operatorId) ensureMinimalOperatorFee(fee) external override {
+        require(fee <= _ssvRegistryContract.getOperatorFee(operatorId) * (100000 + _operatorMaxFeeIncrease) / 100000, "fee exceeds increase limit");
         _feeChangeRequests[operatorId] = FeeChangeRequest(fee, block.timestamp + _declareOperatorFeePeriod, block.timestamp + _declareOperatorFeePeriod + _executeOperatorFeePeriod);
->>>>>>> 439d8889
 
         emit OperatorFeeSet(msg.sender, operatorId, block.number, fee);
     }
 
-<<<<<<< HEAD
-    function cancelSetOperatorFee(uint32 operatorId) onlyOperatorOwnerOrContractOwner(operatorId) external override {
-=======
-    function cancelDeclaredOperatorFee(uint256 operatorId) onlyOperatorOwner(operatorId) external override {
->>>>>>> 439d8889
+    function cancelDeclaredOperatorFee(uint32 operatorId) onlyOperatorOwnerOrContractOwner(operatorId) external override {
         delete _feeChangeRequests[operatorId];
 
         emit OperatorFeeSetCanceled(msg.sender, operatorId);
     }
 
-<<<<<<< HEAD
-    function approveOperatorFee(uint32 operatorId) onlyOperatorOwnerOrContractOwner(operatorId) external override {
-=======
-    function executeOperatorFee(uint256 operatorId) onlyOperatorOwner(operatorId) external override {
->>>>>>> 439d8889
+    function executeOperatorFee(uint32 operatorId) onlyOperatorOwnerOrContractOwner(operatorId) external override {
         FeeChangeRequest storage feeChangeRequest = _feeChangeRequests[operatorId];
 
         require(feeChangeRequest.fee > 0, "no pending fee change request");
@@ -336,45 +280,20 @@
         emit AccountEnabled(msg.sender);
     }
 
-<<<<<<< HEAD
-    function updateMinimumBlocksBeforeLiquidation(uint256 newMinimumBlocksBeforeLiquidation) external onlyOwner override {
-        _updateMinimumBlocksBeforeLiquidation(newMinimumBlocksBeforeLiquidation);
-    }
-
-    function updateOperatorMaxFeeIncrease(uint256 newOperatorMaxFeeIncrease) external onlyOwner override {
-        _updateOperatorMaxFeeIncrease(newOperatorMaxFeeIncrease);
-    }
-
-    function updateSetOperatorFeePeriod(uint256 newSetOperatorFeePeriod) external onlyOwner override {
-        _updateSetOperatorFeePeriod(newSetOperatorFeePeriod);
-    }
-
-    function updateApproveOperatorFeePeriod(uint256 newApproveOperatorFeePeriod) external onlyOwner override {
-        _updateApproveOperatorFeePeriod(newApproveOperatorFeePeriod);
-=======
     function updateLiquidationThresholdPeriod(uint256 newMinimumBlocksBeforeLiquidation) external onlyOwner override {
-        _minimumBlocksBeforeLiquidation = newMinimumBlocksBeforeLiquidation;
-
-        emit LiquidationThresholdPeriodUpdated(_minimumBlocksBeforeLiquidation);
+        _updateLiquidationThresholdPeriod(newMinimumBlocksBeforeLiquidation);
     }
 
     function updateOperatorFeeIncreaseLimit(uint256 newOperatorMaxFeeIncrease) external onlyOwner override {
-        _operatorMaxFeeIncrease = newOperatorMaxFeeIncrease;
-
-        emit OperatorFeeIncreaseLimitUpdated(_operatorMaxFeeIncrease);
+        _updateOperatorFeeIncreaseLimit(newOperatorMaxFeeIncrease);
     }
 
     function updateDeclareOperatorFeePeriod(uint256 newDeclareOperatorFeePeriod) external onlyOwner override {
-        _declareOperatorFeePeriod = newDeclareOperatorFeePeriod;
-
-        emit DeclareOperatorFeePeriodUpdated(newDeclareOperatorFeePeriod);
+        _updateDeclareOperatorFeePeriod(newDeclareOperatorFeePeriod);
     }
 
     function updateExecuteOperatorFeePeriod(uint256 newExecuteOperatorFeePeriod) external onlyOwner override {
-        _executeOperatorFeePeriod = newExecuteOperatorFeePeriod;
-
-        emit ExecuteOperatorFeePeriodUpdated(newExecuteOperatorFeePeriod);
->>>>>>> 439d8889
+        _updateExecuteOperatorFeePeriod(newExecuteOperatorFeePeriod);
     }
 
     /**
@@ -406,13 +325,8 @@
     /**
      * @dev See {ISSVNetwork-getOperatorById}.
      */
-<<<<<<< HEAD
-    function operators(uint32 operatorId) external view override returns (string memory, address, bytes memory, uint256, bool) {
-        return _ssvRegistryContract.operators(operatorId);
-=======
-    function getOperatorById(uint256 operatorId) external view override returns (string memory, address, bytes memory, uint256, uint256, uint256, bool) {
+    function getOperatorById(uint32 operatorId) external view override returns (string memory, address, bytes memory, uint256, uint256, uint256, bool) {
         return _ssvRegistryContract.getOperatorById(operatorId);
->>>>>>> 439d8889
     }
 
     /**
@@ -422,42 +336,17 @@
         return _ssvRegistryContract.getOperatorByPublicKey(publicKey);
     }
 
-<<<<<<< HEAD
-    function getOperatorFeeChangeRequest(uint32 operatorId) external view override returns (uint256, uint256, uint256) {
-=======
-    function getOperatorDeclaredFee(uint256 operatorId) external view override returns (uint256, uint256, uint256) {
->>>>>>> 439d8889
+    function getOperatorDeclaredFee(uint32 operatorId) external view override returns (uint256, uint256, uint256) {
         FeeChangeRequest storage feeChangeRequest = _feeChangeRequests[operatorId];
 
         return (feeChangeRequest.fee, feeChangeRequest.approvalBeginTime, feeChangeRequest.approvalEndTime);
     }
 
     /**
-<<<<<<< HEAD
-     * @dev See {ISSVNetwork-getOperatorCurrentFee}.
-     */
-    function getOperatorCurrentFee(uint32 operatorId) external view override returns (uint256) {
-        return _ssvRegistryContract.getOperatorCurrentFee(operatorId);
-    }
-
-    /**
-     * @dev See {ISSVNetwork-operatorEarningsOf}.
-     */
-    function operatorEarningsOf(uint32 operatorId) external view override returns (uint256) {
-        return _operatorEarningsOf(operatorId);
-    }
-
-    /**
-     * @dev See {ISSVNetwork-getOperatorsByOwnerAddress}.
-     */
-    function getOperatorsByOwnerAddress(address ownerAddress) external view override returns (uint32[] memory) {
-        return _ssvRegistryContract.getOperatorsByOwnerAddress(ownerAddress);
-=======
      * @dev See {ISSVNetwork-getOperatorFee}.
      */
-    function getOperatorFee(uint256 operatorId) external view override returns (uint256) {
+    function getOperatorFee(uint32 operatorId) external view override returns (uint256) {
         return _ssvRegistryContract.getOperatorFee(operatorId);
->>>>>>> 439d8889
     }
 
     /**
@@ -481,7 +370,6 @@
         return _addressNetworkFee(ownerAddress);
     }
 
-
     function getAddressBurnRate(address ownerAddress) external view override returns (uint256) {
         return _burnRate(ownerAddress);
     }
@@ -514,21 +402,16 @@
         return _declareOperatorFeePeriod;
     }
 
-<<<<<<< HEAD
-    function setValidatorsPerOperatorLimit(uint16 validatorsPerOperatorLimit_) external onlyOwner {
-        _ssvRegistryContract.setValidatorsPerOperatorLimit(validatorsPerOperatorLimit_);
-=======
-    function updateValidatorsPerOperatorLimit(uint256 validatorsPerOperatorLimit_) external onlyOwner {
+    function updateValidatorsPerOperatorLimit(uint16 validatorsPerOperatorLimit_) external onlyOwner {
         _ssvRegistryContract.updateValidatorsPerOperatorLimit(validatorsPerOperatorLimit_);
 
         emit ValidatorsPerOperatorLimitUpdated(validatorsPerOperatorLimit_);
     }
 
-    function updateRegisteredOperatorsPerAccountLimit(uint256 registeredOperatorsPerAccountLimit_) external onlyOwner {
+    function updateRegisteredOperatorsPerAccountLimit(uint16 registeredOperatorsPerAccountLimit_) external onlyOwner {
         _ssvRegistryContract.updateRegisteredOperatorsPerAccountLimit(registeredOperatorsPerAccountLimit_);
 
         emit RegisteredOperatorsPerAccountLimitUpdated(registeredOperatorsPerAccountLimit_);
->>>>>>> 439d8889
     }
 
     function validatorsPerOperatorCount(uint32 operatorId_) external view returns (uint16) {
@@ -712,13 +595,9 @@
                 }
             }
         } else {
-<<<<<<< HEAD
-            _operatorsInUseByAddress[ownerAddress][operatorId] = OperatorInUse({index: _operatorIndexOf(operatorId), used: 0, exists: true, validatorCount: 1, indexInArray: uint32(_operatorsInUseList[ownerAddress].length)});
-=======
             require(_operatorsInUseList[ownerAddress].length < MANAGING_OPERATORS_PER_ACCOUNT_LIMIT, "exceed managing operators per account limit");
 
-            _operatorsInUseByAddress[ownerAddress][operatorId] = OperatorInUse(_operatorIndexOf(operatorId), 1, 0, true, _operatorsInUseList[ownerAddress].length);
->>>>>>> 439d8889
+            _operatorsInUseByAddress[ownerAddress][operatorId] = OperatorInUse({ index: _operatorIndexOf(operatorId), validatorCount: 1, used: 0, exists: true, indexInArray: uint32(_operatorsInUseList[ownerAddress].length) });
             _operatorsInUseList[ownerAddress].push(operatorId);
         }
     }
@@ -762,28 +641,29 @@
         operatorInUseData.index = _operatorIndexOf(operatorId);
     }
 
-    function _updateMinimumBlocksBeforeLiquidation(uint256 newMinimumBlocksBeforeLiquidation) private {
+    function _updateLiquidationThresholdPeriod(uint256 newMinimumBlocksBeforeLiquidation) private {
         _minimumBlocksBeforeLiquidation = newMinimumBlocksBeforeLiquidation;
 
-        emit MinimumBlocksBeforeLiquidationUpdated(newMinimumBlocksBeforeLiquidation);
-    }
-
-    function _updateOperatorMaxFeeIncrease(uint256 newOperatorMaxFeeIncrease) private {
+        emit LiquidationThresholdPeriodUpdated(_minimumBlocksBeforeLiquidation);
+    }
+
+    function _updateOperatorFeeIncreaseLimit(uint256 newOperatorMaxFeeIncrease) private {
         _operatorMaxFeeIncrease = newOperatorMaxFeeIncrease;
 
-        emit OperatorMaxFeeIncreaseUpdated(newOperatorMaxFeeIncrease);
-    }
-
-    function _updateSetOperatorFeePeriod(uint256 newSetOperatorFeePeriod) private {
-        _setOperatorFeePeriod = newSetOperatorFeePeriod;
-
-        emit SetOperatorFeePeriodUpdated(newSetOperatorFeePeriod);
-    }
-
-    function _updateApproveOperatorFeePeriod(uint256 newApproveOperatorFeePeriod) private {
-        _approveOperatorFeePeriod = newApproveOperatorFeePeriod;
-
-        emit ApproveOperatorFeePeriodUpdated(newApproveOperatorFeePeriod);
+        emit OperatorFeeIncreaseLimitUpdated(_operatorMaxFeeIncrease);
+
+    }
+
+    function _updateDeclareOperatorFeePeriod(uint256 newDeclareOperatorFeePeriod) private {
+        _declareOperatorFeePeriod = newDeclareOperatorFeePeriod;
+
+        emit DeclareOperatorFeePeriodUpdated(newDeclareOperatorFeePeriod);
+    }
+
+    function _updateExecuteOperatorFeePeriod(uint256 newExecuteOperatorFeePeriod) private {
+        _executeOperatorFeePeriod = newExecuteOperatorFeePeriod;
+
+        emit ExecuteOperatorFeePeriodUpdated(newExecuteOperatorFeePeriod);
     }
 
     function _expensesOf(address ownerAddress) private view returns(uint256) {
@@ -813,13 +693,8 @@
         return balance - usage;
     }
 
-<<<<<<< HEAD
     function _operatorEarnRate(uint32 operatorId) private view returns (uint256) {
-        return _ssvRegistryContract.getOperatorCurrentFee(operatorId) * _operatorDatas[operatorId].activeValidatorCount;
-=======
-    function _operatorEarnRate(uint256 operatorId) private view returns (uint256) {
         return _ssvRegistryContract.getOperatorFee(operatorId) * _operatorDatas[operatorId].activeValidatorCount;
->>>>>>> 439d8889
     }
 
     /**
