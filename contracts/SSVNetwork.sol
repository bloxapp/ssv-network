--- conflicted
+++ resolved
@@ -30,14 +30,8 @@
     /* Constants */
     /*************/
 
-<<<<<<< HEAD
     uint64 constant MINIMAL_LIQUIDATION_THRESHOLD = 6_570;
     uint64 constant MINIMAL_OPERATOR_FEE = 100_000_000;
-=======
-    uint64 constant MINIMAL_LIQUIDATION_THRESHOLD = 6570;
-    uint64 constant MINIMAL_OPERATOR_FEE = 100_000_000;
-    uint32 constant VALIDATORS_PER_OPERATOR_LIMIT = 2000;
->>>>>>> e8d9b16a
 
     /********************/
     /* Global Variables */
@@ -51,23 +45,11 @@
 
     mapping(uint64 => Operator) public operators;
     mapping(uint64 => OperatorFeeChangeRequest)
-<<<<<<< HEAD
-        private _operatorFeeChangeRequests;
-    // mapping(bytes32 => Cluster) private _clusters;
-    mapping(bytes32 => bytes32) private _clusters;
-    mapping(bytes32 => Validator) _validatorPKs;
-
-    uint32 public validatorsPerOperatorLimit;
-
-    uint64 private _networkFee;
-    uint64 private _networkFeeIndex;
-    uint64 private _networkFeeIndexBlockNumber;
-=======
         public operatorFeeChangeRequests;
     mapping(bytes32 => bytes32) public clusters;
     mapping(bytes32 => Validator) private _validatorPKs;
->>>>>>> e8d9b16a
-
+
+    uint32 public validatorsPerOperatorLimit;
     uint64 public declareOperatorFeePeriod;
     uint64 public executeOperatorFeePeriod;
     uint64 public operatorMaxFeeIncrease;
@@ -120,18 +102,11 @@
         uint64 minimumBlocksBeforeLiquidation_
     ) internal onlyInitializing {
         _token = token_;
-<<<<<<< HEAD
-        _operatorMaxFeeIncrease = operatorMaxFeeIncrease_;
-        _declareOperatorFeePeriod = declareOperatorFeePeriod_;
-        _executeOperatorFeePeriod = executeOperatorFeePeriod_;
-        _minimumBlocksBeforeLiquidation = minimumBlocksBeforeLiquidation_;
-        validatorsPerOperatorLimit = 2000;
-=======
         operatorMaxFeeIncrease = operatorMaxFeeIncrease_;
         declareOperatorFeePeriod = declareOperatorFeePeriod_;
         executeOperatorFeePeriod = executeOperatorFeePeriod_;
         minimumBlocksBeforeLiquidation = minimumBlocksBeforeLiquidation_;
->>>>>>> e8d9b16a
+        validatorsPerOperatorLimit = 2000;
     }
 
     /*****************/
@@ -324,16 +299,8 @@
                     if (operator.snapshot.block == 0) {
                         revert OperatorDoesNotExist();
                     }
-<<<<<<< HEAD
-                    operator.snapshot = _getSnapshot(operator, uint64(block.number));
+                    operator.getSnapshot();
                     if (++operator.validatorCount > validatorsPerOperatorLimit) {
-=======
-                    operator.getSnapshot();
-                    if (
-                        ++operator.validatorCount >
-                        VALIDATORS_PER_OPERATOR_LIMIT
-                    ) {
->>>>>>> e8d9b16a
                         revert ExceedValidatorLimit();
                     }
                     clusterIndex += operator.snapshot.index;
