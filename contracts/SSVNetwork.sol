// File: contracts/SSVRegistry.sol
// SPDX-License-Identifier: GPL-3.0-or-later
pragma solidity 0.8.16;

import "./ISSVNetwork.sol";

import "@openzeppelin/contracts/utils/Counters.sol";
import "@openzeppelin/contracts/token/ERC20/IERC20.sol";
import "@openzeppelin/contracts-upgradeable/proxy/utils/UUPSUpgradeable.sol";
import "@openzeppelin/contracts-upgradeable/access/Ownable2StepUpgradeable.sol";
import "./libraries/Types.sol";
import "./libraries/ClusterLib.sol";
import "./libraries/OperatorLib.sol";
import "./libraries/NetworkLib.sol";

contract SSVNetwork is UUPSUpgradeable, Ownable2StepUpgradeable, ISSVNetwork {
    /*************/
    /* Libraries */
    /*************/

    using Types256 for uint256;
    using Types64 for uint64;
    using ClusterLib for Cluster;
    using OperatorLib for Operator;
    using NetworkLib for DAO;

    using Counters for Counters.Counter;

    /*************/
    /* Constants */
    /*************/

    uint64 constant MINIMAL_LIQUIDATION_THRESHOLD = 6_570;
    uint64 constant MINIMAL_OPERATOR_FEE = 100_000_000;

    /********************/
    /* Global Variables */
    /********************/

    Counters.Counter private lastOperatorId;

    /*************/
    /* Variables */
    /*************/

    mapping(uint64 => Operator) public operators;
    mapping(uint64 => address) public operatorsWhitelist;
    mapping(uint64 => OperatorFeeChangeRequest)
        public operatorFeeChangeRequests;
    mapping(bytes32 => bytes32) public clusters;
    mapping(bytes32 => Validator) private _validatorPKs;

    bytes32 public version;

    uint32 public validatorsPerOperatorLimit;
    uint64 public declareOperatorFeePeriod;
    uint64 public executeOperatorFeePeriod;
    uint64 public operatorMaxFeeIncrease;
    uint64 public minimumBlocksBeforeLiquidation;

    DAO public dao;
    IERC20 private _token;
    Network public network;

    // @dev reserve storage space for future new state variables in base contract
    // slither-disable-next-line shadowing-state
    uint256[50] __gap;

    /*************/
    /* Modifiers */
    /*************/

    modifier onlyOperatorOwner(Operator memory operator) {
        _onlyOperatorOwner(operator);
        _;
    }

    /****************/
    /* Initializers */
    /****************/

    function initialize(
        string calldata initialVersion_,
        IERC20 token_,
        uint64 operatorMaxFeeIncrease_,
        uint64 declareOperatorFeePeriod_,
        uint64 executeOperatorFeePeriod_,
        uint64 minimumBlocksBeforeLiquidation_
    ) external override initializer onlyProxy {
        __UUPSUpgradeable_init();
        __Ownable_init_unchained();
        __SSVNetwork_init_unchained(
            initialVersion_,
            token_,
            operatorMaxFeeIncrease_,
            declareOperatorFeePeriod_,
            executeOperatorFeePeriod_,
            minimumBlocksBeforeLiquidation_
        );
    }

    function __SSVNetwork_init_unchained(
        string calldata initialVersion_,
        IERC20 token_,
        uint64 operatorMaxFeeIncrease_,
        uint64 declareOperatorFeePeriod_,
        uint64 executeOperatorFeePeriod_,
        uint64 minimumBlocksBeforeLiquidation_
    ) internal onlyInitializing {
        version = bytes32(abi.encodePacked(initialVersion_));
        _token = token_;
        operatorMaxFeeIncrease = operatorMaxFeeIncrease_;
        declareOperatorFeePeriod = declareOperatorFeePeriod_;
        executeOperatorFeePeriod = executeOperatorFeePeriod_;
        minimumBlocksBeforeLiquidation = minimumBlocksBeforeLiquidation_;
        validatorsPerOperatorLimit = 2_000;
    }

    /*****************/
    /* UUPS required */
    /*****************/

    function _authorizeUpgrade(address) internal override onlyOwner {}

    /*******************************/
    /* Operator External Functions */
    /*******************************/

    function registerOperator(
        bytes calldata publicKey,
        uint256 fee,
        address whitelisted
    ) external override returns (uint64 id) {
        if (fee != 0 && fee < MINIMAL_OPERATOR_FEE) {
            revert FeeTooLow();
        }

        lastOperatorId.increment();
        id = uint64(lastOperatorId.current());
        operators[id] = Operator({
            owner: msg.sender,
            snapshot: Snapshot({
                block: uint64(block.number),
                index: 0,
                balance: 0
            }),
            validatorCount: 0,
            fee: fee.shrink()
        });

        bool isPrivate;
        if (whitelisted != address(0)) {
            isPrivate = true;
            operatorsWhitelist[id] = whitelisted;
        }

        emit OperatorAdded(id, msg.sender, publicKey, fee, isPrivate);
    }

<<<<<<< HEAD
    function removeOperator(uint64 id) external override {
        Operator storage operator = operators[id];
        if (operator.owner != msg.sender) revert CallerNotOwner();

        operator.getSnapshot();
        uint64 currentBalance = operator.snapshot.balance;

        operator.snapshot.block = 0;
        operator.snapshot.balance = 0;
        operator.validatorCount = 0;
        operator.fee = 0;

        delete operatorsWhitelist[id];

        if (currentBalance > 0) {
            _transferOperatorBalanceUnsafe(id, currentBalance.expand());
        }
        emit OperatorRemoved(id);
=======
    function removeOperator(uint64 operatorId) external override  {
        _removeOperator(operatorId, operators[operatorId]);   
>>>>>>> df366588
    }

    function declareOperatorFee(
        uint64 operatorId,
        uint256 fee
    ) external override  {
        _declareOperatorFee(operatorId, operators[operatorId], fee);
    }

    function executeOperatorFee(
        uint64 operatorId
    ) external override  {
        _executeOperatorFee(operatorId, operators[operatorId]);
    }

    function cancelDeclaredOperatorFee(
        uint64 operatorId
    ) external override {
        _cancelDeclaredOperatorFee(operatorId, operators[operatorId]);
    }

    function setFeeRecipientAddress(
        address recipientAddress
    ) external override {
        emit FeeRecipientAddressUpdated(msg.sender, recipientAddress);
    }

    /********************************/
    /* Validator External Functions */
    /********************************/
    function registerValidator(
        bytes calldata publicKey,
        uint64[] memory operatorIds,
        bytes calldata sharesEncrypted,
        uint256 amount,
        Cluster memory cluster
    ) external override {
        uint operatorsLength = operatorIds.length;

        {
            _validateOperatorIds(operatorsLength);
            _validatePublicKey(publicKey);
        }

        {
            if (_validatorPKs[keccak256(publicKey)].owner != address(0)) {
                revert ValidatorAlreadyExists();
            }
            _validatorPKs[keccak256(publicKey)] = Validator({
                owner: msg.sender,
                active: true
            });
        }

        bytes32 hashedCluster = keccak256(
            abi.encodePacked(msg.sender, operatorIds)
        );
        {
            bytes32 hashedClusterData = keccak256(
                abi.encodePacked(
                    cluster.validatorCount,
                    cluster.networkFee,
                    cluster.networkFeeIndex,
                    cluster.index,
                    cluster.balance,
                    cluster.disabled
                )
            );
            if (
                clusters[hashedCluster] != bytes32(0) &&
                clusters[hashedCluster] != hashedClusterData
            ) {
                revert IncorrectClusterState();
            }
        }

        uint64 clusterIndex;
        uint64 burnRate;
        {
            if (!cluster.disabled) {
                for (uint i; i < operatorsLength; ) {
                    if (i + 1 < operatorsLength) {
                        if (operatorIds[i] > operatorIds[i + 1]) {
                            revert UnsortedOperatorsList();
                        }
                    }
                    Operator memory operator = operators[operatorIds[i]];
                    if (operator.snapshot.block == 0) {
                        revert OperatorDoesNotExist();
                    }
                    if (
                        operatorsWhitelist[operatorIds[i]] != address(0) &&
                        operatorsWhitelist[operatorIds[i]] != msg.sender
                    ) {
                        revert CallerNotWhitelisted();
                    }
                    operator.getSnapshot();
                    if (
                        ++operator.validatorCount > validatorsPerOperatorLimit
                    ) {
                        revert ExceedValidatorLimit();
                    }
                    
                    clusterIndex += operator.snapshot.index;
                    burnRate += operator.fee;
                    operators[operatorIds[i]] = operator;
                    unchecked {
                        ++i;
                    }
                }
            }
        }

        Network memory network_ = network;
        uint64 currentNetworkFeeIndex = NetworkLib.currentNetworkFeeIndex(
            network_
        );

        cluster.balance += amount;
        cluster.updateClusterData(clusterIndex, currentNetworkFeeIndex, 1);

        if (
            cluster.liquidatable(
                burnRate,
                network_.networkFee,
                minimumBlocksBeforeLiquidation
            )
        ) {
            revert InsufficientBalance();
        }

        {
            if (!cluster.disabled) {
                DAO memory dao_ = dao;
                dao_ = dao_.updateDAOEarnings(network_.networkFee);
                ++dao_.validatorCount;
                dao = dao_;
            }
        }

        clusters[hashedCluster] = keccak256(
            abi.encodePacked(
                cluster.validatorCount,
                cluster.networkFee,
                cluster.networkFeeIndex,
                cluster.index,
                cluster.balance,
                cluster.disabled
            )
        );

        if (amount > 0) {
            _deposit(amount);
        }

        emit ValidatorAdded(
            msg.sender,
            operatorIds,
            publicKey,
            sharesEncrypted,
            cluster
        );
    }

    function removeValidator(
        bytes calldata publicKey,
        uint64[] memory operatorIds,
        Cluster memory cluster
    ) external {
        // TODO override
        uint operatorsLength = operatorIds.length;

        bytes32 hashedValidator = keccak256(publicKey);
        address validatorOwner = _validatorPKs[hashedValidator].owner;
        if (validatorOwner == address(0)) {
            revert ValidatorDoesNotExist();
        }
        if (validatorOwner != msg.sender) {
            revert ValidatorOwnedByOtherAddress();
        }

        {
            _validateOperatorIds(operatorsLength);
            _validatePublicKey(publicKey);
        }

        uint64 clusterIndex;
        {
            if (!cluster.disabled) {
                for (uint i; i < operatorsLength; ) {
                    Operator memory operator = operators[operatorIds[i]];
                    if (operator.snapshot.block != 0) {
                        operator.getSnapshot();
                        --operator.validatorCount;
                        operators[operatorIds[i]] = operator;
                    }

                    clusterIndex += operator.snapshot.index;
                    unchecked {
                        ++i;
                    }
                }
            }
        }

        bytes32 hashedCluster = cluster.validateHashedCluster(
            msg.sender,
            operatorIds,
            this
        );

        cluster.updateClusterData(
            clusterIndex,
            NetworkLib.currentNetworkFeeIndex(network),
            -1
        );

        {
            if (!cluster.disabled) {
                DAO memory dao_ = dao;
                dao_ = dao_.updateDAOEarnings(network.networkFee);
                --dao_.validatorCount;
                dao = dao_;
            }
        }
        delete _validatorPKs[hashedValidator];

        clusters[hashedCluster] = keccak256(
            abi.encodePacked(
                cluster.validatorCount,
                cluster.networkFee,
                cluster.networkFeeIndex,
                cluster.index,
                cluster.balance,
                cluster.disabled
            )
        );

        emit ValidatorRemoved(msg.sender, operatorIds, publicKey, cluster);
    }

    function liquidate(
        address owner,
        uint64[] memory operatorIds,
        Cluster memory cluster
    ) external override {
        cluster.validateClusterIsNotLiquidated();

        bytes32 hashedCluster = cluster.validateHashedCluster(
            owner,
            operatorIds,
            this
        );

        uint64 clusterIndex;
        uint64 burnRate;
        {
            uint operatorsLength = operatorIds.length;
            for (uint i; i < operatorsLength; ) {
                Operator memory operator = operators[operatorIds[i]];

                if (operator.snapshot.block != 0) {
                    operator.getSnapshot();
                    operator.validatorCount -= cluster.validatorCount;
                    burnRate += operator.fee;
                    operators[operatorIds[i]] = operator;
                }

                clusterIndex += operator.snapshot.index;
                unchecked {
                    ++i;
                }
            }
        }
        
        cluster.balance = cluster.clusterBalance(
            clusterIndex,
            NetworkLib.currentNetworkFeeIndex(network)
        );

        uint64 networkFee = network.networkFee;
        if (owner != msg.sender && !cluster.liquidatable(burnRate, networkFee, minimumBlocksBeforeLiquidation)) {
            revert ClusterNotLiquidatable();
        }

        cluster.disabled = true;
        cluster.balance = 0;
        cluster.index = 0;

        {
            DAO memory dao_ = dao;
            dao_ = dao_.updateDAOEarnings(networkFee);
            dao_.validatorCount -= cluster.validatorCount;
            dao = dao_;
        }

        clusters[hashedCluster] = keccak256(
            abi.encodePacked(
                cluster.validatorCount,
                cluster.networkFee,
                cluster.networkFeeIndex,
                cluster.index,
                cluster.balance,
                cluster.disabled
            )
        );

        _transfer(msg.sender, cluster.balance);

        emit ClusterLiquidated(owner, operatorIds, cluster);
    }

    function reactivate(
        uint64[] memory operatorIds,
        uint256 amount,
        Cluster memory cluster
    ) external override {
        if (!cluster.disabled) {
            revert ClusterAlreadyEnabled();
        }

        uint64 clusterIndex;
        uint64 burnRate;
        {
            uint operatorsLength = operatorIds.length;
            for (uint i; i < operatorsLength; ) {
                Operator memory operator = operators[operatorIds[i]];
                if (operator.snapshot.block != 0) {
                    operator.getSnapshot();
                    operator.validatorCount += cluster.validatorCount;
                    burnRate += operator.fee;
                    operators[operatorIds[i]] = operator;
                }

                clusterIndex += operator.snapshot.index;
                unchecked {
                    ++i;
                }
            }
        }

        bytes32 hashedCluster = cluster.validateHashedCluster(
            msg.sender,
            operatorIds,
            this
        );

        uint64 currentNetworkFeeIndex = NetworkLib.currentNetworkFeeIndex(
            network
        );

        cluster.balance += amount;
        cluster.disabled = false;
        cluster.index = clusterIndex;

        cluster.updateClusterData(clusterIndex, currentNetworkFeeIndex, 0);

        uint64 networkFee = network.networkFee;

        {
            DAO memory dao_ = dao;
            dao_ = dao_.updateDAOEarnings(networkFee);
            dao_.validatorCount += cluster.validatorCount;
            dao = dao_;
        }

        if (
            cluster.liquidatable(
                burnRate,
                networkFee,
                minimumBlocksBeforeLiquidation
            )
        ) {
            revert InsufficientBalance();
        }

        clusters[hashedCluster] = keccak256(
            abi.encodePacked(
                cluster.validatorCount,
                cluster.networkFee,
                cluster.networkFeeIndex,
                cluster.index,
                cluster.balance,
                cluster.disabled
            )
        );

        if (amount > 0) {
            _deposit(amount);
        }

        emit ClusterReactivated(msg.sender, operatorIds, cluster);
    }

    /******************************/
    /* Balance External Functions */
    /******************************/

    function deposit(
        address owner,
        uint64[] calldata operatorIds,
        uint256 amount,
        Cluster memory cluster
    ) external override {
        cluster.validateClusterIsNotLiquidated();

        bytes32 hashedCluster = cluster.validateHashedCluster(
            owner,
            operatorIds,
            this
        );

        cluster.balance += amount;

        clusters[hashedCluster] = keccak256(
            abi.encodePacked(
                cluster.validatorCount,
                cluster.networkFee,
                cluster.networkFeeIndex,
                cluster.index,
                cluster.balance,
                cluster.disabled
            )
        );

        _deposit(amount);

        emit ClusterDeposited(owner, operatorIds, amount, cluster);
    }

    function withdrawOperatorEarnings(
        uint64 operatorId,
        uint256 amount
    ) external override {
        _withdrawOperatorEarnings(operatorId, operators[operatorId], amount);
    }

    function withdrawOperatorEarnings(uint64 operatorId) external override {
        _withdrawOperatorEarnings(operatorId, operators[operatorId], 0);
    }

    function withdraw(
        uint64[] memory operatorIds,
        uint256 amount,
        Cluster memory cluster
    ) external override {
        cluster.validateClusterIsNotLiquidated();

        uint64 clusterIndex;
        uint64 burnRate;
        {
            uint operatorsLength = operatorIds.length;
            for (uint i; i < operatorsLength; ) {
                Operator storage operator = operators[operatorIds[i]];
                clusterIndex +=
                    operator.snapshot.index +
                    (uint64(block.number) - operator.snapshot.block) *
                    operator.fee;
                burnRate += operator.fee;
                unchecked {
                    ++i;
                }
            }
        }

        bytes32 hashedCluster = cluster.validateHashedCluster(
            msg.sender,
            operatorIds,
            this
        );

        cluster.balance = cluster.clusterBalance(
            clusterIndex,
            NetworkLib.currentNetworkFeeIndex(network)
        );

        if (
            cluster.balance < amount ||
            cluster.liquidatable(
                burnRate,
                network.networkFee,
                minimumBlocksBeforeLiquidation
            )
        ) {
            revert InsufficientBalance();
        }

        cluster.balance -= amount;

        clusters[hashedCluster] = keccak256(
            abi.encodePacked(
                cluster.validatorCount,
                cluster.networkFee,
                cluster.networkFeeIndex,
                cluster.index,
                cluster.balance,
                cluster.disabled
            )
        );

        _transfer(msg.sender, amount);

        emit ClusterWithdrawn(msg.sender, operatorIds, amount, cluster);
    }

    /**************************/
    /* DAO External Functions */
    /**************************/

    function updateNetworkFee(uint256 fee) external override onlyOwner {
        Network memory network_ = network;

        DAO memory dao_ = dao;
        dao_ = dao_.updateDAOEarnings(network.networkFee);
        dao = dao_;

        network_.networkFeeIndex = NetworkLib.currentNetworkFeeIndex(network_);
        network_.networkFeeIndexBlockNumber = uint64(block.number);

        emit NetworkFeeUpdated(network_.networkFee.expand(), fee);

        network_.networkFee = fee.shrink();
        network = network_;
    }

    function withdrawNetworkEarnings(
        uint256 amount
    ) external override onlyOwner {
        DAO memory dao_ = dao;

        uint64 shrunkAmount = amount.shrink();

        if (shrunkAmount > dao_.networkBalance(network.networkFee)) {
            revert InsufficientBalance();
        }

        dao_.withdrawn += shrunkAmount;
        dao = dao_;

        _transfer(msg.sender, amount);

        emit NetworkEarningsWithdrawn(amount, msg.sender);
    }

    function updateOperatorFeeIncreaseLimit(
        uint64 newOperatorMaxFeeIncrease
    ) external override onlyOwner {
        operatorMaxFeeIncrease = newOperatorMaxFeeIncrease;
        emit OperatorFeeIncreaseLimitUpdated(operatorMaxFeeIncrease);
    }

    function updateDeclareOperatorFeePeriod(
        uint64 newDeclareOperatorFeePeriod
    ) external override onlyOwner {
        declareOperatorFeePeriod = newDeclareOperatorFeePeriod;
        emit DeclareOperatorFeePeriodUpdated(newDeclareOperatorFeePeriod);
    }

    function updateExecuteOperatorFeePeriod(
        uint64 newExecuteOperatorFeePeriod
    ) external override onlyOwner {
        executeOperatorFeePeriod = newExecuteOperatorFeePeriod;
        emit ExecuteOperatorFeePeriodUpdated(newExecuteOperatorFeePeriod);
    }

    function updateLiquidationThresholdPeriod(
        uint64 blocks
    ) external override onlyOwner {
        if (blocks < MINIMAL_LIQUIDATION_THRESHOLD) {
            revert NewBlockPeriodIsBelowMinimum();
        }

        minimumBlocksBeforeLiquidation = blocks;
        emit LiquidationThresholdPeriodUpdated(blocks);
    }

    /********************************/
    /* Validation Private Functions */
    /********************************/

    function _onlyOperatorOwner(Operator memory operator) private view {
        if (operator.snapshot.block == 0) revert OperatorDoesNotExist();
        if (operator.owner != msg.sender) revert CallerNotOwner();
    }

    function _validatePublicKey(bytes calldata publicKey) private pure {
        if (publicKey.length != 48) {
            revert InvalidPublicKeyLength();
        }
    }

    function _validateOperatorIds(uint operatorsLength) private pure {
        if (
            operatorsLength < 4 ||
            operatorsLength > 13 ||
            operatorsLength % 3 != 1
        ) {
            revert InvalidOperatorIdsLength();
        }
    }

    /******************************/
    /* Operator Private Functions */
    /******************************/

    function _transferOperatorBalanceUnsafe(
        uint64 operatorId,
        uint256 amount
    ) private {
        _transfer(msg.sender, amount);
        emit OperatorWithdrawn(msg.sender, operatorId, amount);
    }

    function _withdrawOperatorEarnings(
        uint64 operatorId,
        Operator memory operator,
        uint256 amount
    ) private onlyOperatorOwner(operator) {
        operator.getSnapshot();

        uint64 shrunkAmount;

        if (amount == 0 && operator.snapshot.balance > 0) {
            shrunkAmount = operator.snapshot.balance;
        } else if (amount > 0 && operator.snapshot.balance >= amount.shrink()) {
            shrunkAmount = amount.shrink();
        } else {
            revert InsufficientBalance();
        }

        operator.snapshot.balance -= shrunkAmount;

        operators[operatorId] = operator;

        _transferOperatorBalanceUnsafe(operatorId, shrunkAmount.expand());
    }


    function _removeOperator(uint64 operatorId, Operator memory operator) private onlyOperatorOwner(operator) {
        operator.getSnapshot();
        uint64 currentBalance = operator.snapshot.balance;

        operator.snapshot.block = 0;
        operator.snapshot.balance = 0;
        operator.validatorCount = 0;
        operator.fee = 0;

        operators[operatorId] = operator;

        if (currentBalance > 0) {
            _transferOperatorBalanceUnsafe(operatorId, currentBalance.expand());
        }
        emit OperatorRemoved(operatorId);
    }

    function _declareOperatorFee(uint64 operatorId, Operator memory operator, uint256 fee) private onlyOperatorOwner(operator) {
        if (fee != 0 && fee < MINIMAL_OPERATOR_FEE) revert FeeTooLow();
        uint64 operatorFee = operators[operatorId].fee;
        uint64 shrunkFee = fee.shrink();
        
        if(operatorFee == shrunkFee) {
            revert SameFeeChangeNotAllowed();
        } else if (shrunkFee != 0 && operatorFee == 0) {
            revert ZeroFeeIncreaseNotAllowed();
        }        

        // @dev 100%  =  10000, 10% = 1000 - using 10000 to represent 2 digit precision
        uint64 maxAllowedFee = (operatorFee *
            (10000 + operatorMaxFeeIncrease)) / 10000;

        if (shrunkFee > maxAllowedFee) revert FeeExceedsIncreaseLimit();

        operatorFeeChangeRequests[operatorId] = OperatorFeeChangeRequest(
            shrunkFee,
            uint64(block.timestamp) + declareOperatorFeePeriod,
            uint64(block.timestamp) +
                declareOperatorFeePeriod +
                executeOperatorFeePeriod
        );
        emit OperatorFeeDeclared(msg.sender, operatorId, block.number, fee);
    }

    function _executeOperatorFee(uint64 operatorId, Operator memory operator) private onlyOperatorOwner(operator) {
        OperatorFeeChangeRequest
            memory feeChangeRequest = operatorFeeChangeRequests[operatorId];

        if(feeChangeRequest.approvalBeginTime == 0) revert NoFeeDelcared();

        if (
            block.timestamp < feeChangeRequest.approvalBeginTime ||
            block.timestamp > feeChangeRequest.approvalEndTime
        ) {
            revert ApprovalNotWithinTimeframe();
        }

        operator.getSnapshot();
        operator.fee = feeChangeRequest.fee;

        operators[operatorId] = operator;

        delete operatorFeeChangeRequests[operatorId];

        emit OperatorFeeExecuted(
            msg.sender,
            operatorId,
            block.number,
            feeChangeRequest.fee.expand()
        );
    }

    function _cancelDeclaredOperatorFee(uint64 operatorId, Operator memory operator) private onlyOperatorOwner(operator) {
        if (operatorFeeChangeRequests[operatorId].approvalBeginTime == 0)
            revert NoFeeDelcared();

        delete operatorFeeChangeRequests[operatorId];

        emit OperatorFeeCancelationDeclared(msg.sender, operatorId);
    }

    /*****************************/
    /* Balance Private Functions */
    /*****************************/

    function _deposit(uint256 amount) private {
        if (!_token.transferFrom(msg.sender, address(this), amount)) {
            revert TokenTransferFailed();
        }
    }

    function _transfer(address to, uint256 amount) private {
        if (!_token.transfer(to, amount)) {
            revert TokenTransferFailed();
        }
    }
}<|MERGE_RESOLUTION|>--- conflicted
+++ resolved
@@ -157,29 +157,16 @@
         emit OperatorAdded(id, msg.sender, publicKey, fee, isPrivate);
     }
 
-<<<<<<< HEAD
-    function removeOperator(uint64 id) external override {
-        Operator storage operator = operators[id];
-        if (operator.owner != msg.sender) revert CallerNotOwner();
-
-        operator.getSnapshot();
-        uint64 currentBalance = operator.snapshot.balance;
-
-        operator.snapshot.block = 0;
-        operator.snapshot.balance = 0;
-        operator.validatorCount = 0;
-        operator.fee = 0;
-
-        delete operatorsWhitelist[id];
-
-        if (currentBalance > 0) {
-            _transferOperatorBalanceUnsafe(id, currentBalance.expand());
-        }
-        emit OperatorRemoved(id);
-=======
+    function removeOperatorWhitelist(uint64 operatorId) external override  {
+        _removeOperatorWhitelist(operatorId, operators[operatorId]);   
+    }
+
+    function updateOperatorWhitelist(uint64 operatorId, address whitelisted) external override  {
+        _updateOperatorWhitelist(operatorId, whitelisted, operators[operatorId]);   
+    }
+
     function removeOperator(uint64 operatorId) external override  {
         _removeOperator(operatorId, operators[operatorId]);   
->>>>>>> df366588
     }
 
     function declareOperatorFee(
@@ -835,6 +822,16 @@
         emit OperatorRemoved(operatorId);
     }
 
+    function _removeOperatorWhitelist(uint64 operatorId, Operator storage operator) private onlyOperatorOwner(operator) {
+        delete operatorsWhitelist[operatorId];
+        emit OperatorWhitelistRemoved(operatorId);
+    }
+
+    function _updateOperatorWhitelist(uint64 operatorId, address whitelisted, Operator storage operator) private onlyOperatorOwner(operator) {
+        operatorsWhitelist[operatorId] = whitelisted;
+        emit OperatorWhitelistUpdated(operatorId, whitelisted);
+    }
+
     function _declareOperatorFee(uint64 operatorId, Operator memory operator, uint256 fee) private onlyOperatorOwner(operator) {
         if (fee != 0 && fee < MINIMAL_OPERATOR_FEE) revert FeeTooLow();
         uint64 operatorFee = operators[operatorId].fee;
