// File: contracts/SSVRegistry.sol
// SPDX-License-Identifier: GPL-3.0-or-later
pragma solidity ^0.8.2;

import "./ISSVNetwork.sol";

import "@openzeppelin/contracts/utils/Counters.sol";
import "@openzeppelin/contracts/token/ERC20/IERC20.sol";
import "@openzeppelin/contracts-upgradeable/access/OwnableUpgradeable.sol";
import "./utils/Types.sol";

// import "hardhat/console.sol";

contract SSVNetwork is OwnableUpgradeable, ISSVNetwork {
    /*************/
    /* Libraries */
    /*************/

    using Types256 for uint256;
    using Types64 for uint64;

    using Counters for Counters.Counter;

    /***********/
    /* Structs */
    /***********/

    struct Snapshot {
        /// @dev block is the last block in which last index was set
        uint64 block;
        /// @dev index is the last index calculated by index += (currentBlock - block) * fee
        uint64 index;
        /// @dev accumulated is all the accumulated earnings, calculated by accumulated + lastIndex * validatorCount
        uint64 balance;
    }

    struct Operator {
        address owner;
        uint64 fee;
        uint32 validatorCount;
        Snapshot snapshot;
    }

    struct OperatorFeeChangeRequest {
        uint64 fee;
        uint64 approvalBeginTime;
        uint64 approvalEndTime;
    }

    struct DAO {
        uint32 validatorCount;
        uint64 withdrawn;
        Snapshot earnings;
    }
    /*
    struct Cluster {
        uint64[] operatorIds;
    }
    */

    struct Validator {
        address owner;
        bool active;
    }

    /*************/
    /* Constants */
    /*************/

    uint64 constant MINIMAL_LIQUIDATION_THRESHOLD = 6570;
    uint64 constant MINIMAL_OPERATOR_FEE = 100000000;
<<<<<<< HEAD
=======
    uint32 constant VALIDATORS_PER_OPERATOR_LIMIT = 2000;
>>>>>>> ebcc4d04

    /********************/
    /* Global Variables */
    /********************/

    Counters.Counter private lastOperatorId;

    /*************/
    /* Variables */
    /*************/

    mapping(uint64 => Operator) private _operators;
    mapping(uint64 => OperatorFeeChangeRequest)
        private _operatorFeeChangeRequests;
    // mapping(bytes32 => Cluster) private _clusters;
    mapping(bytes32 => bytes32) private _clusters;
    mapping(bytes32 => Validator) _validatorPKs;

    uint64 private _networkFee;
    uint64 private _networkFeeIndex;
    uint64 private _networkFeeIndexBlockNumber;

    uint64 private _declareOperatorFeePeriod;
    uint64 private _executeOperatorFeePeriod;
    uint64 private _operatorMaxFeeIncrease;
    uint64 private _minimumBlocksBeforeLiquidation;
    uint64 private _validatorsPerOperatorLimit;

    DAO private _dao;
    IERC20 private _token;

    /*************/
    /* Modifiers */
    /*************/

    modifier onlyOperatorOwnerOrContractOwner(uint64 operatorId) {
        _onlyOperatorOwnerOrContractOwner(operatorId);
        _;
    }

    /****************/
    /* Initializers */
    /****************/

    function initialize(
        IERC20 token_,
        uint64 operatorMaxFeeIncrease_,
        uint64 declareOperatorFeePeriod_,
        uint64 executeOperatorFeePeriod_,
        uint64 minimumBlocksBeforeLiquidation_,
        uint64 validatorsPerOperatorLimit_
    ) external override {
        __SSVNetwork_init(
            token_,
            operatorMaxFeeIncrease_,
            declareOperatorFeePeriod_,
            executeOperatorFeePeriod_,
            minimumBlocksBeforeLiquidation_,
            validatorsPerOperatorLimit_
        );
    }

    /*******************************/
    /* Operator External Functions */
    /*******************************/

    function registerOperator(
        bytes calldata publicKey,
        uint256 fee
    ) external override returns (uint64 id) {
        if (fee < MINIMAL_OPERATOR_FEE) {
            revert FeeTooLow();
        }

        lastOperatorId.increment();
        id = uint64(lastOperatorId.current());
        _operators[id] = Operator({ owner: msg.sender, snapshot: Snapshot({ block: uint64(block.number), index: 0, balance: 0}), validatorCount: 0, fee: fee.shrink()});
        emit OperatorAdded(id, msg.sender, publicKey, fee);
    }

    function removeOperator(uint64 id) external override {
        Operator memory operator = _operators[id];
        if (operator.owner != msg.sender) revert CallerNotOwner();

        operator.snapshot = _getSnapshot(operator, uint64(block.number));

        if (operator.snapshot.balance > 0) {
            _transferOperatorBalanceUnsafe(id, operator.snapshot.balance.expand());
        }

        operator.snapshot.block = 0;
        operator.snapshot.balance = 0;
        operator.validatorCount = 0;
        operator.fee = 0;

        _operators[id] = operator;
        emit OperatorRemoved(id);
    }

    function declareOperatorFee(
        uint64 operatorId,
        uint256 fee
    ) external override onlyOperatorOwnerOrContractOwner(operatorId) {
        if (fee < MINIMAL_OPERATOR_FEE) revert FeeTooLow();

        uint64 shrunkFee = fee.shrink();

        // @dev 100%  =  10000, 10% = 1000 - using 10000 to represent 2 digit precision
        uint64 maxAllowedFee = (_operators[operatorId].fee *
            (10000 + _operatorMaxFeeIncrease)) / 10000;

        if (shrunkFee > maxAllowedFee) revert FeeExceedsIncreaseLimit();

        _operatorFeeChangeRequests[operatorId] = OperatorFeeChangeRequest(
            shrunkFee,
            uint64(block.timestamp) + _declareOperatorFeePeriod,
            uint64(block.timestamp) +
                _declareOperatorFeePeriod +
                _executeOperatorFeePeriod
        );
        emit OperatorFeeDeclaration(msg.sender, operatorId, block.number, fee);
    }

    function executeOperatorFee(
        uint64 operatorId
    ) external override onlyOperatorOwnerOrContractOwner(operatorId) {
        OperatorFeeChangeRequest
            memory feeChangeRequest = _operatorFeeChangeRequests[operatorId];

        if(feeChangeRequest.fee == 0) revert NoFeeDelcared();

        if (
            block.timestamp < feeChangeRequest.approvalBeginTime ||
            block.timestamp > feeChangeRequest.approvalEndTime
        ) {
            revert ApprovalNotWithinTimeframe();
        }

        _updateOperatorFeeUnsafe(operatorId, feeChangeRequest.fee);

        delete _operatorFeeChangeRequests[operatorId];
    }

    function cancelDeclaredOperatorFee(uint64 operatorId) onlyOperatorOwnerOrContractOwner(operatorId) external override {
        if(_operatorFeeChangeRequests[operatorId].fee == 0) revert NoFeeDelcared();

        delete _operatorFeeChangeRequests[operatorId];

        emit OperatorFeeCancelationDeclared(msg.sender, operatorId);
    }

    function setFeeRecipientAddress(address recipientAddress) external override {
        emit FeeRecipientAddressUpdated(msg.sender, recipientAddress);
    }

    /********************************/
    /* Validator External Functions */
    /********************************/
    function registerValidator(
        bytes calldata publicKey,
        uint64[] memory operatorIds,
        bytes calldata sharesEncrypted,
        uint256 amount,
        Cluster memory cluster
    ) external override {
        uint operatorsLength = operatorIds.length;

        {
            _validateOperatorIds(operatorsLength);
            _validatePublicKey(publicKey);
        }

        {
            if (_validatorPKs[keccak256(publicKey)].owner != address(0)) {
                revert ValidatorAlreadyExists();
            }
            _validatorPKs[keccak256(publicKey)] = Validator({
                owner: msg.sender,
                active: true
            });
        }

        uint64 clusterIndex;
        uint64 burnRate;
        {
            if (!cluster.disabled) {
                for (uint i; i < operatorsLength;) {
                    if (i+1 < operatorsLength) {
                        if (operatorIds[i] > operatorIds[i+1]) {
                            revert UnsortedOperatorsList();
                        }
                    }
                    Operator memory operator = _operators[operatorIds[i]];
                    if (operator.snapshot.block == 0) {
                        revert OperatorDoesNotExist();
                    }
                    operator.snapshot = _getSnapshot(operator, uint64(block.number));
<<<<<<< HEAD

                    if (++operator.validatorCount > _validatorsPerOperatorLimit) {
=======
                    if (++operator.validatorCount > VALIDATORS_PER_OPERATOR_LIMIT) {
>>>>>>> ebcc4d04
                        revert ExceedValidatorLimit();
                    }
                    clusterIndex += operator.snapshot.index;
                    burnRate += operator.fee;
                    _operators[operatorIds[i]] = operator;
                    unchecked {
                        ++i;
                    }
                }
            }
        }

        bytes32 hashedCluster = keccak256(abi.encodePacked(msg.sender, operatorIds));
        {
            bytes32 hashedClusterData = keccak256(abi.encodePacked(cluster.validatorCount, cluster.networkFee, cluster.networkFeeIndex, cluster.index, cluster.balance, cluster.disabled ));
            if (_clusters[hashedCluster] == bytes32(0)) {
                cluster = Cluster({ validatorCount: 0, networkFee: 0, networkFeeIndex: 0, index: 0, balance: 0, disabled: false });
            } else if (_clusters[hashedCluster] != hashedClusterData) {
                revert IncorrectClusterState();
            }
        }

        cluster.balance += amount.shrink();
        cluster = _updateClusterData(cluster, clusterIndex, 1);

        if (_liquidatable(_clusterBalance(cluster, clusterIndex), cluster.validatorCount, burnRate)) {
            revert InsufficientBalance();
        }

        {
            if (!cluster.disabled) {
                DAO memory dao = _dao;
                dao = _updateDAOEarnings(dao);
                ++dao.validatorCount;
                _dao = dao;
            }
        }

        _clusters[hashedCluster] = keccak256(abi.encodePacked(cluster.validatorCount, cluster.networkFee, cluster.networkFeeIndex, cluster.index, cluster.balance, cluster.disabled ));

        if (amount > 0) {
            _deposit(amount.shrink());
        }

        emit ValidatorAdded(msg.sender, operatorIds, publicKey, sharesEncrypted, cluster);
    }

    function removeValidator(
        bytes calldata publicKey,
        uint64[] memory operatorIds,
        Cluster memory cluster
    ) external override {
        uint operatorsLength = operatorIds.length;

        {
            _validateOperatorIds(operatorsLength);
            _validatePublicKey(publicKey);
        }

        bytes32 hashedValidator = keccak256(publicKey);
        if (_validatorPKs[hashedValidator].owner != msg.sender) {
            revert NoValidatorOwnership();
        }

        uint64 clusterIndex;
        {
            if (!cluster.disabled) {
                for (uint i; i < operatorsLength;) {
                    Operator memory operator = _operators[operatorIds[i]];
                    if (operator.snapshot.block != 0) {
                        operator.snapshot = _getSnapshot(
                            operator,
                            uint64(block.number)
                        );
                        --operator.validatorCount;
                        _operators[operatorIds[i]] = operator;
                    }
                    
                    clusterIndex += operator.snapshot.index;
                    unchecked { ++i; }
                }
            }
        }

        bytes32 hashedCluster = _validateHashedCluster(msg.sender, operatorIds, cluster);

        cluster = _updateClusterData(cluster, clusterIndex, -1);

        {
            if (!cluster.disabled) {
                DAO memory dao = _dao;
                dao = _updateDAOEarnings(dao);
                --dao.validatorCount;
                _dao = dao;
            }
        }
        delete _validatorPKs[hashedValidator];

        _clusters[hashedCluster] = keccak256(abi.encodePacked(cluster.validatorCount, cluster.networkFee, cluster.networkFeeIndex, cluster.index, cluster.balance, cluster.disabled ));

        emit ValidatorRemoved(msg.sender, operatorIds, publicKey, cluster);
    }

    function liquidate(
        address owner,
        uint64[] memory operatorIds,
        Cluster memory cluster
    ) external override {
        _validateClusterIsNotLiquidated(cluster);

        bytes32 hashedCluster = _validateHashedCluster(owner, operatorIds, cluster);

        uint64 clusterIndex;
        uint64 burnRate;
        {
            uint operatorsLength = operatorIds.length;
            for (uint i; i < operatorsLength; ) {
                Operator memory operator = _operators[operatorIds[i]];
                uint64 currentBlock = uint64(block.number);
                if (operator.snapshot.block != 0) {
                    operator.snapshot = _getSnapshot(operator, currentBlock);
                    operator.validatorCount -= cluster.validatorCount;
                    burnRate += operator.fee;
                    _operators[operatorIds[i]] = operator;
                }
                
                clusterIndex += operator.snapshot.index;
                unchecked { ++i; }
            }
        }

        {
            uint64 clusterBalance = _clusterBalance(cluster, clusterIndex);
            if (!_liquidatable(clusterBalance, cluster.validatorCount, burnRate)) {
                revert ClusterNotLiquidatable();
            }

            _token.transfer(msg.sender, clusterBalance.expand());

            cluster.disabled = true;
            cluster.balance = 0;
            cluster.index = 0;
        }

        {
            DAO memory dao = _dao;
            dao = _updateDAOEarnings(dao);
            dao.validatorCount -= cluster.validatorCount;
            _dao = dao;
        }

        _clusters[hashedCluster] = keccak256(abi.encodePacked(cluster.validatorCount, cluster.networkFee, cluster.networkFeeIndex, cluster.index, cluster.balance, cluster.disabled ));

        emit ClusterLiquidated(owner, operatorIds, cluster);
    }

    function reactivate(
        uint64[] memory operatorIds,
        uint256 amount,
        Cluster memory cluster
    ) external override {

        if (!cluster.disabled) {
            revert ClusterAlreadyEnabled();
        }

        uint64 clusterIndex;
        uint64 burnRate;
        {
            uint operatorsLength = operatorIds.length;
            for (uint i; i < operatorsLength; ) {
                Operator memory operator = _operators[operatorIds[i]];
                if (operator.snapshot.block != 0) {
                    operator.snapshot = _getSnapshot(operator, uint64(block.number));
                    operator.validatorCount += cluster.validatorCount;
                    burnRate += operator.fee;
                    _operators[operatorIds[i]] = operator;
                }

                clusterIndex += operator.snapshot.index;
                unchecked { ++i; }
            }
        }

        bytes32 hashedCluster = _validateHashedCluster(msg.sender, operatorIds, cluster);

        cluster.balance += amount.shrink();
        cluster.disabled = false;
        cluster.index = clusterIndex;

        cluster = _updateClusterData(cluster, clusterIndex, 0);

        {
            DAO memory dao = _dao;
            dao = _updateDAOEarnings(dao);
            dao.validatorCount += cluster.validatorCount;
            _dao = dao;
        }

        if (_liquidatable(_clusterBalance(cluster, clusterIndex), cluster.validatorCount, burnRate)) {
            revert InsufficientBalance();
        }

        _clusters[hashedCluster] = keccak256(abi.encodePacked(cluster.validatorCount, cluster.networkFee, cluster.networkFeeIndex, cluster.index, cluster.balance, cluster.disabled ));

        if (amount > 0) {
            _deposit(amount.shrink());
        }

        emit ClusterReactivated(msg.sender, operatorIds, cluster);
    }

    /******************************/
    /* Balance External Functions */
    /******************************/

    function deposit(
        address owner,
        uint64[] calldata operatorIds,
        uint256 amount,
        Cluster memory cluster
    ) external override {
        _validateClusterIsNotLiquidated(cluster);

        uint64 shrunkAmount = amount.shrink();

        bytes32 hashedCluster = _validateHashedCluster(owner, operatorIds, cluster);

        cluster.balance += shrunkAmount;

        _clusters[hashedCluster] = keccak256(abi.encodePacked(cluster.validatorCount, cluster.networkFee, cluster.networkFeeIndex, cluster.index, cluster.balance, cluster.disabled ));

        _deposit(shrunkAmount);

        emit ClusterDeposit(owner, operatorIds, amount, cluster);
    }

    function deposit(
        uint64[] calldata operatorIds,
        uint256 amount,
        Cluster memory cluster
    ) external override {
        _validateClusterIsNotLiquidated(cluster);

        uint64 shrunkAmount = amount.shrink();

        bytes32 hashedCluster = _validateHashedCluster(msg.sender, operatorIds, cluster);

        cluster.balance += shrunkAmount;

        _deposit(shrunkAmount);

        _clusters[hashedCluster] = keccak256(abi.encodePacked(cluster.validatorCount, cluster.networkFee, cluster.networkFeeIndex, cluster.index, cluster.balance, cluster.disabled ));

        emit ClusterDeposit(msg.sender, operatorIds, amount, cluster);
    }

    function withdrawOperatorEarnings(uint64 operatorId, uint256 amount) external override {
        Operator memory operator = _operators[operatorId];

        if (operator.owner != msg.sender) revert CallerNotOwner();

        operator.snapshot = _getSnapshot(operator, uint64(block.number));

        uint64 shrunkAmount = amount.shrink();

        if (operator.snapshot.balance < shrunkAmount) {
            revert InsufficientBalance();
        }

        operator.snapshot.balance -= shrunkAmount;

        _operators[operatorId] = operator;

        _transferOperatorBalanceUnsafe(operatorId, amount);
    }

    function withdrawOperatorEarnings(uint64 operatorId) external override {
        Operator memory operator = _operators[operatorId];

        if (operator.owner != msg.sender) revert CallerNotOwner();

        operator.snapshot = _getSnapshot(operator, uint64(block.number));

        uint64 operatorBalance = operator.snapshot.balance;

        if (operatorBalance <= 0) {
            revert InsufficientBalance();
        }

        operator.snapshot.balance -= operatorBalance;

        _operators[operatorId] = operator;

        _transferOperatorBalanceUnsafe(operatorId, operatorBalance.expand());
    }

    function withdraw(
        uint64[] memory operatorIds,
        uint256 amount,
        Cluster memory cluster
    ) external override {
        _validateClusterIsNotLiquidated(cluster);

        uint64 shrunkAmount = amount.shrink();

        uint64 clusterIndex;
        uint64 burnRate;
        {
            uint operatorsLength = operatorIds.length;
            for (uint i; i < operatorsLength; ) {
                Operator memory operator = _operators[operatorIds[i]];
                clusterIndex += operator.snapshot.index + (uint64(block.number) - operator.snapshot.block) * operator.fee;
                burnRate += operator.fee;
                unchecked {
                    ++i;
                }
            }
        }

        bytes32 hashedCluster = _validateHashedCluster(msg.sender, operatorIds, cluster);

        uint64 clusterBalance = _clusterBalance(cluster, clusterIndex);

        if (clusterBalance < shrunkAmount || _liquidatable(clusterBalance, cluster.validatorCount, burnRate)) {
            revert InsufficientBalance();
        }

        cluster.balance -= shrunkAmount;

        _clusters[hashedCluster] = keccak256(abi.encodePacked(cluster.validatorCount, cluster.networkFee, cluster.networkFeeIndex, cluster.index, cluster.balance, cluster.disabled ));

        _token.transfer(msg.sender, amount);

        emit ClusterWithdrawn(msg.sender, operatorIds, amount, cluster);
    }

    /**************************/
    /* DAO External Functions */
    /**************************/

    function updateNetworkFee(uint256 fee) external override onlyOwner {
        DAO memory dao = _dao;
        dao = _updateDAOEarnings(dao);
        _dao = dao;

        _updateNetworkFeeIndex();

        emit NetworkFeeUpdated(_networkFee.expand(), fee);

        _networkFee = fee.shrink();
    }

    function withdrawNetworkEarnings(
        uint256 amount
    ) external override onlyOwner {
        DAO memory dao = _dao;

        uint64 shrunkAmount = amount.shrink();

        if(shrunkAmount > _networkBalance(dao)) {
            revert InsufficientBalance();
        }

        dao.withdrawn += shrunkAmount;
        _dao = dao;

        _token.transfer(msg.sender, amount);

        emit NetworkEarningsWithdrawn(amount, msg.sender);
    }

    function updateOperatorFeeIncreaseLimit(
        uint64 newOperatorMaxFeeIncrease
    ) external override onlyOwner {
        _operatorMaxFeeIncrease = newOperatorMaxFeeIncrease;
        emit OperatorFeeIncreaseLimitUpdated(_operatorMaxFeeIncrease);
    }

    function updateDeclareOperatorFeePeriod(
        uint64 newDeclareOperatorFeePeriod
    ) external override onlyOwner {
        _declareOperatorFeePeriod = newDeclareOperatorFeePeriod;
        emit DeclareOperatorFeePeriodUpdated(newDeclareOperatorFeePeriod);
    }

    function updateExecuteOperatorFeePeriod(
        uint64 newExecuteOperatorFeePeriod
    ) external override onlyOwner {
        _executeOperatorFeePeriod = newExecuteOperatorFeePeriod;
        emit ExecuteOperatorFeePeriodUpdated(newExecuteOperatorFeePeriod);
    }

    function updateLiquidationThresholdPeriod(uint64 blocks) external onlyOwner override {
        if(blocks < MINIMAL_LIQUIDATION_THRESHOLD) {
            revert NewBlockPeriodIsBelowMinimum();
        }

        _minimumBlocksBeforeLiquidation = blocks;
        emit LiquidationThresholdPeriodUpdated(blocks);
    }

    function updateValidatorsPerOperatorLimit(uint64 limit) external onlyOwner override {
        _validatorsPerOperatorLimit = limit;
        emit ValidatorsPerOperatorLimitUpdate(limit);
    }

    /************************************/
    /* Operator External View Functions */
    /************************************/

    function getOperatorFee(uint64 operatorId) external view override returns (uint256) {
        if (_operators[operatorId].snapshot.block == 0) revert OperatorDoesNotExist();

        return _operators[operatorId].fee.expand();
    }

    function getOperatorDeclaredFee(
        uint64 operatorId
    ) external view override returns (uint256, uint256, uint256) {
        OperatorFeeChangeRequest
            memory feeChangeRequest = _operatorFeeChangeRequests[operatorId];

        if(feeChangeRequest.fee == 0) {
            revert NoFeeDelcared();
        }

        return (
            feeChangeRequest.fee.expand(),
            feeChangeRequest.approvalBeginTime,
            feeChangeRequest.approvalEndTime
        );
    }

    function getOperatorById(uint64 operatorId) external view override returns (address owner, uint256 fee, uint32 validatorCount) {
        if (_operators[operatorId].owner == address(0)) revert OperatorDoesNotExist();

        return (
            _operators[operatorId].owner,
            _operators[operatorId].fee.expand(),
            _operators[operatorId].validatorCount
        );
    }

    /***********************************/
    /* Cluster External View Functions */
    /***********************************/

    function isLiquidatable(
        address owner,
        uint64[] calldata operatorIds,
        Cluster memory cluster
    ) external view override returns (bool) {
        uint64 clusterIndex;
        uint64 burnRate;
        uint operatorsLength = operatorIds.length;
        for (uint i; i < operatorsLength; ) {
            Operator memory operator = _operators[operatorIds[i]];
            clusterIndex += operator.snapshot.index + (uint64(block.number) - operator.snapshot.block) * operator.fee;
            burnRate += operator.fee;
            unchecked {
                ++i;
            }
        }

        _validateHashedCluster(owner, operatorIds, cluster);

        return _liquidatable(_clusterBalance(cluster, clusterIndex), cluster.validatorCount, burnRate);
    }

    function isLiquidated(
        address owner,
        uint64[] calldata operatorIds,
        Cluster memory cluster
    ) external view override returns (bool) {
        _validateHashedCluster(owner, operatorIds, cluster);

        return cluster.disabled;
    }

    function getClusterBurnRate(uint64[] calldata operatorIds) external view override returns (uint256) {
        uint64 burnRate;
        uint operatorsLength = operatorIds.length;
        for (uint i; i < operatorsLength; ) {
            Operator memory operator = _operators[operatorIds[i]];
            if (operator.owner != address(0)) {
                burnRate += operator.fee;
            }
            unchecked {
                ++i;
            }
        }
        return burnRate.expand();
    }

    /***********************************/
    /* Balance External View Functions */
    /***********************************/

    function getOperatorEarnings(uint64 id) external view override returns (uint64 currentBlock, uint64 index, uint256 balance) {
        Snapshot memory s = _getSnapshot(_operators[id], uint64(block.number));
        return (s.block, s.index, s.balance.expand());
    }

    function getBalance(
        address owner,
        uint64[] calldata operatorIds,
        Cluster memory cluster
    ) external view override returns (uint256) {
        _validateClusterIsNotLiquidated(cluster);

        uint64 clusterIndex;
        {
            uint operatorsLength = operatorIds.length;
            for (uint i; i < operatorsLength; ) {
                Operator memory operator = _operators[operatorIds[i]];
                clusterIndex += operator.snapshot.index + (uint64(block.number) - operator.snapshot.block) * operator.fee;
                unchecked { ++i; }
            }
        }

        _validateHashedCluster(owner, operatorIds, cluster);

        return _clusterBalance(cluster, clusterIndex).expand();
    }

    /*******************************/
    /* DAO External View Functions */
    /*******************************/

    function getNetworkFee() external view override returns (uint256) {
        return _networkFee.expand();
    }

    function getNetworkEarnings() external view override returns (uint256) {
        DAO memory dao = _dao;
        return _networkBalance(dao).expand();
    }

    function getOperatorFeeIncreaseLimit()
        external
        view
        override
        returns (uint64)
    {
        return _operatorMaxFeeIncrease;
    }

    function getExecuteOperatorFeePeriod()
        external
        view
        override
        returns (uint64)
    {
        return _executeOperatorFeePeriod;
    }

    function getDeclaredOperatorFeePeriod()
        external
        view
        override
        returns (uint64)
    {
        return _declareOperatorFeePeriod;
    }

    function getLiquidationThresholdPeriod()
        external
        view
        override
        returns (uint64)
    {
        return _minimumBlocksBeforeLiquidation;
    }

    function getValidatorsPerOperatorLimit()
        external
        view
        override
        returns (uint64)
    {
        return _validatorsPerOperatorLimit;
    }

    /**********************/
    /* Internal Functions */
    /**********************/

    // solhint-disable-next-line func-name-mixedcase
    function __SSVNetwork_init(
        IERC20 token_,
        uint64 operatorMaxFeeIncrease_,
        uint64 declareOperatorFeePeriod_,
        uint64 executeOperatorFeePeriod_,
        uint64 minimumBlocksBeforeLiquidation_,
        uint64 validatorsPerOperatorLimit_
    ) internal initializer {
        __Ownable_init_unchained();
        __SSVNetwork_init_unchained(
            token_,
            operatorMaxFeeIncrease_,
            declareOperatorFeePeriod_,
            executeOperatorFeePeriod_,
            minimumBlocksBeforeLiquidation_,
            validatorsPerOperatorLimit_
        );
    }

    // solhint-disable-next-line func-name-mixedcase
    function __SSVNetwork_init_unchained(
        IERC20 token_,
        uint64 operatorMaxFeeIncrease_,
        uint64 declareOperatorFeePeriod_,
        uint64 executeOperatorFeePeriod_,
        uint64 minimumBlocksBeforeLiquidation_,
        uint64 validatorsPerOperatorLimit_
    ) internal onlyInitializing {
        _token = token_;
        _operatorMaxFeeIncrease = operatorMaxFeeIncrease_;
        _declareOperatorFeePeriod = declareOperatorFeePeriod_;
        _executeOperatorFeePeriod = executeOperatorFeePeriod_;
        _minimumBlocksBeforeLiquidation = minimumBlocksBeforeLiquidation_;
        _validatorsPerOperatorLimit = validatorsPerOperatorLimit_;
    }

    /********************************/
    /* Validation Private Functions */
    /********************************/

    function _onlyOperatorOwnerOrContractOwner(uint64 operatorId) private view {
        Operator memory operator = _operators[operatorId];

        if(operator.snapshot.block == 0) {
            revert OperatorDoesNotExist();
        }

        if (msg.sender != operator.owner && msg.sender != owner()) {
            revert CallerNotOwner();
        }
    }

    function _validatePublicKey(bytes calldata publicKey) private pure {
        if (publicKey.length != 48) {
            revert InvalidPublicKeyLength();
        }
    }

    function _validateOperatorIds(uint operatorsLength) private pure {
        if (operatorsLength < 4 || operatorsLength > 13 || operatorsLength % 3 != 1) {
<<<<<<< HEAD
            revert InvalidOperatorIdsLengthuctureInvalid();
=======
            revert InvalidOperatorIdsLength();
>>>>>>> ebcc4d04
        }
    }

    function _validateClusterIsNotLiquidated(Cluster memory cluster) private pure {
        if (cluster.disabled) {
            revert ClusterIsLiquidated();
        }
    }

    /******************************/
    /* Operator Private Functions */
    /******************************/

    function _setFee(
        Operator memory operator,
        uint64 fee
    ) private view returns (Operator memory) {
        operator.snapshot = _getSnapshot(operator, uint64(block.number));
        operator.fee = fee;

        return operator;
    }

    function _updateOperatorFeeUnsafe(uint64 operatorId, uint64 fee) private {
        Operator memory operator = _operators[operatorId];

        _operators[operatorId] = _setFee(operator, fee);

        emit OperatorFeeExecuted(
            msg.sender,
            operatorId,
            block.number,
            fee.expand()
        );
    }

    function _getSnapshot(
        Operator memory operator,
        uint64 currentBlock
    ) private pure returns (Snapshot memory) {
        uint64 blockDiffFee = (currentBlock - operator.snapshot.block) *
            operator.fee;

        operator.snapshot.index += blockDiffFee;
        operator.snapshot.balance += blockDiffFee * operator.validatorCount;
        operator.snapshot.block = currentBlock;

        return operator.snapshot;
    }

    function _transferOperatorBalanceUnsafe(
        uint64 operatorId,
        uint256 amount
    ) private {
        _token.transfer(msg.sender, amount);
        emit OperatorWithdrawn(amount, operatorId, msg.sender);
    }

    /*****************************/
    /* Cluster Private Functions */
    /*****************************/

    function _validateHashedCluster(address owner, uint64[] memory operatorIds, Cluster memory cluster) private view returns (bytes32) {
        bytes32 hashedCluster = keccak256(abi.encodePacked(owner, operatorIds));
        {
            bytes32 hashedClusterData = keccak256(abi.encodePacked(cluster.validatorCount, cluster.networkFee, cluster.networkFeeIndex, cluster.index, cluster.balance, cluster.disabled ));
            if (_clusters[hashedCluster] == bytes32(0)) {
                revert ClusterDoesNotExists();
            } else if (_clusters[hashedCluster] != hashedClusterData) {
                revert IncorrectClusterState();
            }
        }

        return hashedCluster;
    }

    function _updateClusterData(Cluster memory cluster, uint64 clusterIndex, int8 changedTo) private view returns (Cluster memory) {
        if (!cluster.disabled) {
            cluster.balance = _clusterBalance(cluster, clusterIndex);
            cluster.index = clusterIndex;

            cluster.networkFee = _clusterNetworkFee(cluster.networkFee, cluster.networkFeeIndex, cluster.validatorCount);
            cluster.networkFeeIndex = _currentNetworkFeeIndex();
        }

        if (changedTo == 1) {
            ++cluster.validatorCount;
        } else if (changedTo == -1) {
            --cluster.validatorCount;
        }

        return cluster;
    }

    function _liquidatable(
        uint64 balance,
        uint64 validatorCount,
        uint64 burnRate
    ) private view returns (bool) {
        return
            balance <
            _minimumBlocksBeforeLiquidation *
                (burnRate + _networkFee) *
                validatorCount;
    }

    /*****************************/
    /* Balance Private Functions */
    /*****************************/

    function _deposit(uint64 amount) private {
        _token.transferFrom(msg.sender, address(this), amount.expand());
    }

    function _updateNetworkFeeIndex() private {
        _networkFeeIndex = _currentNetworkFeeIndex();
        _networkFeeIndexBlockNumber = uint64(block.number);
    }

    function _updateDAOEarnings(
        DAO memory dao
    ) private view returns (DAO memory) {
        dao.earnings.balance = _networkTotalEarnings(dao);
        dao.earnings.block = uint64(block.number);

        return dao;
    }

    function _currentNetworkFeeIndex() private view returns (uint64) {
        return
            _networkFeeIndex +
            uint64(block.number - _networkFeeIndexBlockNumber) *
            _networkFee;
    }

    function _networkTotalEarnings(
        DAO memory dao
    ) private view returns (uint64) {
        return
            dao.earnings.balance +
            (uint64(block.number) - dao.earnings.block) *
            _networkFee *
            dao.validatorCount;
    }

    function _networkBalance(DAO memory dao) private view returns (uint64) {
        return _networkTotalEarnings(dao) - dao.withdrawn;
    }

    function _clusterBalance(Cluster memory cluster, uint64 newIndex) private view returns (uint64) {
        uint64 usage = (newIndex - cluster.index) * cluster.validatorCount + _clusterNetworkFee(cluster.networkFee, cluster.networkFeeIndex, cluster.validatorCount);

        if (usage > cluster.balance) {
            revert InsufficientFunds();
        }

        return cluster.balance - usage;
    }

    function _clusterNetworkFee(uint64 networkFee, uint64 networkFeeIndex, uint32 validatorCount) private view returns (uint64) {
        return networkFee + uint64(_currentNetworkFeeIndex() - networkFeeIndex) * validatorCount;
    }
}<|MERGE_RESOLUTION|>--- conflicted
+++ resolved
@@ -69,10 +69,6 @@
 
     uint64 constant MINIMAL_LIQUIDATION_THRESHOLD = 6570;
     uint64 constant MINIMAL_OPERATOR_FEE = 100000000;
-<<<<<<< HEAD
-=======
-    uint32 constant VALIDATORS_PER_OPERATOR_LIMIT = 2000;
->>>>>>> ebcc4d04
 
     /********************/
     /* Global Variables */
@@ -270,12 +266,8 @@
                         revert OperatorDoesNotExist();
                     }
                     operator.snapshot = _getSnapshot(operator, uint64(block.number));
-<<<<<<< HEAD
 
                     if (++operator.validatorCount > _validatorsPerOperatorLimit) {
-=======
-                    if (++operator.validatorCount > VALIDATORS_PER_OPERATOR_LIMIT) {
->>>>>>> ebcc4d04
                         revert ExceedValidatorLimit();
                     }
                     clusterIndex += operator.snapshot.index;
@@ -925,11 +917,7 @@
 
     function _validateOperatorIds(uint operatorsLength) private pure {
         if (operatorsLength < 4 || operatorsLength > 13 || operatorsLength % 3 != 1) {
-<<<<<<< HEAD
-            revert InvalidOperatorIdsLengthuctureInvalid();
-=======
             revert InvalidOperatorIdsLength();
->>>>>>> ebcc4d04
         }
     }
 
