// SPDX-License-Identifier: GPL-3.0-or-later
pragma solidity 0.8.18;

import "./RegisterAuth.sol";
import "./ISSVNetwork.sol";
import "./libraries/Types.sol";
import "./libraries/ClusterLib.sol";
import "./libraries/OperatorLib.sol";
import "./libraries/NetworkLib.sol";

import "@openzeppelin/contracts/utils/Counters.sol";
import "@openzeppelin/contracts/token/ERC20/IERC20.sol";
import "@openzeppelin/contracts-upgradeable/proxy/utils/UUPSUpgradeable.sol";
import "@openzeppelin/contracts-upgradeable/access/Ownable2StepUpgradeable.sol";

contract SSVNetwork is UUPSUpgradeable, Ownable2StepUpgradeable, ISSVNetwork {
    /*************/
    /* Libraries */
    /*************/

    using Types256 for uint256;
    using Types64 for uint64;
    using ClusterLib for Cluster;
    using OperatorLib for Operator;
    using NetworkLib for DAO;

    using Counters for Counters.Counter;

    /*************/
    /* Constants */
    /*************/

    uint64 private constant MINIMAL_LIQUIDATION_THRESHOLD = 100_800;
    uint64 private constant MINIMAL_OPERATOR_FEE = 100_000_000;
    uint64 private constant PRECISION_FACTOR = 10_000;

    /********************/
    /* Global Variables */
    /********************/

    Counters.Counter private lastOperatorId;

    /*************/
    /* Variables */
    /*************/

    mapping(uint64 => Operator) public override operators;
    mapping(uint64 => address) public override operatorsWhitelist;
    mapping(uint64 => OperatorFeeChangeRequest) public override operatorFeeChangeRequests;
    mapping(bytes32 => bytes32) public override clusters;
    mapping(bytes32 => Validator) public override validatorPKs;

    bytes32 public override version;

    uint32 public validatorsPerOperatorLimit;
    uint64 public override declareOperatorFeePeriod;
    uint64 public override executeOperatorFeePeriod;
    uint64 public override operatorMaxFeeIncrease;
    uint64 public override minimumBlocksBeforeLiquidation;
    uint64 public override minimumLiquidationCollateral;

    DAO public override dao;
    IERC20 private _token;
    Network public override network;

    /// @custom:oz-upgrades-unsafe-allow state-variable-immutable
    IRegisterAuth private immutable registerAuth;

    mapping(bytes32 => uint64) public operatorsPKs;

    // @dev reserve storage space for future new state variables in base contract
    // slither-disable-next-line shadowing-state
    uint256[49] private __gap;

    /*************/
    /* Modifiers */
    /*************/

    modifier onlyOperatorOwner(Operator memory operator) {
        _onlyOperatorOwner(operator);
        _;
    }

    /// @custom:oz-upgrades-unsafe-allow constructor
    constructor(address _registerAuth) {
        registerAuth = IRegisterAuth(_registerAuth);
        _disableInitializers();
    }

    /****************/
    /* Initializers */
    /****************/

    function initialize(
        string calldata initialVersion_,
        IERC20 token_,
        uint64 operatorMaxFeeIncrease_,
        uint64 declareOperatorFeePeriod_,
        uint64 executeOperatorFeePeriod_,
        uint64 minimumBlocksBeforeLiquidation_,
        uint256 minimumLiquidationCollateral_,
        uint32 validatorsPerOperatorLimit_
    ) external override initializer onlyProxy {
        __UUPSUpgradeable_init();
        __Ownable_init_unchained();
        __SSVNetwork_init_unchained(
            initialVersion_,
            token_,
            operatorMaxFeeIncrease_,
            declareOperatorFeePeriod_,
            executeOperatorFeePeriod_,
            minimumBlocksBeforeLiquidation_,
            minimumLiquidationCollateral_,
            validatorsPerOperatorLimit_
        );
    }

    function __SSVNetwork_init_unchained(
        string calldata initialVersion_,
        IERC20 token_,
        uint64 operatorMaxFeeIncrease_,
        uint64 declareOperatorFeePeriod_,
        uint64 executeOperatorFeePeriod_,
        uint64 minimumBlocksBeforeLiquidation_,
        uint256 minimumLiquidationCollateral_,
        uint32 validatorsPerOperatorLimit_
    ) internal onlyInitializing {
        version = bytes32(abi.encodePacked(initialVersion_));
        _token = token_;
        operatorMaxFeeIncrease = operatorMaxFeeIncrease_;
        declareOperatorFeePeriod = declareOperatorFeePeriod_;
        executeOperatorFeePeriod = executeOperatorFeePeriod_;
        minimumBlocksBeforeLiquidation = minimumBlocksBeforeLiquidation_;
        minimumLiquidationCollateral = minimumLiquidationCollateral_.shrink();
        validatorsPerOperatorLimit = validatorsPerOperatorLimit_;
    }

    /*****************/
    /* UUPS required */
    /*****************/

    function _authorizeUpgrade(address) internal override onlyOwner {}

    /*******************************/
    /* Operator External Functions */
    /*******************************/

    function registerOperator(bytes calldata publicKey, uint256 fee) external override returns (uint64 id) {
        if (!registerAuth.getAuth(msg.sender).registerOperator) revert NotAuthorized();

        if (fee != 0 && fee < MINIMAL_OPERATOR_FEE) {
            revert FeeTooLow();
        }

        bytes32 hashedPk = keccak256(publicKey);
        if (operatorsPKs[hashedPk] != 0) revert OperatorAlreadyExists();

        lastOperatorId.increment();
        id = uint64(lastOperatorId.current());
        operators[id] = Operator({
            owner: msg.sender,
            snapshot: Snapshot({block: uint64(block.number), index: 0, balance: 0}),
            validatorCount: 0,
            fee: fee.shrink()
        });
        operatorsPKs[hashedPk] = id;

        emit OperatorAdded(id, msg.sender, publicKey, fee);
    }

    function removeOperator(uint64 operatorId) external override {
        _removeOperator(operatorId, operators[operatorId]);
    }

    function setOperatorWhitelist(uint64 operatorId, address whitelisted) external override {
        _setOperatorWhitelist(operatorId, whitelisted, operators[operatorId]);
    }

    function declareOperatorFee(uint64 operatorId, uint256 fee) external override {
        _declareOperatorFee(operatorId, operators[operatorId], fee);
    }

    function executeOperatorFee(uint64 operatorId) external override {
        _executeOperatorFee(operatorId, operators[operatorId]);
    }

    function cancelDeclaredOperatorFee(uint64 operatorId) external override {
        _cancelDeclaredOperatorFee(operatorId, operators[operatorId]);
    }

    function reduceOperatorFee(uint64 operatorId, uint256 fee) external override {
        _reduceOperatorFee(operatorId, operators[operatorId], fee);
    }

    function setFeeRecipientAddress(address recipientAddress) external override {
        emit FeeRecipientAddressUpdated(msg.sender, recipientAddress);
    }

    /********************************/
    /* Validator External Functions */
    /********************************/
    function registerValidator(
        bytes calldata publicKey,
        uint64[] memory operatorIds,
        bytes calldata signatureShares,
        uint256 amount,
        Cluster memory cluster
    ) external override {
        if (!registerAuth.getAuth(msg.sender).registerValidator) revert NotAuthorized();
<<<<<<< HEAD

        uint operatorsLength = operatorIds.length;
        {
            if (operatorsLength < 4 || operatorsLength > 13 || operatorsLength % 3 != 1) {
                revert InvalidOperatorIdsLength();
            }

            _registerValidatorPublicKey(publicKey, keccak256(abi.encodePacked(operatorIds)));
        }
=======

        uint operatorsLength = operatorIds.length;
        if (operatorsLength < 4 || operatorsLength > 13 || operatorsLength % 3 != 1) {
            revert InvalidOperatorIdsLength();
        }

        _registerValidatorPublicKey(publicKey);

>>>>>>> 4973da79
        bytes32 hashedCluster = keccak256(abi.encodePacked(msg.sender, operatorIds));

        {
            bytes32 clusterData = clusters[hashedCluster];
            if (clusterData == bytes32(0)) {
                if (
                    cluster.validatorCount != 0 ||
                    cluster.networkFeeIndex != 0 ||
                    cluster.index != 0 ||
                    cluster.balance != 0 ||
                    !cluster.active
                ) {
                    revert IncorrectClusterState();
                }
            } else if (
                clusterData !=
                keccak256(
                    abi.encodePacked(
                        cluster.validatorCount,
                        cluster.networkFeeIndex,
                        cluster.index,
                        cluster.balance,
                        cluster.active
                    )
                )
            ) {
                revert IncorrectClusterState();
            } else {
                cluster.validateClusterIsNotLiquidated();
            }
        }

        Network memory network_ = network;
        uint64 currentNetworkFeeIndex = NetworkLib.currentNetworkFeeIndex(network_);

        cluster.balance += amount;

        uint64 burnRate;
        uint64 clusterIndex;

        if (cluster.active) {
            for (uint i; i < operatorsLength; ) {
                {
                    if (i + 1 < operatorsLength) {
                        if (operatorIds[i] > operatorIds[i + 1]) {
                            revert UnsortedOperatorsList();
                        } else if (operatorIds[i] == operatorIds[i + 1]) {
                            revert OperatorsListNotUnique();
                        }
                    }
                    address whitelisted = operatorsWhitelist[operatorIds[i]];
                    if (whitelisted != address(0) && whitelisted != msg.sender) {
                        revert CallerNotWhitelisted();
                    }
                }
                Operator memory operator = operators[operatorIds[i]];
                if (operator.snapshot.block == 0) {
                    revert OperatorDoesNotExist();
                }
                operator.updateSnapshot();
                if (++operator.validatorCount > validatorsPerOperatorLimit) {
                    revert ExceedValidatorLimit();
                }
                clusterIndex += operator.snapshot.index;
                burnRate += operator.fee;
                operators[operatorIds[i]] = operator;
                unchecked {
                    ++i;
                }
            }
            cluster.updateClusterData(clusterIndex, currentNetworkFeeIndex);

            DAO memory dao_ = dao;
            dao_.updateDAOEarnings(network_.networkFee);
            ++dao_.validatorCount;
            dao = dao_;
        }

        ++cluster.validatorCount;

        if (
            cluster.isLiquidatable(
                burnRate,
                network_.networkFee,
                minimumBlocksBeforeLiquidation,
                minimumLiquidationCollateral
            )
        ) {
            revert InsufficientBalance();
        }

        clusters[hashedCluster] = keccak256(
            abi.encodePacked(
                cluster.validatorCount,
                cluster.networkFeeIndex,
                cluster.index,
                cluster.balance,
                cluster.active
            )
        );

        if (amount > 0) {
            _deposit(amount);
        }

        emit ValidatorAdded(msg.sender, operatorIds, publicKey, signatureShares, cluster);
    }

    function removeValidator(
        bytes calldata publicKey,
        uint64[] calldata operatorIds,
        Cluster memory cluster
    ) external override {
        bytes32 hashedValidator = keccak256(abi.encodePacked(publicKey, msg.sender));
        Validator memory validator = validatorPKs[hashedValidator];

        if (!validator.active) {
            revert ValidatorDoesNotExist();
        }

        bytes32 hashedOpIds = keccak256(abi.encodePacked(operatorIds));
        if (validatorPKs[hashedValidator].hashedOperatorIds != hashedOpIds) {
            revert ValidatorOwnedByOtherAddress();
        }

        bytes32 hashedCluster = cluster.validateHashedCluster(msg.sender, operatorIds, this);

        {
            if (cluster.active) {
                (uint64 clusterIndex, ) = _updateOperators(operatorIds, false, 1);

                cluster.updateClusterData(clusterIndex, NetworkLib.currentNetworkFeeIndex(network));

                DAO memory dao_ = dao;
                dao_.updateDAOEarnings(network.networkFee);
                --dao_.validatorCount;
                dao = dao_;
            }
        }

        --cluster.validatorCount;

        validatorPKs[hashedValidator].active = false;

        clusters[hashedCluster] = keccak256(
            abi.encodePacked(
                cluster.validatorCount,
                cluster.networkFeeIndex,
                cluster.index,
                cluster.balance,
                cluster.active
            )
        );

        emit ValidatorRemoved(msg.sender, operatorIds, publicKey, cluster);
    }

    function liquidate(address owner, uint64[] memory operatorIds, Cluster memory cluster) external override {
        bytes32 hashedCluster = cluster.validateHashedCluster(owner, operatorIds, this);
        cluster.validateClusterIsNotLiquidated();

        (uint64 clusterIndex, uint64 burnRate) = _updateOperators(operatorIds, false, cluster.validatorCount);

        cluster.updateBalance(clusterIndex, NetworkLib.currentNetworkFeeIndex(network));

        uint64 networkFee = network.networkFee;
        uint256 balanceLiquidatable;

        if (
            owner != msg.sender &&
            !cluster.isLiquidatable(burnRate, networkFee, minimumBlocksBeforeLiquidation, minimumLiquidationCollateral)
        ) {
            revert ClusterNotLiquidatable();
        }

        DAO memory dao_ = dao;
        dao_.updateDAOEarnings(networkFee);
        dao_.validatorCount -= cluster.validatorCount;
        dao = dao_;

        if (cluster.balance != 0) {
            balanceLiquidatable = cluster.balance;
            cluster.balance = 0;
        }
        cluster.index = 0;
        cluster.networkFeeIndex = 0;
        cluster.active = false;

        clusters[hashedCluster] = keccak256(
            abi.encodePacked(
                cluster.validatorCount,
                cluster.networkFeeIndex,
                cluster.index,
                cluster.balance,
                cluster.active
            )
        );

        if (balanceLiquidatable != 0) {
            _transfer(msg.sender, balanceLiquidatable);
        }

        emit ClusterLiquidated(owner, operatorIds, cluster);
    }

    function reactivate(uint64[] memory operatorIds, uint256 amount, Cluster memory cluster) external override {
        bytes32 hashedCluster = cluster.validateHashedCluster(msg.sender, operatorIds, this);
        if (cluster.active) revert ClusterAlreadyEnabled();

        (uint64 clusterIndex, uint64 burnRate) = _updateOperators(operatorIds, true, cluster.validatorCount);

        uint64 currentNetworkFeeIndex = NetworkLib.currentNetworkFeeIndex(network);

        cluster.balance += amount;
        cluster.active = true;
        cluster.index = clusterIndex;
        cluster.networkFeeIndex = currentNetworkFeeIndex;

        uint64 networkFee = network.networkFee;

        DAO memory dao_ = dao;
        dao_.updateDAOEarnings(networkFee);
        dao_.validatorCount += cluster.validatorCount;
        dao = dao_;

        if (
            cluster.isLiquidatable(burnRate, networkFee, minimumBlocksBeforeLiquidation, minimumLiquidationCollateral)
        ) {
            revert InsufficientBalance();
        }

        clusters[hashedCluster] = keccak256(
            abi.encodePacked(
                cluster.validatorCount,
                cluster.networkFeeIndex,
                cluster.index,
                cluster.balance,
                cluster.active
            )
        );

        if (amount > 0) {
            _deposit(amount);
        }

        emit ClusterReactivated(msg.sender, operatorIds, cluster);
    }

    /******************************/
    /* Balance External Functions */
    /******************************/

    function deposit(
        address owner,
        uint64[] calldata operatorIds,
        uint256 amount,
        Cluster memory cluster
    ) external override {
        bytes32 hashedCluster = cluster.validateHashedCluster(owner, operatorIds, this);

        cluster.balance += amount;

        clusters[hashedCluster] = keccak256(
            abi.encodePacked(
                cluster.validatorCount,
                cluster.networkFeeIndex,
                cluster.index,
                cluster.balance,
                cluster.active
            )
        );

        _deposit(amount);

        emit ClusterDeposited(owner, operatorIds, amount, cluster);
    }

    function withdrawOperatorEarnings(uint64 operatorId, uint256 amount) external override {
        _withdrawOperatorEarnings(operatorId, operators[operatorId], amount);
    }

    function withdrawOperatorEarnings(uint64 operatorId) external override {
        _withdrawOperatorEarnings(operatorId, operators[operatorId], 0);
    }

    function withdraw(uint64[] memory operatorIds, uint256 amount, Cluster memory cluster) external override {
        bytes32 hashedCluster = cluster.validateHashedCluster(msg.sender, operatorIds, this);
        cluster.validateClusterIsNotLiquidated();

        uint64 clusterIndex;
        uint64 burnRate;
        {
            uint operatorsLength = operatorIds.length;
            for (uint i; i < operatorsLength; ) {
                Operator storage operator = operators[operatorIds[i]];
                clusterIndex +=
                    operator.snapshot.index +
                    (uint64(block.number) - operator.snapshot.block) *
                    operator.fee;
                burnRate += operator.fee;
                unchecked {
                    ++i;
                }
            }
        }

        cluster.updateClusterData(clusterIndex, NetworkLib.currentNetworkFeeIndex(network));

        if (cluster.balance < amount) revert InsufficientBalance();

        cluster.balance -= amount;

        if (
            cluster.isLiquidatable(
                burnRate,
                network.networkFee,
                minimumBlocksBeforeLiquidation,
                minimumLiquidationCollateral
            )
        ) {
            revert InsufficientBalance();
        }

        clusters[hashedCluster] = keccak256(
            abi.encodePacked(
                cluster.validatorCount,
                cluster.networkFeeIndex,
                cluster.index,
                cluster.balance,
                cluster.active
            )
        );

        _transfer(msg.sender, amount);

        emit ClusterWithdrawn(msg.sender, operatorIds, amount, cluster);
    }

    /**************************/
    /* DAO External Functions */
    /**************************/

    function updateNetworkFee(uint256 fee) external override onlyOwner {
        Network memory network_ = network;

        DAO memory dao_ = dao;
        dao_.updateDAOEarnings(network.networkFee);
        dao = dao_;

        network_.networkFeeIndex = NetworkLib.currentNetworkFeeIndex(network_);
        network_.networkFeeIndexBlockNumber = uint64(block.number);

        emit NetworkFeeUpdated(network_.networkFee.expand(), fee);

        network_.networkFee = fee.shrink();
        network = network_;
    }

    function withdrawNetworkEarnings(uint256 amount) external override onlyOwner {
        DAO memory dao_ = dao;

        uint64 shrunkAmount = amount.shrink();

        uint64 networkBalance = dao_.networkTotalEarnings(network.networkFee);

        if (shrunkAmount > networkBalance) {
            revert InsufficientBalance();
        }

        dao_.balance = networkBalance - shrunkAmount;
        dao = dao_;

        _transfer(msg.sender, amount);

        emit NetworkEarningsWithdrawn(amount, msg.sender);
    }

    function updateOperatorFeeIncreaseLimit(uint64 newOperatorMaxFeeIncrease) external override onlyOwner {
        operatorMaxFeeIncrease = newOperatorMaxFeeIncrease;
        emit OperatorFeeIncreaseLimitUpdated(operatorMaxFeeIncrease);
    }

    function updateDeclareOperatorFeePeriod(uint64 newDeclareOperatorFeePeriod) external override onlyOwner {
        declareOperatorFeePeriod = newDeclareOperatorFeePeriod;
        emit DeclareOperatorFeePeriodUpdated(newDeclareOperatorFeePeriod);
    }

    function updateExecuteOperatorFeePeriod(uint64 newExecuteOperatorFeePeriod) external override onlyOwner {
        executeOperatorFeePeriod = newExecuteOperatorFeePeriod;
        emit ExecuteOperatorFeePeriodUpdated(newExecuteOperatorFeePeriod);
    }

    function updateLiquidationThresholdPeriod(uint64 blocks) external override onlyOwner {
        if (blocks < MINIMAL_LIQUIDATION_THRESHOLD) {
            revert NewBlockPeriodIsBelowMinimum();
        }

        minimumBlocksBeforeLiquidation = blocks;
        emit LiquidationThresholdPeriodUpdated(blocks);
    }

    function updateMinimumLiquidationCollateral(uint256 amount) external override onlyOwner {
        minimumLiquidationCollateral = amount.shrink();
        emit MinimumLiquidationCollateralUpdated(amount);
    }

    /********************************/
    /* Validation Private Functions */
    /********************************/

    function _onlyOperatorOwner(Operator memory operator) private view {
        if (operator.snapshot.block == 0) revert OperatorDoesNotExist();
        if (operator.owner != msg.sender) revert CallerNotOwner();
    }

<<<<<<< HEAD
    function _registerValidatorPublicKey(bytes calldata publicKey, bytes32 hashedOpIds) private {
=======
    function _registerValidatorPublicKey(bytes calldata publicKey) private {
>>>>>>> 4973da79
        if (publicKey.length != 48) {
            revert InvalidPublicKeyLength();
        }

<<<<<<< HEAD
        bytes32 hashedPk = keccak256(abi.encodePacked(publicKey, msg.sender));

        if (validatorPKs[hashedPk].active && validatorPKs[hashedPk].hashedOperatorIds == hashedOpIds) {
            revert ValidatorAlreadyExists();
        }
        validatorPKs[hashedPk] = Validator({hashedOperatorIds: hashedOpIds, active: true});
=======
        bytes32 hashedPk = keccak256(publicKey);
        if (validatorPKs[hashedPk].owner != address(0)) {
            revert ValidatorAlreadyExists();
        }
        validatorPKs[hashedPk] = Validator({owner: msg.sender, active: true});
>>>>>>> 4973da79
    }

    /******************************/
    /* Operator Private Functions */
    /******************************/

    function _transferOperatorBalanceUnsafe(uint64 operatorId, uint256 amount) private {
        _transfer(msg.sender, amount);
        emit OperatorWithdrawn(msg.sender, operatorId, amount);
    }

    function _withdrawOperatorEarnings(
        uint64 operatorId,
        Operator memory operator,
        uint256 amount
    ) private onlyOperatorOwner(operator) {
        operator.updateSnapshot();

        uint64 shrunkWithdrawn;
        uint64 shrunkAmount = amount.shrink();

        if (amount == 0 && operator.snapshot.balance > 0) {
            shrunkWithdrawn = operator.snapshot.balance;
        } else if (amount > 0 && operator.snapshot.balance >= shrunkAmount) {
            shrunkWithdrawn = shrunkAmount;
        } else {
            revert InsufficientBalance();
        }

        operator.snapshot.balance -= shrunkWithdrawn;

        operators[operatorId] = operator;

        _transferOperatorBalanceUnsafe(operatorId, shrunkWithdrawn.expand());
    }

    function _removeOperator(uint64 operatorId, Operator memory operator) private onlyOperatorOwner(operator) {
        operator.updateSnapshot();
        uint64 currentBalance = operator.snapshot.balance;

        operator.snapshot.block = 0;
        operator.snapshot.balance = 0;
        operator.validatorCount = 0;
        operator.fee = 0;

        operators[operatorId] = operator;

        if (operatorsWhitelist[operatorId] != address(0)) {
            delete operatorsWhitelist[operatorId];
        }

        if (currentBalance > 0) {
            _transferOperatorBalanceUnsafe(operatorId, currentBalance.expand());
        }
        emit OperatorRemoved(operatorId);
    }

    function _setOperatorWhitelist(
        uint64 operatorId,
        address whitelisted,
        Operator storage operator
    ) private onlyOperatorOwner(operator) {
        operatorsWhitelist[operatorId] = whitelisted;
        emit OperatorWhitelistUpdated(operatorId, whitelisted);
    }

    function _declareOperatorFee(
        uint64 operatorId,
        Operator memory operator,
        uint256 fee
    ) private onlyOperatorOwner(operator) {
        if (fee != 0 && fee < MINIMAL_OPERATOR_FEE) revert FeeTooLow();
        uint64 operatorFee = operators[operatorId].fee;
        uint64 shrunkFee = fee.shrink();

        if (operatorFee == shrunkFee) {
            revert SameFeeChangeNotAllowed();
        } else if (shrunkFee != 0 && operatorFee == 0) {
            revert FeeIncreaseNotAllowed();
        }

        // @dev 100%  =  10000, 10% = 1000 - using 10000 to represent 2 digit precision
        uint64 maxAllowedFee = (operatorFee * (PRECISION_FACTOR + operatorMaxFeeIncrease)) / PRECISION_FACTOR;

        if (shrunkFee > maxAllowedFee) revert FeeExceedsIncreaseLimit();

        operatorFeeChangeRequests[operatorId] = OperatorFeeChangeRequest(
            shrunkFee,
            uint64(block.timestamp) + declareOperatorFeePeriod,
            uint64(block.timestamp) + declareOperatorFeePeriod + executeOperatorFeePeriod
        );
        emit OperatorFeeDeclared(msg.sender, operatorId, block.number, fee);
    }

    function _executeOperatorFee(uint64 operatorId, Operator memory operator) private onlyOperatorOwner(operator) {
        OperatorFeeChangeRequest memory feeChangeRequest = operatorFeeChangeRequests[operatorId];

        if (feeChangeRequest.approvalBeginTime == 0) revert NoFeeDeclared();

        if (
            block.timestamp < feeChangeRequest.approvalBeginTime || block.timestamp > feeChangeRequest.approvalEndTime
        ) {
            revert ApprovalNotWithinTimeframe();
        }

        operator.updateSnapshot();
        operator.fee = feeChangeRequest.fee;
        operators[operatorId] = operator;

        delete operatorFeeChangeRequests[operatorId];

        emit OperatorFeeExecuted(msg.sender, operatorId, block.number, feeChangeRequest.fee.expand());
    }

    function _cancelDeclaredOperatorFee(
        uint64 operatorId,
        Operator memory operator
    ) private onlyOperatorOwner(operator) {
        if (operatorFeeChangeRequests[operatorId].approvalBeginTime == 0) revert NoFeeDeclared();

        delete operatorFeeChangeRequests[operatorId];

        emit OperatorFeeCancellationDeclared(msg.sender, operatorId);
    }

    function _reduceOperatorFee(
        uint64 operatorId,
        Operator memory operator,
        uint256 fee
    ) private onlyOperatorOwner(operator) {
        uint64 shrunkAmount = fee.shrink();
        if (shrunkAmount >= operator.fee) revert FeeIncreaseNotAllowed();

        operator.updateSnapshot();
        operator.fee = shrunkAmount;
        operators[operatorId] = operator;

        emit OperatorFeeExecuted(msg.sender, operatorId, block.number, fee);
    }

    function _updateOperators(
        uint64[] memory operatorIds,
        bool increaseValidatorCount,
        uint32 deltaValidatorCount
    ) internal returns (uint64 clusterIndex, uint64 burnRate) {
        uint operatorsLength = operatorIds.length;

        for (uint i; i < operatorsLength; ) {
            Operator memory operator = operators[operatorIds[i]];
            if (operator.snapshot.block != 0) {
                operator.updateSnapshot();
                if (increaseValidatorCount) {
                    operator.validatorCount += deltaValidatorCount;
                } else {
                    operator.validatorCount -= deltaValidatorCount;
                }
                burnRate += operator.fee;
                operators[operatorIds[i]] = operator;
            }

            clusterIndex += operator.snapshot.index;
            unchecked {
                ++i;
            }
        }
    }

    /*****************************/
    /* Balance Private Functions */
    /*****************************/

    function _deposit(uint256 amount) private {
        if (!_token.transferFrom(msg.sender, address(this), amount)) {
            revert TokenTransferFailed();
        }
    }

    function _transfer(address to, uint256 amount) private {
        if (!_token.transfer(to, amount)) {
            revert TokenTransferFailed();
        }
    }
}<|MERGE_RESOLUTION|>--- conflicted
+++ resolved
@@ -44,33 +44,31 @@
     /* Variables */
     /*************/
 
+    mapping(bytes32 => uint64) public operatorsPKs;
     mapping(uint64 => Operator) public override operators;
     mapping(uint64 => address) public override operatorsWhitelist;
     mapping(uint64 => OperatorFeeChangeRequest) public override operatorFeeChangeRequests;
     mapping(bytes32 => bytes32) public override clusters;
-    mapping(bytes32 => Validator) public override validatorPKs;
+    mapping(bytes32 => Validator) public validatorPKs;
 
     bytes32 public override version;
 
     uint32 public validatorsPerOperatorLimit;
-    uint64 public override declareOperatorFeePeriod;
-    uint64 public override executeOperatorFeePeriod;
-    uint64 public override operatorMaxFeeIncrease;
+
     uint64 public override minimumBlocksBeforeLiquidation;
     uint64 public override minimumLiquidationCollateral;
 
+    OperatorFeeConfig public override operatorFeeConfig;
     DAO public override dao;
-    IERC20 private _token;
+    IERC20 private token;
     Network public override network;
 
     /// @custom:oz-upgrades-unsafe-allow state-variable-immutable
     IRegisterAuth private immutable registerAuth;
 
-    mapping(bytes32 => uint64) public operatorsPKs;
-
     // @dev reserve storage space for future new state variables in base contract
     // slither-disable-next-line shadowing-state
-    uint256[49] private __gap;
+    uint256[50] private __gap;
 
     /*************/
     /* Modifiers */
@@ -126,10 +124,12 @@
         uint32 validatorsPerOperatorLimit_
     ) internal onlyInitializing {
         version = bytes32(abi.encodePacked(initialVersion_));
-        _token = token_;
-        operatorMaxFeeIncrease = operatorMaxFeeIncrease_;
-        declareOperatorFeePeriod = declareOperatorFeePeriod_;
-        executeOperatorFeePeriod = executeOperatorFeePeriod_;
+        token = token_;
+        operatorFeeConfig = OperatorFeeConfig({
+            declareOperatorFeePeriod: declareOperatorFeePeriod_,
+            executeOperatorFeePeriod: executeOperatorFeePeriod_,
+            operatorMaxFeeIncrease: operatorMaxFeeIncrease_
+        });
         minimumBlocksBeforeLiquidation = minimumBlocksBeforeLiquidation_;
         minimumLiquidationCollateral = minimumLiquidationCollateral_.shrink();
         validatorsPerOperatorLimit = validatorsPerOperatorLimit_;
@@ -202,12 +202,11 @@
     function registerValidator(
         bytes calldata publicKey,
         uint64[] memory operatorIds,
-        bytes calldata signatureShares,
+        bytes calldata shares,
         uint256 amount,
         Cluster memory cluster
     ) external override {
         if (!registerAuth.getAuth(msg.sender).registerValidator) revert NotAuthorized();
-<<<<<<< HEAD
 
         uint operatorsLength = operatorIds.length;
         {
@@ -217,16 +216,6 @@
 
             _registerValidatorPublicKey(publicKey, keccak256(abi.encodePacked(operatorIds)));
         }
-=======
-
-        uint operatorsLength = operatorIds.length;
-        if (operatorsLength < 4 || operatorsLength > 13 || operatorsLength % 3 != 1) {
-            revert InvalidOperatorIdsLength();
-        }
-
-        _registerValidatorPublicKey(publicKey);
-
->>>>>>> 4973da79
         bytes32 hashedCluster = keccak256(abi.encodePacked(msg.sender, operatorIds));
 
         {
@@ -332,7 +321,7 @@
             _deposit(amount);
         }
 
-        emit ValidatorAdded(msg.sender, operatorIds, publicKey, signatureShares, cluster);
+        emit ValidatorAdded(msg.sender, operatorIds, publicKey, shares, cluster);
     }
 
     function removeValidator(
@@ -341,15 +330,9 @@
         Cluster memory cluster
     ) external override {
         bytes32 hashedValidator = keccak256(abi.encodePacked(publicKey, msg.sender));
-        Validator memory validator = validatorPKs[hashedValidator];
-
-        if (!validator.active) {
+
+        if (validatorPKs[hashedValidator].hashedOperatorIds == bytes32(0)) {
             revert ValidatorDoesNotExist();
-        }
-
-        bytes32 hashedOpIds = keccak256(abi.encodePacked(operatorIds));
-        if (validatorPKs[hashedValidator].hashedOperatorIds != hashedOpIds) {
-            revert ValidatorOwnedByOtherAddress();
         }
 
         bytes32 hashedCluster = cluster.validateHashedCluster(msg.sender, operatorIds, this);
@@ -369,7 +352,7 @@
 
         --cluster.validatorCount;
 
-        validatorPKs[hashedValidator].active = false;
+        delete validatorPKs[hashedValidator];
 
         clusters[hashedCluster] = keccak256(
             abi.encodePacked(
@@ -604,19 +587,19 @@
         emit NetworkEarningsWithdrawn(amount, msg.sender);
     }
 
-    function updateOperatorFeeIncreaseLimit(uint64 newOperatorMaxFeeIncrease) external override onlyOwner {
-        operatorMaxFeeIncrease = newOperatorMaxFeeIncrease;
-        emit OperatorFeeIncreaseLimitUpdated(operatorMaxFeeIncrease);
-    }
-
-    function updateDeclareOperatorFeePeriod(uint64 newDeclareOperatorFeePeriod) external override onlyOwner {
-        declareOperatorFeePeriod = newDeclareOperatorFeePeriod;
-        emit DeclareOperatorFeePeriodUpdated(newDeclareOperatorFeePeriod);
-    }
-
-    function updateExecuteOperatorFeePeriod(uint64 newExecuteOperatorFeePeriod) external override onlyOwner {
-        executeOperatorFeePeriod = newExecuteOperatorFeePeriod;
-        emit ExecuteOperatorFeePeriodUpdated(newExecuteOperatorFeePeriod);
+    function updateOperatorFeeIncreaseLimit(uint64 percentage) external override onlyOwner {
+        operatorFeeConfig.operatorMaxFeeIncrease = percentage;
+        emit OperatorFeeIncreaseLimitUpdated(percentage);
+    }
+
+    function updateDeclareOperatorFeePeriod(uint64 timeInSeconds) external override onlyOwner {
+        operatorFeeConfig.declareOperatorFeePeriod = timeInSeconds;
+        emit DeclareOperatorFeePeriodUpdated(timeInSeconds);
+    }
+
+    function updateExecuteOperatorFeePeriod(uint64 timeInSeconds) external override onlyOwner {
+        operatorFeeConfig.executeOperatorFeePeriod = timeInSeconds;
+        emit ExecuteOperatorFeePeriodUpdated(timeInSeconds);
     }
 
     function updateLiquidationThresholdPeriod(uint64 blocks) external override onlyOwner {
@@ -642,29 +625,15 @@
         if (operator.owner != msg.sender) revert CallerNotOwner();
     }
 
-<<<<<<< HEAD
     function _registerValidatorPublicKey(bytes calldata publicKey, bytes32 hashedOpIds) private {
-=======
-    function _registerValidatorPublicKey(bytes calldata publicKey) private {
->>>>>>> 4973da79
-        if (publicKey.length != 48) {
-            revert InvalidPublicKeyLength();
-        }
-
-<<<<<<< HEAD
+        if (publicKey.length != 48) revert InvalidPublicKeyLength();
+
         bytes32 hashedPk = keccak256(abi.encodePacked(publicKey, msg.sender));
 
-        if (validatorPKs[hashedPk].active && validatorPKs[hashedPk].hashedOperatorIds == hashedOpIds) {
+        if (validatorPKs[hashedPk].hashedOperatorIds == hashedOpIds) {
             revert ValidatorAlreadyExists();
         }
         validatorPKs[hashedPk] = Validator({hashedOperatorIds: hashedOpIds, active: true});
-=======
-        bytes32 hashedPk = keccak256(publicKey);
-        if (validatorPKs[hashedPk].owner != address(0)) {
-            revert ValidatorAlreadyExists();
-        }
-        validatorPKs[hashedPk] = Validator({owner: msg.sender, active: true});
->>>>>>> 4973da79
     }
 
     /******************************/
@@ -746,15 +715,19 @@
             revert FeeIncreaseNotAllowed();
         }
 
+        OperatorFeeConfig memory opFeeConfig = operatorFeeConfig;
         // @dev 100%  =  10000, 10% = 1000 - using 10000 to represent 2 digit precision
-        uint64 maxAllowedFee = (operatorFee * (PRECISION_FACTOR + operatorMaxFeeIncrease)) / PRECISION_FACTOR;
+        uint64 maxAllowedFee = (operatorFee * (PRECISION_FACTOR + operatorFeeConfig.operatorMaxFeeIncrease)) /
+            PRECISION_FACTOR;
 
         if (shrunkFee > maxAllowedFee) revert FeeExceedsIncreaseLimit();
 
         operatorFeeChangeRequests[operatorId] = OperatorFeeChangeRequest(
             shrunkFee,
-            uint64(block.timestamp) + declareOperatorFeePeriod,
-            uint64(block.timestamp) + declareOperatorFeePeriod + executeOperatorFeePeriod
+            uint64(block.timestamp) + operatorFeeConfig.declareOperatorFeePeriod,
+            uint64(block.timestamp) +
+                operatorFeeConfig.declareOperatorFeePeriod +
+                operatorFeeConfig.executeOperatorFeePeriod
         );
         emit OperatorFeeDeclared(msg.sender, operatorId, block.number, fee);
     }
@@ -837,13 +810,13 @@
     /*****************************/
 
     function _deposit(uint256 amount) private {
-        if (!_token.transferFrom(msg.sender, address(this), amount)) {
+        if (!token.transferFrom(msg.sender, address(this), amount)) {
             revert TokenTransferFailed();
         }
     }
 
     function _transfer(address to, uint256 amount) private {
-        if (!_token.transfer(to, amount)) {
+        if (!token.transfer(to, amount)) {
             revert TokenTransferFailed();
         }
     }
