--- conflicted
+++ resolved
@@ -278,7 +278,6 @@
         );
     }
 
-<<<<<<< HEAD
     function withdraw(
         uint64[] calldata operatorIds,
         uint256 amount,
@@ -291,56 +290,6 @@
                 operatorIds,
                 amount,
                 cluster
-=======
-    function withdraw(uint64[] memory operatorIds, uint256 amount, Cluster memory cluster) external override {
-        bytes32 hashedCluster = cluster.validateHashedCluster(msg.sender, operatorIds, this);
-
-        uint64 burnRate;
-        if (cluster.active) {
-            uint64 clusterIndex;
-            {
-                uint operatorsLength = operatorIds.length;
-                for (uint i; i < operatorsLength; ) {
-                    Operator storage operator = operators[operatorIds[i]];
-                    clusterIndex +=
-                        operator.snapshot.index +
-                        (uint64(block.number) - operator.snapshot.block) *
-                        operator.fee;
-                    burnRate += operator.fee;
-                    unchecked {
-                        ++i;
-                    }
-                }
-            }
-
-            cluster.updateClusterData(clusterIndex, NetworkLib.currentNetworkFeeIndex(network));
-        }
-
-        if (cluster.balance < amount) revert InsufficientBalance();
-
-        cluster.balance -= amount;
-
-        if (
-            cluster.active &&
-            cluster.validatorCount != 0 &&
-            cluster.isLiquidatable(
-                burnRate,
-                network.networkFee,
-                minimumBlocksBeforeLiquidation,
-                minimumLiquidationCollateral
-            )
-        ) {
-            revert InsufficientBalance();
-        }
-
-        clusters[hashedCluster] = keccak256(
-            abi.encodePacked(
-                cluster.validatorCount,
-                cluster.networkFeeIndex,
-                cluster.index,
-                cluster.balance,
-                cluster.active
->>>>>>> aabbca91
             )
         );
     }
