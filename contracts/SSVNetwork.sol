// SPDX-License-Identifier: GPL-3.0-or-later
pragma solidity 0.8.18;

import "./ISSVNetwork.sol";
import "./libraries/Types.sol";
import "./libraries/ClusterLib.sol";
import "./libraries/OperatorLib.sol";
import "./libraries/NetworkLib.sol";

import "@openzeppelin/contracts/utils/Counters.sol";
import "@openzeppelin/contracts/token/ERC20/IERC20.sol";
import "@openzeppelin/contracts-upgradeable/proxy/utils/UUPSUpgradeable.sol";
import "@openzeppelin/contracts-upgradeable/access/Ownable2StepUpgradeable.sol";

contract SSVNetwork is UUPSUpgradeable, Ownable2StepUpgradeable, ISSVNetwork {
    /*************/
    /* Libraries */
    /*************/

    using Types256 for uint256;
    using Types64 for uint64;
    using ClusterLib for Cluster;
    using OperatorLib for Operator;
    using NetworkLib for DAO;

    using Counters for Counters.Counter;

    /*************/
    /* Constants */
    /*************/

    uint64 private constant MINIMAL_LIQUIDATION_THRESHOLD = 100_800;
    uint64 private constant MINIMAL_OPERATOR_FEE = 100_000_000;
    uint64 private constant PRECISION_FACTOR = 10_000;

    /********************/
    /* Global Variables */
    /********************/

    Counters.Counter private lastOperatorId;

    /*************/
    /* Variables */
    /*************/

    mapping(uint64 => Operator) public operators;
    mapping(uint64 => address) public operatorsWhitelist;
    mapping(uint64 => OperatorFeeChangeRequest) public operatorFeeChangeRequests;
    mapping(bytes32 => bytes32) public clusters;
    mapping(bytes32 => Validator) public validatorPKs;

    bytes32 public version;

    uint32 public validatorsPerOperatorLimit;
    uint64 public declareOperatorFeePeriod;
    uint64 public executeOperatorFeePeriod;
    uint64 public operatorMaxFeeIncrease;
    uint64 public minimumBlocksBeforeLiquidation;
    uint64 public minimumLiquidationCollateral;

    DAO public dao;
    IERC20 private _token;
    Network public network;

    mapping(bytes32 => uint64) public operatorsPKs;

    // @dev reserve storage space for future new state variables in base contract
    // slither-disable-next-line shadowing-state
    uint256[49] private __gap;

    /*************/
    /* Modifiers */
    /*************/

    modifier onlyOperatorOwner(Operator memory operator) {
        _onlyOperatorOwner(operator);
        _;
    }

    /// @custom:oz-upgrades-unsafe-allow constructor
    constructor() {
        _disableInitializers();
    }

    /****************/
    /* Initializers */
    /****************/

    function initialize(
        string calldata initialVersion_,
        IERC20 token_,
        uint64 operatorMaxFeeIncrease_,
        uint64 declareOperatorFeePeriod_,
        uint64 executeOperatorFeePeriod_,
        uint64 minimumBlocksBeforeLiquidation_,
        uint256 minimumLiquidationCollateral_,
        uint32 validatorsPerOperatorLimit_
    ) external override initializer onlyProxy {
        __UUPSUpgradeable_init();
        __Ownable_init_unchained();
        __SSVNetwork_init_unchained(
            initialVersion_,
            token_,
            operatorMaxFeeIncrease_,
            declareOperatorFeePeriod_,
            executeOperatorFeePeriod_,
            minimumBlocksBeforeLiquidation_,
            minimumLiquidationCollateral_,
            validatorsPerOperatorLimit_
        );
    }

    function __SSVNetwork_init_unchained(
        string calldata initialVersion_,
        IERC20 token_,
        uint64 operatorMaxFeeIncrease_,
        uint64 declareOperatorFeePeriod_,
        uint64 executeOperatorFeePeriod_,
        uint64 minimumBlocksBeforeLiquidation_,
        uint256 minimumLiquidationCollateral_,
        uint32 validatorsPerOperatorLimit_
    ) internal onlyInitializing {
        version = bytes32(abi.encodePacked(initialVersion_));
        _token = token_;
        operatorMaxFeeIncrease = operatorMaxFeeIncrease_;
        declareOperatorFeePeriod = declareOperatorFeePeriod_;
        executeOperatorFeePeriod = executeOperatorFeePeriod_;
        minimumBlocksBeforeLiquidation = minimumBlocksBeforeLiquidation_;
        minimumLiquidationCollateral = minimumLiquidationCollateral_.shrink();
        validatorsPerOperatorLimit = validatorsPerOperatorLimit_;
    }

    /*****************/
    /* UUPS required */
    /*****************/

    function _authorizeUpgrade(address) internal override onlyOwner {}

    /*******************************/
    /* Operator External Functions */
    /*******************************/

    function registerOperator(bytes calldata publicKey, uint256 fee) external override returns (uint64 id) {
        if (fee != 0 && fee < MINIMAL_OPERATOR_FEE) {
            revert FeeTooLow();
        }

        bytes32 hashedPk = keccak256(publicKey);
        if (operatorsPKs[hashedPk] != 0) revert OperatorAlreadyExists();

        lastOperatorId.increment();
        id = uint64(lastOperatorId.current());
        operators[id] = Operator({
            owner: msg.sender,
            snapshot: Snapshot({block: uint64(block.number), index: 0, balance: 0}),
            validatorCount: 0,
            fee: fee.shrink()
        });
        operatorsPKs[hashedPk] = id;

        emit OperatorAdded(id, msg.sender, publicKey, fee);
    }

    function removeOperator(uint64 operatorId) external override {
        _removeOperator(operatorId, operators[operatorId]);
    }

    function setOperatorWhitelist(uint64 operatorId, address whitelisted) external override {
        _setOperatorWhitelist(operatorId, whitelisted, operators[operatorId]);
    }

    function declareOperatorFee(uint64 operatorId, uint256 fee) external override {
        _declareOperatorFee(operatorId, operators[operatorId], fee);
    }

    function executeOperatorFee(uint64 operatorId) external override {
        _executeOperatorFee(operatorId, operators[operatorId]);
    }

    function cancelDeclaredOperatorFee(uint64 operatorId) external override {
        _cancelDeclaredOperatorFee(operatorId, operators[operatorId]);
    }

    function reduceOperatorFee(uint64 operatorId, uint256 fee) external override {
        _reduceOperatorFee(operatorId, operators[operatorId], fee);
    }

    function setFeeRecipientAddress(address recipientAddress) external override {
        emit FeeRecipientAddressUpdated(msg.sender, recipientAddress);
    }

    /********************************/
    /* Validator External Functions */
    /********************************/
    function registerValidator(
        bytes calldata publicKey,
        uint64[] memory operatorIds,
        bytes calldata shares,
        uint256 amount,
        Cluster memory cluster
    ) external override {
        uint operatorsLength = operatorIds.length;
<<<<<<< HEAD
        if (operatorsLength < 4 || operatorsLength > 13 || operatorsLength % 3 != 1) {
            revert InvalidOperatorIdsLength();
        }

        _registerValidatorPublicKey(publicKey);
=======

        _validateOperatorIds(operatorsLength);
        _validatePublicKey(publicKey);

        if (validatorPKs[keccak256(publicKey)].owner != address(0)) {
            revert ValidatorAlreadyExists();
        }
        validatorPKs[keccak256(publicKey)] = Validator({owner: msg.sender, active: true});
>>>>>>> 80db1196

        bytes32 hashedCluster = keccak256(abi.encodePacked(msg.sender, operatorIds));

        {
            bytes32 clusterData = clusters[hashedCluster];
            if (clusterData == bytes32(0)) {
                if (
                    cluster.validatorCount != 0 ||
                    cluster.networkFeeIndex != 0 ||
                    cluster.index != 0 ||
                    cluster.balance != 0 ||
                    !cluster.active
                ) {
                    revert IncorrectClusterState();
                }
            } else if (
                clusterData !=
                keccak256(
                    abi.encodePacked(
                        cluster.validatorCount,
                        cluster.networkFeeIndex,
                        cluster.index,
                        cluster.balance,
                        cluster.active
                    )
                )
            ) {
                revert IncorrectClusterState();
            } else {
                cluster.validateClusterIsNotLiquidated();
            }
        }

        Network memory network_ = network;
        uint64 currentNetworkFeeIndex = NetworkLib.currentNetworkFeeIndex(network_);

        cluster.balance += amount;

        uint64 burnRate;
        uint64 clusterIndex;

        if (cluster.active) {
            for (uint i; i < operatorsLength; ) {
                {
                    if (i + 1 < operatorsLength) {
                        if (operatorIds[i] > operatorIds[i + 1]) {
                            revert UnsortedOperatorsList();
                        } else if (operatorIds[i] == operatorIds[i + 1]) {
                            revert OperatorsListNotUnique();
                        }
                    }
                    address whitelisted = operatorsWhitelist[operatorIds[i]];
                    if (whitelisted != address(0) && whitelisted != msg.sender) {
                        revert CallerNotWhitelisted();
                    }
                }
                Operator memory operator = operators[operatorIds[i]];
                if (operator.snapshot.block == 0) {
                    revert OperatorDoesNotExist();
                }
                operator.updateSnapshot();
                if (++operator.validatorCount > validatorsPerOperatorLimit) {
                    revert ExceedValidatorLimit();
                }
                clusterIndex += operator.snapshot.index;
                burnRate += operator.fee;
                operators[operatorIds[i]] = operator;
                unchecked {
                    ++i;
                }
            }
            cluster.updateClusterData(clusterIndex, currentNetworkFeeIndex);

            DAO memory dao_ = dao;
            dao_.updateDAOEarnings(network_.networkFee);
            ++dao_.validatorCount;
            dao = dao_;
        }

        ++cluster.validatorCount;

        if (
            cluster.isLiquidatable(
                burnRate,
                network_.networkFee,
                minimumBlocksBeforeLiquidation,
                minimumLiquidationCollateral
            )
        ) {
            revert InsufficientBalance();
        }

        clusters[hashedCluster] = keccak256(
            abi.encodePacked(
                cluster.validatorCount,
                cluster.networkFeeIndex,
                cluster.index,
                cluster.balance,
                cluster.active
            )
        );

        if (amount > 0) {
            _deposit(amount);
        }

        emit ValidatorAdded(msg.sender, operatorIds, publicKey, shares, cluster);
    }

    function removeValidator(
        bytes calldata publicKey,
        uint64[] memory operatorIds,
        Cluster memory cluster
    ) external override {
        bytes32 hashedValidator = keccak256(publicKey);
        address validatorOwner = validatorPKs[hashedValidator].owner;
        if (validatorOwner == address(0)) {
            revert ValidatorDoesNotExist();
        }
        if (validatorOwner != msg.sender) {
            revert ValidatorOwnedByOtherAddress();
        }

        bytes32 hashedCluster = cluster.validateHashedCluster(msg.sender, operatorIds, this);
        uint operatorsLength = operatorIds.length;

<<<<<<< HEAD
        uint64 clusterIndex;
=======
        {
            _validateOperatorIds(operatorsLength);
            _validatePublicKey(publicKey);
        }

>>>>>>> 80db1196
        {
            if (cluster.active) {
                (uint64 clusterIndex, ) = _updateOperators(operatorIds, false, 1);
                
                cluster.updateClusterData(clusterIndex, NetworkLib.currentNetworkFeeIndex(network));

                DAO memory dao_ = dao;
                dao_.updateDAOEarnings(network.networkFee);
                --dao_.validatorCount;
                dao = dao_;
            }
        }

        --cluster.validatorCount;

        delete validatorPKs[hashedValidator];

        clusters[hashedCluster] = keccak256(
            abi.encodePacked(
                cluster.validatorCount,
                cluster.networkFeeIndex,
                cluster.index,
                cluster.balance,
                cluster.active
            )
        );

        emit ValidatorRemoved(msg.sender, operatorIds, publicKey, cluster);
    }

    function liquidate(address owner, uint64[] memory operatorIds, Cluster memory cluster) external override {
        bytes32 hashedCluster = cluster.validateHashedCluster(owner, operatorIds, this);
        cluster.validateClusterIsNotLiquidated();

        (uint64 clusterIndex, uint64 burnRate) = _updateOperators(operatorIds, false, cluster.validatorCount);

        cluster.updateBalance(clusterIndex, NetworkLib.currentNetworkFeeIndex(network));

        uint64 networkFee = network.networkFee;
        uint256 balanceLiquidatable;

        if (
            owner != msg.sender &&
            !cluster.isLiquidatable(burnRate, networkFee, minimumBlocksBeforeLiquidation, minimumLiquidationCollateral)
        ) {
            revert ClusterNotLiquidatable();
        }

        DAO memory dao_ = dao;
        dao_.updateDAOEarnings(networkFee);
        dao_.validatorCount -= cluster.validatorCount;
        dao = dao_;

        if (cluster.balance != 0) {
            balanceLiquidatable = cluster.balance;
            cluster.balance = 0;
        }
        cluster.index = 0;
        cluster.networkFeeIndex = 0;
        cluster.active = false;

        clusters[hashedCluster] = keccak256(
            abi.encodePacked(
                cluster.validatorCount,
                cluster.networkFeeIndex,
                cluster.index,
                cluster.balance,
                cluster.active
            )
        );

        if (balanceLiquidatable != 0) {
            _transfer(msg.sender, balanceLiquidatable);
        }

        emit ClusterLiquidated(owner, operatorIds, cluster);
    }

    function reactivate(uint64[] memory operatorIds, uint256 amount, Cluster memory cluster) external override {
        bytes32 hashedCluster = cluster.validateHashedCluster(msg.sender, operatorIds, this);
        if (cluster.active) revert ClusterAlreadyEnabled();

        (uint64 clusterIndex, uint64 burnRate) = _updateOperators(operatorIds, true, cluster.validatorCount);

        uint64 currentNetworkFeeIndex = NetworkLib.currentNetworkFeeIndex(network);

        cluster.balance += amount;
        cluster.active = true;
        cluster.index = clusterIndex;
        cluster.networkFeeIndex = currentNetworkFeeIndex;

        uint64 networkFee = network.networkFee;

        DAO memory dao_ = dao;
        dao_.updateDAOEarnings(networkFee);
        dao_.validatorCount += cluster.validatorCount;
        dao = dao_;

        if (
            cluster.isLiquidatable(burnRate, networkFee, minimumBlocksBeforeLiquidation, minimumLiquidationCollateral)
        ) {
            revert InsufficientBalance();
        }

        clusters[hashedCluster] = keccak256(
            abi.encodePacked(
                cluster.validatorCount,
                cluster.networkFeeIndex,
                cluster.index,
                cluster.balance,
                cluster.active
            )
        );

        if (amount > 0) {
            _deposit(amount);
        }

        emit ClusterReactivated(msg.sender, operatorIds, cluster);
    }

    /******************************/
    /* Balance External Functions */
    /******************************/

    function deposit(
        address owner,
        uint64[] calldata operatorIds,
        uint256 amount,
        Cluster memory cluster
    ) external override {
        bytes32 hashedCluster = cluster.validateHashedCluster(owner, operatorIds, this);

        cluster.balance += amount;

        clusters[hashedCluster] = keccak256(
            abi.encodePacked(
                cluster.validatorCount,
                cluster.networkFeeIndex,
                cluster.index,
                cluster.balance,
                cluster.active
            )
        );

        _deposit(amount);

        emit ClusterDeposited(owner, operatorIds, amount, cluster);
    }

    function withdrawOperatorEarnings(uint64 operatorId, uint256 amount) external override {
        _withdrawOperatorEarnings(operatorId, operators[operatorId], amount);
    }

    function withdrawOperatorEarnings(uint64 operatorId) external override {
        _withdrawOperatorEarnings(operatorId, operators[operatorId], 0);
    }

    function withdraw(uint64[] memory operatorIds, uint256 amount, Cluster memory cluster) external override {
        bytes32 hashedCluster = cluster.validateHashedCluster(msg.sender, operatorIds, this);
        cluster.validateClusterIsNotLiquidated();

        uint64 clusterIndex;
        uint64 burnRate;
        {
            uint operatorsLength = operatorIds.length;
            for (uint i; i < operatorsLength; ) {
                Operator storage operator = operators[operatorIds[i]];
                clusterIndex +=
                    operator.snapshot.index +
                    (uint64(block.number) - operator.snapshot.block) *
                    operator.fee;
                burnRate += operator.fee;
                unchecked {
                    ++i;
                }
            }
        }

        cluster.updateClusterData(clusterIndex, NetworkLib.currentNetworkFeeIndex(network));

        if (cluster.balance < amount) revert InsufficientBalance();

        cluster.balance -= amount;

        if (
            cluster.isLiquidatable(
                burnRate,
                network.networkFee,
                minimumBlocksBeforeLiquidation,
                minimumLiquidationCollateral
            )
        ) {
            revert InsufficientBalance();
        }

        clusters[hashedCluster] = keccak256(
            abi.encodePacked(
                cluster.validatorCount,
                cluster.networkFeeIndex,
                cluster.index,
                cluster.balance,
                cluster.active
            )
        );

        _transfer(msg.sender, amount);

        emit ClusterWithdrawn(msg.sender, operatorIds, amount, cluster);
    }

    /**************************/
    /* DAO External Functions */
    /**************************/

    function updateNetworkFee(uint256 fee) external override onlyOwner {
        Network memory network_ = network;

        DAO memory dao_ = dao;
        dao_.updateDAOEarnings(network.networkFee);
        dao = dao_;

        network_.networkFeeIndex = NetworkLib.currentNetworkFeeIndex(network_);
        network_.networkFeeIndexBlockNumber = uint64(block.number);

        emit NetworkFeeUpdated(network_.networkFee.expand(), fee);

        network_.networkFee = fee.shrink();
        network = network_;
    }

    function withdrawNetworkEarnings(uint256 amount) external override onlyOwner {
        DAO memory dao_ = dao;

        uint64 shrunkAmount = amount.shrink();

        uint64 networkBalance = dao_.networkTotalEarnings(network.networkFee);

        if (shrunkAmount > networkBalance) {
            revert InsufficientBalance();
        }

        dao_.balance = networkBalance - shrunkAmount;
        dao = dao_;

        _transfer(msg.sender, amount);

        emit NetworkEarningsWithdrawn(amount, msg.sender);
    }

    function updateOperatorFeeIncreaseLimit(uint64 newOperatorMaxFeeIncrease) external override onlyOwner {
        operatorMaxFeeIncrease = newOperatorMaxFeeIncrease;
        emit OperatorFeeIncreaseLimitUpdated(operatorMaxFeeIncrease);
    }

    function updateDeclareOperatorFeePeriod(uint64 newDeclareOperatorFeePeriod) external override onlyOwner {
        declareOperatorFeePeriod = newDeclareOperatorFeePeriod;
        emit DeclareOperatorFeePeriodUpdated(newDeclareOperatorFeePeriod);
    }

    function updateExecuteOperatorFeePeriod(uint64 newExecuteOperatorFeePeriod) external override onlyOwner {
        executeOperatorFeePeriod = newExecuteOperatorFeePeriod;
        emit ExecuteOperatorFeePeriodUpdated(newExecuteOperatorFeePeriod);
    }

    function updateLiquidationThresholdPeriod(uint64 blocks) external override onlyOwner {
        if (blocks < MINIMAL_LIQUIDATION_THRESHOLD) {
            revert NewBlockPeriodIsBelowMinimum();
        }

        minimumBlocksBeforeLiquidation = blocks;
        emit LiquidationThresholdPeriodUpdated(blocks);
    }

    function updateMinimumLiquidationCollateral(uint256 amount) external override onlyOwner {
        minimumLiquidationCollateral = amount.shrink();
        emit MinimumLiquidationCollateralUpdated(amount);
    }

    /********************************/
    /* Validation Private Functions */
    /********************************/

    function _onlyOperatorOwner(Operator memory operator) private view {
        if (operator.snapshot.block == 0) revert OperatorDoesNotExist();
        if (operator.owner != msg.sender) revert CallerNotOwner();
    }

    function _registerValidatorPublicKey(bytes calldata publicKey) private {
        if (publicKey.length != 48) {
            revert InvalidPublicKeyLength();
        }

        bytes32 hashedPk = keccak256(publicKey);
        if (validatorPKs[hashedPk].owner != address(0)) {
            revert ValidatorAlreadyExists();
        }
        validatorPKs[hashedPk] = Validator({owner: msg.sender, active: true});
    }

    /******************************/
    /* Operator Private Functions */
    /******************************/

    function _transferOperatorBalanceUnsafe(uint64 operatorId, uint256 amount) private {
        _transfer(msg.sender, amount);
        emit OperatorWithdrawn(msg.sender, operatorId, amount);
    }

    function _withdrawOperatorEarnings(
        uint64 operatorId,
        Operator memory operator,
        uint256 amount
    ) private onlyOperatorOwner(operator) {
        operator.updateSnapshot();

        uint64 shrunkWithdrawn;
        uint64 shrunkAmount = amount.shrink();

        if (amount == 0 && operator.snapshot.balance > 0) {
            shrunkWithdrawn = operator.snapshot.balance;
        } else if (amount > 0 && operator.snapshot.balance >= shrunkAmount) {
            shrunkWithdrawn = shrunkAmount;
        } else {
            revert InsufficientBalance();
        }

        operator.snapshot.balance -= shrunkWithdrawn;

        operators[operatorId] = operator;

        _transferOperatorBalanceUnsafe(operatorId, shrunkWithdrawn.expand());
    }

    function _removeOperator(uint64 operatorId, Operator memory operator) private onlyOperatorOwner(operator) {
        operator.updateSnapshot();
        uint64 currentBalance = operator.snapshot.balance;

        operator.snapshot.block = 0;
        operator.snapshot.balance = 0;
        operator.validatorCount = 0;
        operator.fee = 0;

        operators[operatorId] = operator;

        if (operatorsWhitelist[operatorId] != address(0)) {
            delete operatorsWhitelist[operatorId];
        }

        if (currentBalance > 0) {
            _transferOperatorBalanceUnsafe(operatorId, currentBalance.expand());
        }
        emit OperatorRemoved(operatorId);
    }

    function _setOperatorWhitelist(
        uint64 operatorId,
        address whitelisted,
        Operator storage operator
    ) private onlyOperatorOwner(operator) {
        operatorsWhitelist[operatorId] = whitelisted;
        emit OperatorWhitelistUpdated(operatorId, whitelisted);
    }

    function _declareOperatorFee(
        uint64 operatorId,
        Operator memory operator,
        uint256 fee
    ) private onlyOperatorOwner(operator) {
        if (fee != 0 && fee < MINIMAL_OPERATOR_FEE) revert FeeTooLow();
        uint64 operatorFee = operators[operatorId].fee;
        uint64 shrunkFee = fee.shrink();

        if (operatorFee == shrunkFee) {
            revert SameFeeChangeNotAllowed();
        } else if (shrunkFee != 0 && operatorFee == 0) {
            revert FeeIncreaseNotAllowed();
        }

        // @dev 100%  =  10000, 10% = 1000 - using 10000 to represent 2 digit precision
        uint64 maxAllowedFee = (operatorFee * (PRECISION_FACTOR + operatorMaxFeeIncrease)) / PRECISION_FACTOR;

        if (shrunkFee > maxAllowedFee) revert FeeExceedsIncreaseLimit();

        operatorFeeChangeRequests[operatorId] = OperatorFeeChangeRequest(
            shrunkFee,
            uint64(block.timestamp) + declareOperatorFeePeriod,
            uint64(block.timestamp) + declareOperatorFeePeriod + executeOperatorFeePeriod
        );
        emit OperatorFeeDeclared(msg.sender, operatorId, block.number, fee);
    }

    function _executeOperatorFee(uint64 operatorId, Operator memory operator) private onlyOperatorOwner(operator) {
        OperatorFeeChangeRequest memory feeChangeRequest = operatorFeeChangeRequests[operatorId];

        if (feeChangeRequest.approvalBeginTime == 0) revert NoFeeDeclared();

        if (
            block.timestamp < feeChangeRequest.approvalBeginTime || block.timestamp > feeChangeRequest.approvalEndTime
        ) {
            revert ApprovalNotWithinTimeframe();
        }

        operator.updateSnapshot();
        operator.fee = feeChangeRequest.fee;
        operators[operatorId] = operator;

        delete operatorFeeChangeRequests[operatorId];

        emit OperatorFeeExecuted(msg.sender, operatorId, block.number, feeChangeRequest.fee.expand());
    }

    function _cancelDeclaredOperatorFee(
        uint64 operatorId,
        Operator memory operator
    ) private onlyOperatorOwner(operator) {
        if (operatorFeeChangeRequests[operatorId].approvalBeginTime == 0) revert NoFeeDeclared();

        delete operatorFeeChangeRequests[operatorId];

        emit OperatorFeeCancellationDeclared(msg.sender, operatorId);
    }

    function _reduceOperatorFee(
        uint64 operatorId,
        Operator memory operator,
        uint256 fee
    ) private onlyOperatorOwner(operator) {
        uint64 shrunkAmount = fee.shrink();
        if (shrunkAmount >= operator.fee) revert FeeIncreaseNotAllowed();

        operator.updateSnapshot();
        operator.fee = shrunkAmount;
        operators[operatorId] = operator;

        emit OperatorFeeExecuted(msg.sender, operatorId, block.number, fee);
    }

    function _updateOperators(
        uint64[] memory operatorIds,
        bool increaseValidatorCount,
        uint32 deltaValidatorCount
    ) internal returns (uint64 clusterIndex, uint64 burnRate) {
        uint operatorsLength = operatorIds.length;

        for (uint i; i < operatorsLength; ) {
            Operator memory operator = operators[operatorIds[i]];
            if (operator.snapshot.block != 0) {
                operator.updateSnapshot();
                if (increaseValidatorCount) {
                    operator.validatorCount += deltaValidatorCount;
                } else {
                    operator.validatorCount -= deltaValidatorCount;
                }
                burnRate += operator.fee;
                operators[operatorIds[i]] = operator;
            }

            clusterIndex += operator.snapshot.index;
            unchecked {
                ++i;
            }
        }
    }

    /*****************************/
    /* Balance Private Functions */
    /*****************************/

    function _deposit(uint256 amount) private {
        if (!_token.transferFrom(msg.sender, address(this), amount)) {
            revert TokenTransferFailed();
        }
    }

    function _transfer(address to, uint256 amount) private {
        if (!_token.transfer(to, amount)) {
            revert TokenTransferFailed();
        }
    }
}<|MERGE_RESOLUTION|>--- conflicted
+++ resolved
@@ -200,22 +200,11 @@
         Cluster memory cluster
     ) external override {
         uint operatorsLength = operatorIds.length;
-<<<<<<< HEAD
         if (operatorsLength < 4 || operatorsLength > 13 || operatorsLength % 3 != 1) {
             revert InvalidOperatorIdsLength();
         }
 
         _registerValidatorPublicKey(publicKey);
-=======
-
-        _validateOperatorIds(operatorsLength);
-        _validatePublicKey(publicKey);
-
-        if (validatorPKs[keccak256(publicKey)].owner != address(0)) {
-            revert ValidatorAlreadyExists();
-        }
-        validatorPKs[keccak256(publicKey)] = Validator({owner: msg.sender, active: true});
->>>>>>> 80db1196
 
         bytes32 hashedCluster = keccak256(abi.encodePacked(msg.sender, operatorIds));
 
@@ -340,21 +329,11 @@
         }
 
         bytes32 hashedCluster = cluster.validateHashedCluster(msg.sender, operatorIds, this);
-        uint operatorsLength = operatorIds.length;
-
-<<<<<<< HEAD
-        uint64 clusterIndex;
-=======
-        {
-            _validateOperatorIds(operatorsLength);
-            _validatePublicKey(publicKey);
-        }
-
->>>>>>> 80db1196
+
         {
             if (cluster.active) {
                 (uint64 clusterIndex, ) = _updateOperators(operatorIds, false, 1);
-                
+
                 cluster.updateClusterData(clusterIndex, NetworkLib.currentNetworkFeeIndex(network));
 
                 DAO memory dao_ = dao;
