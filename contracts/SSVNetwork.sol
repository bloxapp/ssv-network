// File: contracts/SSVNetwork.sol
// SPDX-License-Identifier: GPL-3.0-or-later
pragma solidity ^0.8.2;

import "@openzeppelin/contracts/token/ERC20/IERC20.sol";
import "@openzeppelin/contracts-upgradeable/access/OwnableUpgradeable.sol";
import "./utils/VersionedContract.sol";
import "./ISSVNetwork.sol";

<<<<<<< HEAD
contract SSVNetwork is Initializable, OwnableUpgradeable, ISSVNetwork, VersionedContract {
=======
contract SSVNetwork is OwnableUpgradeable, ISSVNetwork {
>>>>>>> 6370b9bf
    struct OperatorData {
        uint256 blockNumber;
        uint256 earnings;
        uint256 index;
        uint256 indexBlockNumber;
        uint32 activeValidatorCount;
    }

    struct OwnerData {
        uint256 deposited;
        uint256 withdrawn;
        uint256 used;
        uint256 networkFee;
        uint256 networkFeeIndex;
        uint32 activeValidatorCount;
        bool validatorsDisabled;
    }

    struct OperatorInUse {
        uint256 index;
        uint256 used;
        uint32 validatorCount;
        uint32 indexInArray;
        bool exists;
    }

    struct FeeChangeRequest {
        uint256 fee;
        uint256 approvalBeginTime;
        uint256 approvalEndTime;
    }

    ISSVRegistry private _ssvRegistryContract;
    IERC20 private _token;
    uint256 private _minimumBlocksBeforeLiquidation;
    uint256 private _operatorMaxFeeIncrease;

    uint256 private _networkFee;
    uint256 private _networkFeeIndex;
    uint256 private _networkFeeIndexBlockNumber;
    uint256 private _networkEarnings;
    uint256 private _networkEarningsBlockNumber;
    uint256 private _withdrawnFromTreasury;

    mapping(uint32 => OperatorData) private _operatorDatas;
    mapping(address => OwnerData) private _owners;
    mapping(address => mapping(uint32 => OperatorInUse)) private _operatorsInUseByAddress;
    mapping(address => uint32[]) private _operatorsInUseList;

    uint256 private _declareOperatorFeePeriod;
    uint256 private _executeOperatorFeePeriod;
    uint16 private _managingOperatorsPerAccountLimit;
    mapping(uint32 => FeeChangeRequest) private _feeChangeRequests;

    uint256 constant private MINIMAL_OPERATOR_FEE = 10000;

    uint256 constant MINIMAL_LIQUIDATION_THRESHOLD = 6570;

    function initialize(
        ISSVRegistry registryAddress_,
        IERC20 token_,
        uint256 minimumBlocksBeforeLiquidation_,
        uint256 operatorMaxFeeIncrease_,
        uint256 declareOperatorFeePeriod_,
        uint256 executeOperatorFeePeriod_,
        uint16 validatorsPerOperatorLimit_,
        uint16 registeredOperatorsPerAccountLimit_,
        uint16 managingOperatorsPerAccountLimit_
    ) external initializer override {
        __SSVNetwork_init(registryAddress_, token_, minimumBlocksBeforeLiquidation_, operatorMaxFeeIncrease_, declareOperatorFeePeriod_, executeOperatorFeePeriod_, validatorsPerOperatorLimit_, registeredOperatorsPerAccountLimit_, managingOperatorsPerAccountLimit_);
    }

    function __SSVNetwork_init(
        ISSVRegistry registryAddress_,
        IERC20 token_,
        uint256 minimumBlocksBeforeLiquidation_,
        uint256 operatorMaxFeeIncrease_,
        uint256 declareOperatorFeePeriod_,
        uint256 executeOperatorFeePeriod_,
        uint16 validatorsPerOperatorLimit_,
        uint16 registeredOperatorsPerAccountLimit_,
        uint16 managingOperatorsPerAccountLimit_
    ) internal initializer {
        __Ownable_init_unchained();
        __SSVNetwork_init_unchained(registryAddress_, token_, minimumBlocksBeforeLiquidation_, operatorMaxFeeIncrease_, declareOperatorFeePeriod_, executeOperatorFeePeriod_, validatorsPerOperatorLimit_, registeredOperatorsPerAccountLimit_, managingOperatorsPerAccountLimit_);
    }

    function __SSVNetwork_init_unchained(
        ISSVRegistry registryAddress_,
        IERC20 token_,
        uint256 minimumBlocksBeforeLiquidation_,
        uint256 operatorMaxFeeIncrease_,
        uint256 declareOperatorFeePeriod_,
        uint256 executeOperatorFeePeriod_,
        uint16 validatorsPerOperatorLimit_,
        uint16 registeredOperatorsPerAccountLimit_,
        uint16 managingOperatorsPerAccountLimit_
    ) internal onlyInitializing {
        _ssvRegistryContract = registryAddress_;
        _token = token_;
        _updateLiquidationThresholdPeriod(minimumBlocksBeforeLiquidation_);
        _updateOperatorFeeIncreaseLimit(operatorMaxFeeIncrease_);
        _updateDeclareOperatorFeePeriod(declareOperatorFeePeriod_);
        _updateExecuteOperatorFeePeriod(executeOperatorFeePeriod_);
        _updateManagingOperatorsPerAccountLimit(managingOperatorsPerAccountLimit_);

        _ssvRegistryContract.initialize(validatorsPerOperatorLimit_, registeredOperatorsPerAccountLimit_);
    }

<<<<<<< HEAD
    modifier onlyValidatorOwnerOrContractOwner(bytes calldata publicKey) {
        address validatorOwner = _ssvRegistryContract.getValidatorOwner(publicKey);
        require(
            validatorOwner != address(0),
            "validator with public key does not exist"
        );
        require(msg.sender == validatorOwner || msg.sender == owner(), "caller is not validator owner");
        _;
    }

    modifier onlyOperatorOwnerOrContractOwner(uint32 operatorId) {
        address operatorOwner = _ssvRegistryContract.getOperatorOwner(operatorId);
        require(
            operatorOwner != address(0),
            "operator with public key does not exist"
        );
        require(msg.sender == operatorOwner || msg.sender == owner(), "caller is not operator owner");
=======
    modifier onlyValidatorOwner(bytes calldata publicKey) {
        address owner = _ssvRegistryContract.getValidatorOwner(publicKey);
        if(owner == address(0)) {
            revert validatorWithPublicKeyNotExist();
        }
        if(msg.sender != owner) {
            revert callerNotValidatorOwner();
        }
        _;
    }

    modifier onlyOperatorOwner(uint256 operatorId) {
        address owner = _ssvRegistryContract.getOperatorOwner(operatorId);

        if(owner == address(0)) {
            revert operatorWithPublicKeyNotExist();
        }
        if(msg.sender != owner) {
            revert callerNotOperatorOwner();
        }
>>>>>>> 6370b9bf
        _;
    }

    modifier ensureMinimalOperatorFee(uint256 fee) {
        if(fee < MINIMAL_OPERATOR_FEE) {
            revert feeTooLow();
        }
        _;
    }

    /**
     * @dev See {ISSVNetwork-registerOperator}.
     */
    function registerOperator(
        string calldata name,
        bytes calldata publicKey,
        uint256 fee
    ) ensureMinimalOperatorFee(fee) external override returns (uint32 operatorId) {
        operatorId = _ssvRegistryContract.registerOperator(
            name,
            msg.sender,
            publicKey,
            fee
        );

        _operatorDatas[operatorId] = OperatorData({ blockNumber: block.number, earnings: 0, index: 0, indexBlockNumber: block.number, activeValidatorCount: 0 });
        emit OperatorRegistration(operatorId, name, msg.sender, publicKey, fee);
    }

    /**
     * @dev See {ISSVNetwork-removeOperator}.
     */
    function removeOperator(uint32 operatorId) onlyOperatorOwnerOrContractOwner(operatorId) external override {
        address owner = _ssvRegistryContract.getOperatorOwner(operatorId);

        _updateOperatorFeeUnsafe(operatorId, 0);
        _ssvRegistryContract.removeOperator(operatorId);

        emit OperatorRemoval(operatorId, owner);
    }

<<<<<<< HEAD
    function declareOperatorFee(uint32 operatorId, uint256 operatorFee) onlyOperatorOwnerOrContractOwner(operatorId) ensureMinimalOperatorFee(operatorFee) external override {
        require(operatorFee <= _ssvRegistryContract.getOperatorFee(operatorId) * (10000 + _operatorMaxFeeIncrease) / 10000, "fee exceeds increase limit");
        _feeChangeRequests[operatorId] = FeeChangeRequest(operatorFee, block.timestamp + _declareOperatorFeePeriod, block.timestamp + _declareOperatorFeePeriod + _executeOperatorFeePeriod);
=======
    function declareOperatorFee(uint256 operatorId, uint256 fee) onlyOperatorOwner(operatorId) ensureMinimalOperatorFee(fee) external override {
        if(fee != _operatorDatas[operatorId].previousFee && fee > _ssvRegistryContract.getOperatorCurrentFee(operatorId) * (100 + _operatorMaxFeeIncrease) / 100) {
            revert feeExceedsIncreaseLimit();
        }
        _feeChangeRequests[operatorId] = FeeChangeRequest(fee, block.timestamp + _setOperatorFeePeriod, block.timestamp + _setOperatorFeePeriod + _approveOperatorFeePeriod);
>>>>>>> 6370b9bf

        emit OperatorFeeDeclaration(msg.sender, operatorId, block.number, operatorFee);
    }

    function cancelDeclaredOperatorFee(uint32 operatorId) onlyOperatorOwnerOrContractOwner(operatorId) external override {
        delete _feeChangeRequests[operatorId];

        emit DeclaredOperatorFeeCancelation(msg.sender, operatorId);
    }

    function executeOperatorFee(uint32 operatorId) onlyOperatorOwnerOrContractOwner(operatorId) external override {
        FeeChangeRequest storage feeChangeRequest = _feeChangeRequests[operatorId];

        if(feeChangeRequest.fee == 0) {
            revert noPendingFeeChangeRequest();
        }
        if(block.timestamp < feeChangeRequest.approvalBeginTime || block.timestamp > feeChangeRequest.approvalEndTime) {
            revert approvalNotWithinTimeframe();
        }

        _updateOperatorFeeUnsafe(operatorId, feeChangeRequest.fee);

        emit OperatorFeeExecution(msg.sender, operatorId, block.number, feeChangeRequest.fee);

        delete _feeChangeRequests[operatorId];
    }

    function updateOperatorScore(uint32 operatorId, uint16 score) onlyOwner external override {
        _ssvRegistryContract.updateOperatorScore(operatorId, score);

        emit OperatorScoreUpdate(operatorId, msg.sender, block.number, score);
    }

    /**
     * @dev See {ISSVNetwork-registerValidator}.
     */
    function registerValidator(
        bytes calldata publicKey,
        uint32[] calldata operatorIds,
        bytes[] calldata sharesPublicKeys,
        bytes[] calldata sharesEncrypted,
        uint256 amount
    ) external override {
        _updateNetworkEarnings();
        _updateAddressNetworkFee(msg.sender);
        _registerValidatorUnsafe(msg.sender, publicKey, operatorIds, sharesPublicKeys, sharesEncrypted, amount);
    }

    /**
     * @dev See {ISSVNetwork-updateValidator}.
     */
    function updateValidator(
        bytes calldata publicKey,
        uint32[] calldata operatorIds,
        bytes[] calldata sharesPublicKeys,
        bytes[] calldata sharesEncrypted,
        uint256 amount
    ) onlyValidatorOwnerOrContractOwner(publicKey) external override {
        _removeValidatorUnsafe(msg.sender, publicKey);
        _registerValidatorUnsafe(msg.sender, publicKey, operatorIds, sharesPublicKeys, sharesEncrypted, amount);
    }

    /**
     * @dev See {ISSVNetwork-removeValidator}.
     */
    function removeValidator(bytes calldata publicKey) onlyValidatorOwnerOrContractOwner(publicKey) external override {
        _updateNetworkEarnings();
        _updateAddressNetworkFee(msg.sender);
        _removeValidatorUnsafe(msg.sender, publicKey);
        _totalBalanceOf(msg.sender); // For assertion
    }

    function deposit(address ownerAddress, uint256 amount) external override {
        _deposit(ownerAddress, amount);
    }

<<<<<<< HEAD
    function withdraw(uint256 amount) external override {
        require(_totalBalanceOf(msg.sender) >= amount, "not enough balance");
=======
    function withdraw(uint256 tokenAmount) external override {
        if(_totalBalanceOf(msg.sender) < tokenAmount) {
            revert notEnoughBalance();
        }
>>>>>>> 6370b9bf

        _withdrawUnsafe(amount);

        if(_liquidatable(msg.sender)) {
            revert notEnoughBalance();
        }
    }

    function withdrawAll() external override {
        if(_burnRate(msg.sender) > 0) {
            revert burnRatePositive();
        }

        _withdrawUnsafe(_totalBalanceOf(msg.sender));
    }

    function liquidate(address[] calldata ownerAddresses) external override {
        uint balanceToTransfer = 0;

        for (uint256 index = 0; index < ownerAddresses.length; ++index) {
            if (_canLiquidate(ownerAddresses[index])) {
                balanceToTransfer += _liquidateUnsafe(ownerAddresses[index]);
            }
        }

        _token.transfer(msg.sender, balanceToTransfer);
    }

<<<<<<< HEAD
    function reactivateAccount(uint256 amount) external override {
        require(_owners[msg.sender].validatorsDisabled, "account already enabled");
=======
    function enableAccount(uint256 tokenAmount) external override {
        if(!_owners[msg.sender].validatorsDisabled) {
            revert accountAlreadyEnabled();
        }
>>>>>>> 6370b9bf

        _deposit(msg.sender, amount);

        _enableOwnerValidatorsUnsafe(msg.sender);

        if(_liquidatable(msg.sender)) {
            revert notEnoughBalance();
        }

        emit AccountEnable(msg.sender);
    }

    function updateLiquidationThresholdPeriod(uint256 blocks) external onlyOwner override {
        _updateLiquidationThresholdPeriod(blocks);
    }

    function updateOperatorFeeIncreaseLimit(uint256 newOperatorMaxFeeIncrease) external onlyOwner override {
        _updateOperatorFeeIncreaseLimit(newOperatorMaxFeeIncrease);
    }

    function updateDeclareOperatorFeePeriod(uint256 newDeclareOperatorFeePeriod) external onlyOwner override {
        _updateDeclareOperatorFeePeriod(newDeclareOperatorFeePeriod);
    }

    function updateExecuteOperatorFeePeriod(uint256 newExecuteOperatorFeePeriod) external onlyOwner override {
        _updateExecuteOperatorFeePeriod(newExecuteOperatorFeePeriod);
    }

    /**
     * @dev See {ISSVNetwork-updateNetworkFee}.
     */
    function updateNetworkFee(uint256 fee) external onlyOwner override {
        emit NetworkFeeUpdate(_networkFee, fee);
        _updateNetworkEarnings();
        _updateNetworkFeeIndex();
        _networkFee = fee;
    }

<<<<<<< HEAD
    function withdrawNetworkEarnings(uint256 amount) external onlyOwner override {
        require(amount <= _getNetworkEarnings(), "not enough balance");
=======
    function withdrawNetworkFees(uint256 amount) external onlyOwner override {
        if(amount > _getNetworkTreasury()) {
            revert notEnoughBalance();
        }
>>>>>>> 6370b9bf
        _withdrawnFromTreasury += amount;
        _token.transfer(msg.sender, amount);

        emit NetworkFeesWithdrawal(amount, msg.sender);
    }

    function getAddressBalance(address ownerAddress) external override view returns (uint256) {
        return _totalBalanceOf(ownerAddress);
    }

    function isLiquidated(address ownerAddress) external view override returns (bool) {
        return _owners[ownerAddress].validatorsDisabled;
    }

    /**
     * @dev See {ISSVNetwork-getOperatorById}.
     */
    function getOperatorById(uint32 operatorId) external view override returns (string memory, address, bytes memory, uint256, uint256, uint256, bool) {
        return _ssvRegistryContract.getOperatorById(operatorId);
    }

    /**
     * @dev See {ISSVNetwork-getOperatorByPublicKey}.
     */
    function getOperatorByPublicKey(bytes memory publicKey) external view override returns (string memory, address, bytes memory, uint256, uint256, uint256, bool) {
        return _ssvRegistryContract.getOperatorByPublicKey(publicKey);
    }

    function getOperatorDeclaredFee(uint32 operatorId) external view override returns (uint256, uint256, uint256) {
        FeeChangeRequest storage feeChangeRequest = _feeChangeRequests[operatorId];

        return (feeChangeRequest.fee, feeChangeRequest.approvalBeginTime, feeChangeRequest.approvalEndTime);
    }

    /**
     * @dev See {ISSVNetwork-getOperatorFee}.
     */
    function getOperatorFee(uint32 operatorId) external view override returns (uint256) {
        return _ssvRegistryContract.getOperatorFee(operatorId);
    }

    /**
     * @dev See {ISSVNetwork-getOperatorsByValidator}.
     */
    function getOperatorsByValidator(bytes memory publicKey) external view override returns (uint32[] memory) {
        return _ssvRegistryContract.getOperatorsByValidator(publicKey);
    }

    /**
     * @dev See {ISSVNetwork-getValidatorsByAddress}.
     */
    function getValidatorsByOwnerAddress(address ownerAddress) external view override returns (bytes[] memory) {
        return _ssvRegistryContract.getValidatorsByAddress(ownerAddress);
    }

    /**
     * @dev See {ISSVNetwork-addressNetworkFee}.
     */
    function addressNetworkFee(address ownerAddress) external view override returns (uint256) {
        return _addressNetworkFee(ownerAddress);
    }

    function getAddressBurnRate(address ownerAddress) external view override returns (uint256) {
        return _burnRate(ownerAddress);
    }

    function isLiquidatable(address ownerAddress) external view override returns (bool) {
        return _liquidatable(ownerAddress);
    }

    function getNetworkFee() external view override returns (uint256) {
        return _networkFee;
    }

    function getNetworkEarnings() external view override returns (uint256) {
        return _getNetworkEarnings();
    }

    function getLiquidationThresholdPeriod() external view override returns (uint256) {
        return _minimumBlocksBeforeLiquidation;
    }

    function getOperatorFeeIncreaseLimit() external view override returns (uint256) {
        return _operatorMaxFeeIncrease;
    }

    function getExecuteOperatorFeePeriod() external view override returns (uint256) {
        return _executeOperatorFeePeriod;
    }

    function getDeclaredOperatorFeePeriod() external view override returns (uint256) {
        return _declareOperatorFeePeriod;
    }

    function updateValidatorsPerOperatorLimit(uint16 value) external onlyOwner {
        _ssvRegistryContract.updateValidatorsPerOperatorLimit(value);

        emit ValidatorsPerOperatorLimitUpdate(value);
    }

    function updateRegisteredOperatorsPerAccountLimit(uint16 value) external onlyOwner {
        _ssvRegistryContract.updateRegisteredOperatorsPerAccountLimit(value);

        emit RegisteredOperatorsPerAccountLimitUpdate(value);
    }

    function validatorsPerOperatorCount(uint32 operatorId_) external view returns (uint16) {
        return _ssvRegistryContract.validatorsPerOperatorCount(operatorId_);
    }

    function getValidatorsPerOperatorLimit() external view returns (uint16) {
        return _ssvRegistryContract.getValidatorsPerOperatorLimit();
    }

    function getRegisteredOperatorsPerAccountLimit() external view returns (uint256) {
        return _ssvRegistryContract.getRegisteredOperatorsPerAccountLimit();
    }

    function _deposit(address ownerAddress, uint256 amount) private {
        _token.transferFrom(msg.sender, address(this), amount);
        _owners[ownerAddress].deposited += amount;

        emit FundsDeposit(amount, ownerAddress, msg.sender);
    }

    function _withdrawUnsafe(uint256 amount) private {
        _owners[msg.sender].withdrawn += amount;
        _token.transfer(msg.sender, amount);

        emit FundsWithdrawal(amount, msg.sender);
    }

    /**
     * @dev Update network fee for the address.
     * @param ownerAddress Owner address.
     */
    function _updateAddressNetworkFee(address ownerAddress) private {
        _owners[ownerAddress].networkFee = _addressNetworkFee(ownerAddress);
        _owners[ownerAddress].networkFeeIndex = _currentNetworkFeeIndex();
    }

    function _updateOperatorIndex(uint32 operatorId) private {
        _operatorDatas[operatorId].index = _operatorIndexOf(operatorId);
    }

    /**
     * @dev Updates operators's balance.
     */
    function _updateOperatorBalance(uint32 operatorId) private {
        OperatorData storage operatorData = _operatorDatas[operatorId];
        operatorData.earnings = _operatorEarningsOf(operatorId);
        operatorData.blockNumber = block.number;
    }

    function _liquidateUnsafe(address ownerAddress) private returns (uint256) {
        _disableOwnerValidatorsUnsafe(ownerAddress);

        uint256 balanceToTransfer = _totalBalanceOf(ownerAddress);

        _owners[ownerAddress].used += balanceToTransfer;

        emit AccountLiquidation(ownerAddress);

        return balanceToTransfer;
    }

    function _updateNetworkEarnings() private {
        _networkEarnings = _getTotalNetworkEarnings();
        _networkEarningsBlockNumber = block.number;
    }

    function _updateNetworkFeeIndex() private {
        _networkFeeIndex = _currentNetworkFeeIndex();
        _networkFeeIndexBlockNumber = block.number;
    }

    function _registerValidatorUnsafe(
        address ownerAddress,
        bytes calldata publicKey,
        uint32[] calldata operatorIds,
        bytes[] calldata sharesPublicKeys,
        bytes[] calldata encryptedKeys,
        uint256 tokenAmount) private {

        _ssvRegistryContract.registerValidator(
            ownerAddress,
            publicKey,
            operatorIds,
            sharesPublicKeys,
            encryptedKeys
        );

        OwnerData storage owner = _owners[ownerAddress];

        if (!owner.validatorsDisabled) {
            ++owner.activeValidatorCount;
        }

        for (uint256 index = 0; index < operatorIds.length; ++index) {
            uint32 operatorId = operatorIds[index];
            _updateOperatorBalance(operatorId);

            if (!owner.validatorsDisabled) {
                ++_operatorDatas[operatorId].activeValidatorCount;
            }

            _useOperatorByOwner(ownerAddress, operatorId);
        }

        if (tokenAmount > 0) {
            _deposit(msg.sender, tokenAmount);
        }

        if(_liquidatable(ownerAddress)) {
            revert notEnoughBalance();
        }

        emit ValidatorRegistration(ownerAddress, publicKey, operatorIds, sharesPublicKeys, encryptedKeys);
    }

    function _removeValidatorUnsafe(address ownerAddress, bytes memory publicKey) private {
        _unregisterValidator(ownerAddress, publicKey);
        _ssvRegistryContract.removeValidator(publicKey);

        if (!_owners[ownerAddress].validatorsDisabled) {
            --_owners[ownerAddress].activeValidatorCount;
        }

        emit ValidatorRemoval(ownerAddress, publicKey);
    }

    function _unregisterValidator(address ownerAddress, bytes memory publicKey) private {
        // calculate balances for current operators in use and update their balances
        uint32[] memory currentOperatorIds = _ssvRegistryContract.getOperatorsByValidator(publicKey);
        for (uint256 index = 0; index < currentOperatorIds.length; ++index) {
            uint32 operatorId = currentOperatorIds[index];
            _updateOperatorBalance(operatorId);

            if (!_owners[ownerAddress].validatorsDisabled) {
                --_operatorDatas[operatorId].activeValidatorCount;
            }

            _stopUsingOperatorByOwner(ownerAddress, operatorId);
        }
    }

    function _useOperatorByOwner(address ownerAddress, uint32 operatorId) private {
        _updateUsingOperatorByOwner(ownerAddress, operatorId, true);
    }

    function _stopUsingOperatorByOwner(address ownerAddress, uint32 operatorId) private {
        _updateUsingOperatorByOwner(ownerAddress, operatorId, false);
    }

    function _updateOperatorFeeUnsafe(uint32 operatorId, uint256 fee) private {
        OperatorData storage operatorData = _operatorDatas[operatorId];
        _updateOperatorIndex(operatorId);
        operatorData.indexBlockNumber = block.number;
        _updateOperatorBalance(operatorId);
        _ssvRegistryContract.updateOperatorFee(operatorId, fee);
    }

    /**
     * @dev Updates the relation between operator and owner
     * @param ownerAddress Owner address.
     * @param increase Change value for validators amount.
     */
    function _updateUsingOperatorByOwner(address ownerAddress, uint32 operatorId, bool increase) private {
        OperatorInUse storage operatorInUseData = _operatorsInUseByAddress[ownerAddress][operatorId];

        if (operatorInUseData.exists) {
            _updateOperatorUsageByOwner(operatorInUseData, ownerAddress, operatorId);

            if (increase) {
                ++operatorInUseData.validatorCount;
            } else {
                if (--operatorInUseData.validatorCount == 0) {
                    _owners[ownerAddress].used += operatorInUseData.used;

                    // remove from mapping and list;

                    _operatorsInUseList[ownerAddress][operatorInUseData.indexInArray] = _operatorsInUseList[ownerAddress][_operatorsInUseList[ownerAddress].length - 1];
                    _operatorsInUseByAddress[ownerAddress][_operatorsInUseList[ownerAddress][operatorInUseData.indexInArray]].indexInArray = operatorInUseData.indexInArray;
                    _operatorsInUseList[ownerAddress].pop();

                    delete _operatorsInUseByAddress[ownerAddress][operatorId];
                }
            }
        } else {
            require(_operatorsInUseList[ownerAddress].length < _managingOperatorsPerAccountLimit, "exceed managing operators per account limit");

            _operatorsInUseByAddress[ownerAddress][operatorId] = OperatorInUse({ index: _operatorIndexOf(operatorId), validatorCount: 1, used: 0, exists: true, indexInArray: uint32(_operatorsInUseList[ownerAddress].length) });
            _operatorsInUseList[ownerAddress].push(operatorId);
        }
    }

    function _disableOwnerValidatorsUnsafe(address ownerAddress) private {
        _updateNetworkEarnings();
        _updateAddressNetworkFee(ownerAddress);

        for (uint256 index = 0; index < _operatorsInUseList[ownerAddress].length; ++index) {
            uint32 operatorId = _operatorsInUseList[ownerAddress][index];
            _updateOperatorBalance(operatorId);
            OperatorInUse storage operatorInUseData = _operatorsInUseByAddress[ownerAddress][operatorId];
            _updateOperatorUsageByOwner(operatorInUseData, ownerAddress, operatorId);
            _operatorDatas[operatorId].activeValidatorCount -= operatorInUseData.validatorCount;
        }

        _ssvRegistryContract.disableOwnerValidators(ownerAddress);

        _owners[ownerAddress].validatorsDisabled = true;
    }

    function _enableOwnerValidatorsUnsafe(address ownerAddress) private {
        _updateNetworkEarnings();
        _updateAddressNetworkFee(ownerAddress);

        for (uint256 index = 0; index < _operatorsInUseList[ownerAddress].length; ++index) {
            uint32 operatorId = _operatorsInUseList[ownerAddress][index];
            _updateOperatorBalance(operatorId);
            OperatorInUse storage operatorInUseData = _operatorsInUseByAddress[ownerAddress][operatorId];
            _updateOperatorUsageByOwner(operatorInUseData, ownerAddress, operatorId);
            _operatorDatas[operatorId].activeValidatorCount += operatorInUseData.validatorCount;
        }

        _ssvRegistryContract.enableOwnerValidators(ownerAddress);

        _owners[ownerAddress].validatorsDisabled = false;
    }

    function _updateOperatorUsageByOwner(OperatorInUse storage operatorInUseData, address ownerAddress, uint32 operatorId) private {
        operatorInUseData.used = _operatorInUseUsageOf(operatorInUseData, ownerAddress, operatorId);
        operatorInUseData.index = _operatorIndexOf(operatorId);
    }

    function _updateLiquidationThresholdPeriod(uint256 blocks) private {
        // require(blocks >= MINIMAL_LIQUIDATION_THRESHOLD, "liquidation threshold is too low");

        _minimumBlocksBeforeLiquidation = blocks;

        emit LiquidationThresholdPeriodUpdate(blocks);
    }

    function _updateOperatorFeeIncreaseLimit(uint256 newOperatorMaxFeeIncrease) private {
        _operatorMaxFeeIncrease = newOperatorMaxFeeIncrease;

        emit OperatorFeeIncreaseLimitUpdate(_operatorMaxFeeIncrease);

    }

    function _updateManagingOperatorsPerAccountLimit(uint16 value) private {
        _managingOperatorsPerAccountLimit = value;

        emit ManagingOperatorsPerAccountLimitUpdate(value);
    }

    function _updateDeclareOperatorFeePeriod(uint256 newDeclareOperatorFeePeriod) private {
        _declareOperatorFeePeriod = newDeclareOperatorFeePeriod;

        emit DeclareOperatorFeePeriodUpdate(newDeclareOperatorFeePeriod);
    }

    function _updateExecuteOperatorFeePeriod(uint256 newExecuteOperatorFeePeriod) private {
        _executeOperatorFeePeriod = newExecuteOperatorFeePeriod;

        emit ExecuteOperatorFeePeriodUpdate(newExecuteOperatorFeePeriod);
    }

    function _expensesOf(address ownerAddress) private view returns(uint256) {
        uint256 usage =  _owners[ownerAddress].used + _addressNetworkFee(ownerAddress);
        for (uint256 index = 0; index < _operatorsInUseList[ownerAddress].length; ++index) {
            OperatorInUse storage operatorInUseData = _operatorsInUseByAddress[ownerAddress][_operatorsInUseList[ownerAddress][index]];
            usage += _operatorInUseUsageOf(operatorInUseData, ownerAddress, _operatorsInUseList[ownerAddress][index]);
        }

        return usage;
    }

    function _totalEarningsOf(address ownerAddress) private view returns (uint256 earnings) {
        uint32[] memory operatorsByOwner = _ssvRegistryContract.getOperatorsByOwnerAddress(ownerAddress);
        for (uint256 index = 0; index < operatorsByOwner.length; ++index) {
            earnings += _operatorEarningsOf(operatorsByOwner[index]);
        }
    }

    function _totalBalanceOf(address ownerAddress) private view returns (uint256) {
        uint256 balance = _owners[ownerAddress].deposited + _totalEarningsOf(ownerAddress);

        uint256 usage = _owners[ownerAddress].withdrawn + _expensesOf(ownerAddress);

        if(balance < usage) {
            revert negativeBalance();
        }

        return balance - usage;
    }

    function _operatorEarnRate(uint32 operatorId) private view returns (uint256) {
        return _ssvRegistryContract.getOperatorFee(operatorId) * _operatorDatas[operatorId].activeValidatorCount;
    }

    /**
     * @dev See {ISSVNetwork-operatorEarningsOf}.
     */
    function _operatorEarningsOf(uint32 operatorId) private view returns (uint256) {
        return _operatorDatas[operatorId].earnings +
               (block.number - _operatorDatas[operatorId].blockNumber) *
               _operatorEarnRate(operatorId);
    }

    function _addressNetworkFee(address ownerAddress) private view returns (uint256) {
        return _owners[ownerAddress].networkFee +
              (_currentNetworkFeeIndex() - _owners[ownerAddress].networkFeeIndex) *
              _owners[ownerAddress].activeValidatorCount;
    }

    function _burnRate(address ownerAddress) private view returns (uint256 ownerBurnRate) {
        if (_owners[ownerAddress].validatorsDisabled) {
            return 0;
        }

        for (uint256 index = 0; index < _operatorsInUseList[ownerAddress].length; ++index) {
            ownerBurnRate += _operatorInUseBurnRateWithNetworkFeeUnsafe(ownerAddress, _operatorsInUseList[ownerAddress][index]);
        }

        uint32[] memory operatorsByOwner = _ssvRegistryContract.getOperatorsByOwnerAddress(ownerAddress);

        for (uint256 index = 0; index < operatorsByOwner.length; ++index) {
            if (ownerBurnRate <= _operatorEarnRate(operatorsByOwner[index])) {
                return 0;
            } else {
                ownerBurnRate -= _operatorEarnRate(operatorsByOwner[index]);
            }
        }
    }

    function _overdue(address ownerAddress) private view returns (bool) {
        return _totalBalanceOf(ownerAddress) < _minimumBlocksBeforeLiquidation * _burnRate(ownerAddress);
    }

    function _liquidatable(address ownerAddress) private view returns (bool) {
        return !_owners[ownerAddress].validatorsDisabled && _overdue(ownerAddress);
    }

    function _canLiquidate(address ownerAddress) private view returns (bool) {
        return !_owners[ownerAddress].validatorsDisabled && (msg.sender == ownerAddress || _overdue(ownerAddress));
    }

    function _getTotalNetworkEarnings() private view returns (uint256) {
        return _networkEarnings + (block.number - _networkEarningsBlockNumber) * _networkFee * _ssvRegistryContract.activeValidatorCount();
    }

    function _getNetworkEarnings() private view returns (uint256) {
        return _getTotalNetworkEarnings() - _withdrawnFromTreasury;
    }

    /**
     * @dev Get operator index by address.
     */
    function _operatorIndexOf(uint32 operatorId) private view returns (uint256) {
        return _operatorDatas[operatorId].index +
               _ssvRegistryContract.getOperatorFee(operatorId) *
               (block.number - _operatorDatas[operatorId].indexBlockNumber);
    }

    function _operatorInUseUsageOf(OperatorInUse storage operatorInUseData, address ownerAddress, uint32 operatorId) private view returns (uint256) {
        return operatorInUseData.used + (
                _owners[ownerAddress].validatorsDisabled ? 0 :
                (_operatorIndexOf(operatorId) - operatorInUseData.index) * operatorInUseData.validatorCount
               );
    }

    function _operatorInUseBurnRateWithNetworkFeeUnsafe(address ownerAddress, uint32 operatorId) private view returns (uint256) {
        OperatorInUse storage operatorInUseData = _operatorsInUseByAddress[ownerAddress][operatorId];
        return (_ssvRegistryContract.getOperatorFee(operatorId) + _networkFee) * operatorInUseData.validatorCount;
    }

    /**
     * @dev Returns the current network fee index
     */
    function _currentNetworkFeeIndex() private view returns(uint256) {
        return _networkFeeIndex + (block.number - _networkFeeIndexBlockNumber) * _networkFee;
    }

    function version() external pure override returns (uint32) {
        return 1;
    }

    uint256[50] ______gap;
}<|MERGE_RESOLUTION|>--- conflicted
+++ resolved
@@ -7,11 +7,7 @@
 import "./utils/VersionedContract.sol";
 import "./ISSVNetwork.sol";
 
-<<<<<<< HEAD
-contract SSVNetwork is Initializable, OwnableUpgradeable, ISSVNetwork, VersionedContract {
-=======
-contract SSVNetwork is OwnableUpgradeable, ISSVNetwork {
->>>>>>> 6370b9bf
+contract SSVNetwork is OwnableUpgradeable, ISSVNetwork, VersionedContract {
     struct OperatorData {
         uint256 blockNumber;
         uint256 earnings;
@@ -68,7 +64,7 @@
 
     uint256 constant private MINIMAL_OPERATOR_FEE = 10000;
 
-    uint256 constant MINIMAL_LIQUIDATION_THRESHOLD = 6570;
+    uint256 constant private MINIMAL_LIQUIDATION_THRESHOLD = 6570;
 
     function initialize(
         ISSVRegistry registryAddress_,
@@ -121,52 +117,32 @@
         _ssvRegistryContract.initialize(validatorsPerOperatorLimit_, registeredOperatorsPerAccountLimit_);
     }
 
-<<<<<<< HEAD
     modifier onlyValidatorOwnerOrContractOwner(bytes calldata publicKey) {
         address validatorOwner = _ssvRegistryContract.getValidatorOwner(publicKey);
-        require(
-            validatorOwner != address(0),
-            "validator with public key does not exist"
-        );
-        require(msg.sender == validatorOwner || msg.sender == owner(), "caller is not validator owner");
+        if (validatorOwner == address(0)) {
+            revert ValidatorWithPublicKeyNotExist();
+        }
+        if (msg.sender != validatorOwner && msg.sender != owner()) {
+            revert CallerNotValidatorOwner();
+        }
         _;
     }
 
     modifier onlyOperatorOwnerOrContractOwner(uint32 operatorId) {
         address operatorOwner = _ssvRegistryContract.getOperatorOwner(operatorId);
-        require(
-            operatorOwner != address(0),
-            "operator with public key does not exist"
-        );
-        require(msg.sender == operatorOwner || msg.sender == owner(), "caller is not operator owner");
-=======
-    modifier onlyValidatorOwner(bytes calldata publicKey) {
-        address owner = _ssvRegistryContract.getValidatorOwner(publicKey);
-        if(owner == address(0)) {
-            revert validatorWithPublicKeyNotExist();
-        }
-        if(msg.sender != owner) {
-            revert callerNotValidatorOwner();
-        }
-        _;
-    }
-
-    modifier onlyOperatorOwner(uint256 operatorId) {
-        address owner = _ssvRegistryContract.getOperatorOwner(operatorId);
-
-        if(owner == address(0)) {
-            revert operatorWithPublicKeyNotExist();
-        }
-        if(msg.sender != owner) {
-            revert callerNotOperatorOwner();
-        }
->>>>>>> 6370b9bf
+
+        if(operatorOwner == address(0)) {
+            revert OperatorWithPublicKeyNotExist();
+        }
+        if(msg.sender != operatorOwner && msg.sender != owner()) {
+            revert CallerNotOperatorOwner();
+        }
         _;
     }
 
     modifier ensureMinimalOperatorFee(uint256 fee) {
         if(fee < MINIMAL_OPERATOR_FEE) {
-            revert feeTooLow();
+            revert FeeTooLow();
         }
         _;
     }
@@ -202,17 +178,11 @@
         emit OperatorRemoval(operatorId, owner);
     }
 
-<<<<<<< HEAD
     function declareOperatorFee(uint32 operatorId, uint256 operatorFee) onlyOperatorOwnerOrContractOwner(operatorId) ensureMinimalOperatorFee(operatorFee) external override {
-        require(operatorFee <= _ssvRegistryContract.getOperatorFee(operatorId) * (10000 + _operatorMaxFeeIncrease) / 10000, "fee exceeds increase limit");
+        if (operatorFee > _ssvRegistryContract.getOperatorFee(operatorId) * (10000 + _operatorMaxFeeIncrease) / 10000) {
+            revert FeeExceedsIncreaseLimit();
+        }
         _feeChangeRequests[operatorId] = FeeChangeRequest(operatorFee, block.timestamp + _declareOperatorFeePeriod, block.timestamp + _declareOperatorFeePeriod + _executeOperatorFeePeriod);
-=======
-    function declareOperatorFee(uint256 operatorId, uint256 fee) onlyOperatorOwner(operatorId) ensureMinimalOperatorFee(fee) external override {
-        if(fee != _operatorDatas[operatorId].previousFee && fee > _ssvRegistryContract.getOperatorCurrentFee(operatorId) * (100 + _operatorMaxFeeIncrease) / 100) {
-            revert feeExceedsIncreaseLimit();
-        }
-        _feeChangeRequests[operatorId] = FeeChangeRequest(fee, block.timestamp + _setOperatorFeePeriod, block.timestamp + _setOperatorFeePeriod + _approveOperatorFeePeriod);
->>>>>>> 6370b9bf
 
         emit OperatorFeeDeclaration(msg.sender, operatorId, block.number, operatorFee);
     }
@@ -227,10 +197,10 @@
         FeeChangeRequest storage feeChangeRequest = _feeChangeRequests[operatorId];
 
         if(feeChangeRequest.fee == 0) {
-            revert noPendingFeeChangeRequest();
+            revert NoPendingFeeChangeRequest();
         }
         if(block.timestamp < feeChangeRequest.approvalBeginTime || block.timestamp > feeChangeRequest.approvalEndTime) {
-            revert approvalNotWithinTimeframe();
+            revert ApprovalNotWithinTimeframe();
         }
 
         _updateOperatorFeeUnsafe(operatorId, feeChangeRequest.fee);
@@ -289,26 +259,21 @@
         _deposit(ownerAddress, amount);
     }
 
-<<<<<<< HEAD
     function withdraw(uint256 amount) external override {
-        require(_totalBalanceOf(msg.sender) >= amount, "not enough balance");
-=======
-    function withdraw(uint256 tokenAmount) external override {
-        if(_totalBalanceOf(msg.sender) < tokenAmount) {
-            revert notEnoughBalance();
-        }
->>>>>>> 6370b9bf
+        if(_totalBalanceOf(msg.sender) < amount) {
+            revert NotEnoughBalance();
+        }
 
         _withdrawUnsafe(amount);
 
         if(_liquidatable(msg.sender)) {
-            revert notEnoughBalance();
+            revert NotEnoughBalance();
         }
     }
 
     function withdrawAll() external override {
         if(_burnRate(msg.sender) > 0) {
-            revert burnRatePositive();
+            revert BurnRatePositive();
         }
 
         _withdrawUnsafe(_totalBalanceOf(msg.sender));
@@ -326,22 +291,17 @@
         _token.transfer(msg.sender, balanceToTransfer);
     }
 
-<<<<<<< HEAD
     function reactivateAccount(uint256 amount) external override {
-        require(_owners[msg.sender].validatorsDisabled, "account already enabled");
-=======
-    function enableAccount(uint256 tokenAmount) external override {
-        if(!_owners[msg.sender].validatorsDisabled) {
-            revert accountAlreadyEnabled();
-        }
->>>>>>> 6370b9bf
+        if (!_owners[msg.sender].validatorsDisabled) {
+            revert AccountAlreadyEnabled();
+        }
 
         _deposit(msg.sender, amount);
 
         _enableOwnerValidatorsUnsafe(msg.sender);
 
         if(_liquidatable(msg.sender)) {
-            revert notEnoughBalance();
+            revert NotEnoughBalance();
         }
 
         emit AccountEnable(msg.sender);
@@ -373,15 +333,11 @@
         _networkFee = fee;
     }
 
-<<<<<<< HEAD
     function withdrawNetworkEarnings(uint256 amount) external onlyOwner override {
-        require(amount <= _getNetworkEarnings(), "not enough balance");
-=======
-    function withdrawNetworkFees(uint256 amount) external onlyOwner override {
-        if(amount > _getNetworkTreasury()) {
-            revert notEnoughBalance();
-        }
->>>>>>> 6370b9bf
+        if(amount > _getNetworkEarnings()) {
+            revert NotEnoughBalance();
+        }
+
         _withdrawnFromTreasury += amount;
         _token.transfer(msg.sender, amount);
 
@@ -596,7 +552,7 @@
         }
 
         if(_liquidatable(ownerAddress)) {
-            revert notEnoughBalance();
+            revert NotEnoughBalance();
         }
 
         emit ValidatorRegistration(ownerAddress, publicKey, operatorIds, sharesPublicKeys, encryptedKeys);
@@ -773,7 +729,7 @@
         uint256 usage = _owners[ownerAddress].withdrawn + _expensesOf(ownerAddress);
 
         if(balance < usage) {
-            revert negativeBalance();
+            revert NegativeBalance();
         }
 
         return balance - usage;
