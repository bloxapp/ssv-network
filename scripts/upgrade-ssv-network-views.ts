--- conflicted
+++ resolved
@@ -24,15 +24,8 @@
   await ssvNetwork.upgradeModule(3, ssvViewsMod.address);
   console.log(`SSVViews module attached to SSVNetwork succesfully`);
 
-<<<<<<< HEAD
-  const ssvNetworkViews = await upgrades.upgradeProxy(proxyAddress, SSVNetworkViews, { kind: 'uups' });
-=======
   await upgrades.upgradeProxy(ssvViewsProxy, SSVNetworkViews, { kind: 'uups' });
->>>>>>> 8a096299
-  console.log("SSVNetworkViews upgraded successfully");
-
-  const implAddress = await upgrades.erc1967.getImplementationAddress(ssvNetworkViews.address);
-  console.log(`SSVNetwork implementation deployed to: ${implAddress}`);
+  console.log("SSVNetworkViews upgraded successfully");;
 }
 
 upgradeSSVNetworkViews()
