--- conflicted
+++ resolved
@@ -1,10 +1,6 @@
 # SSV Network
 
-<<<<<<< HEAD
-### [Intro](../README.md) | [Architecture](architecture.md) | [Setup](setup.md) | [Tasks](tasks.md) | Local development | [Roles](roles.md)
-=======
 ### [Intro](../README.md) | [Architecture](architecture.md) | [Setup](setup.md) | [Tasks](tasks.md) | Local development | [Roles](roles.md) | [Publish](publish.md)
->>>>>>> 7564dfe3
 
 ## Running against a local node / testnet
 
