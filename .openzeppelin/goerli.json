{
  "manifestVersion": "3.2",
  "impls": {
    "baf9cc9d16f9682ee3153164cd1610c561f4a2b4e9bf09bd3b7fc9f175992efc": {
      "address": "0xD39dc914acf4aA76D3237cCb620e7a3bB1E14b5B",
      "txHash": "0xa8f98dd1cecd1e78647a5187c98829637b5e34e8890443fb6eb745a709188a5a",
      "layout": {
        "storage": [
          {
            "contract": "Initializable",
            "label": "_initialized",
            "type": "t_bool",
            "src": "@openzeppelin/contracts/proxy/utils/Initializable.sol:23"
          },
          {
            "contract": "Initializable",
            "label": "_initializing",
            "type": "t_bool",
            "src": "@openzeppelin/contracts/proxy/utils/Initializable.sol:28"
          },
          {
            "contract": "DEX",
            "label": "_cdtToken",
            "type": "t_contract(IERC20)962",
            "src": "contracts/DEX.sol:14"
          },
          {
            "contract": "DEX",
            "label": "_ssvToken",
            "type": "t_contract(IERC20)962",
            "src": "contracts/DEX.sol:15"
          },
          {
            "contract": "DEX",
            "label": "_rate",
            "type": "t_uint256",
            "src": "contracts/DEX.sol:16"
          }
        ],
        "types": {
          "t_contract(IERC20)962": {
            "label": "contract IERC20"
          },
          "t_uint256": {
            "label": "uint256"
          },
          "t_bool": {
            "label": "bool"
          }
        }
      }
    },
    "333dd45fa99ad81fa59bfa7375d09378a45c2bedcaacef3591b1a8f6e6c73310": {
      "address": "0x887AE88Ce4A1a1bCFe416b212b2b56923cF0Dcb1",
      "txHash": "0x991a34cddad47c222edeb586da5f8b4405e07c655eb8a1059693b79c997fd2ff",
      "layout": {
        "storage": [
          {
            "contract": "Initializable",
            "label": "_initialized",
            "type": "t_bool",
            "src": "@openzeppelin/contracts/proxy/utils/Initializable.sol:23"
          },
          {
            "contract": "Initializable",
            "label": "_initializing",
            "type": "t_bool",
            "src": "@openzeppelin/contracts/proxy/utils/Initializable.sol:28"
          },
          {
            "contract": "ContextUpgradeable",
            "label": "__gap",
            "type": "t_array(t_uint256)50_storage",
            "src": "@openzeppelin/contracts-upgradeable/utils/ContextUpgradeable.sol:31"
          },
          {
            "contract": "OwnableUpgradeable",
            "label": "_owner",
            "type": "t_address",
            "src": "@openzeppelin/contracts-upgradeable/access/OwnableUpgradeable.sol:20"
          },
          {
            "contract": "OwnableUpgradeable",
            "label": "__gap",
            "type": "t_array(t_uint256)49_storage",
            "src": "@openzeppelin/contracts-upgradeable/access/OwnableUpgradeable.sol:74"
          },
          {
            "contract": "SSVRegistry",
            "label": "_operatorCount",
            "type": "t_uint256",
            "src": "contracts/SSVRegistry.sol:32"
          },
          {
            "contract": "SSVRegistry",
            "label": "_validatorCount",
            "type": "t_uint256",
            "src": "contracts/SSVRegistry.sol:33"
          },
          {
            "contract": "SSVRegistry",
            "label": "_operators",
            "type": "t_mapping(t_bytes_memory_ptr,t_struct(Operator)4604_storage)",
            "src": "contracts/SSVRegistry.sol:35"
          },
          {
            "contract": "SSVRegistry",
            "label": "_validators",
            "type": "t_mapping(t_bytes_memory_ptr,t_struct(Validator)4617_storage)",
            "src": "contracts/SSVRegistry.sol:36"
          },
          {
            "contract": "SSVRegistry",
            "label": "_operatorFees",
            "type": "t_mapping(t_bytes_memory_ptr,t_array(t_struct(OperatorFee)4622_storage)dyn_storage)",
            "src": "contracts/SSVRegistry.sol:38"
          },
          {
            "contract": "SSVRegistry",
            "label": "_operatorsByOwnerAddress",
            "type": "t_mapping(t_address,t_array(t_bytes_storage)dyn_storage)",
            "src": "contracts/SSVRegistry.sol:40"
          },
          {
            "contract": "SSVRegistry",
            "label": "_validatorsByAddress",
            "type": "t_mapping(t_address,t_array(t_bytes_storage)dyn_storage)",
            "src": "contracts/SSVRegistry.sol:41"
          }
        ],
        "types": {
          "t_uint256": {
            "label": "uint256"
          },
          "t_mapping(t_bytes_memory_ptr,t_struct(Operator)4604_storage)": {
            "label": "mapping(bytes => struct SSVRegistry.Operator)"
          },
          "t_bytes_storage": {
            "label": "bytes"
          },
          "t_struct(Operator)4604_storage": {
            "label": "struct SSVRegistry.Operator",
            "members": [
              {
                "label": "name",
                "type": "t_string_storage"
              },
              {
                "label": "ownerAddress",
                "type": "t_address"
              },
              {
                "label": "publicKey",
                "type": "t_bytes_storage"
              },
              {
                "label": "score",
                "type": "t_uint256"
              },
              {
                "label": "active",
                "type": "t_bool"
              },
              {
                "label": "index",
                "type": "t_uint256"
              }
            ]
          },
          "t_string_storage": {
            "label": "string"
          },
          "t_address": {
            "label": "address"
          },
          "t_bool": {
            "label": "bool"
          },
          "t_mapping(t_bytes_memory_ptr,t_struct(Validator)4617_storage)": {
            "label": "mapping(bytes => struct SSVRegistry.Validator)"
          },
          "t_struct(Validator)4617_storage": {
            "label": "struct SSVRegistry.Validator",
            "members": [
              {
                "label": "ownerAddress",
                "type": "t_address"
              },
              {
                "label": "publicKey",
                "type": "t_bytes_storage"
              },
              {
                "label": "oess",
                "type": "t_array(t_struct(Oess)2395_storage)dyn_storage"
              },
              {
                "label": "active",
                "type": "t_bool"
              },
              {
                "label": "index",
                "type": "t_uint256"
              }
            ]
          },
          "t_array(t_struct(Oess)2395_storage)dyn_storage": {
            "label": "struct ISSVRegistry.Oess[]"
          },
          "t_struct(Oess)2395_storage": {
            "label": "struct ISSVRegistry.Oess",
            "members": [
              {
                "label": "operatorPublicKey",
                "type": "t_bytes_storage"
              },
              {
                "label": "sharedPublicKey",
                "type": "t_bytes_storage"
              },
              {
                "label": "encryptedKey",
                "type": "t_bytes_storage"
              }
            ]
          },
          "t_mapping(t_bytes_memory_ptr,t_array(t_struct(OperatorFee)4622_storage)dyn_storage)": {
            "label": "mapping(bytes => struct SSVRegistry.OperatorFee[])"
          },
          "t_array(t_struct(OperatorFee)4622_storage)dyn_storage": {
            "label": "struct SSVRegistry.OperatorFee[]"
          },
          "t_struct(OperatorFee)4622_storage": {
            "label": "struct SSVRegistry.OperatorFee",
            "members": [
              {
                "label": "blockNumber",
                "type": "t_uint256"
              },
              {
                "label": "fee",
                "type": "t_uint256"
              }
            ]
          },
          "t_mapping(t_address,t_array(t_bytes_storage)dyn_storage)": {
            "label": "mapping(address => bytes[])"
          },
          "t_array(t_bytes_storage)dyn_storage": {
            "label": "bytes[]"
          },
          "t_array(t_uint256)49_storage": {
            "label": "uint256[49]"
          },
          "t_array(t_uint256)50_storage": {
            "label": "uint256[50]"
          }
        }
      }
    },
    "71b646644b23e3ace247430ed39deaf5b3665d21b0a59fb2398d1f0e6cf64077": {
      "address": "0x6C590319868782aeB14aaBA80949b507Fd43CEdA",
      "txHash": "0xfb27f1272cbee5b0fdabcf4a02fc4a30124fb1aff3f7031dcb757f91154cc649",
      "layout": {
        "storage": [
          {
            "contract": "Initializable",
            "label": "_initialized",
            "type": "t_bool",
            "src": "@openzeppelin/contracts/proxy/utils/Initializable.sol:23"
          },
          {
            "contract": "Initializable",
            "label": "_initializing",
            "type": "t_bool",
            "src": "@openzeppelin/contracts/proxy/utils/Initializable.sol:28"
          },
          {
            "contract": "ContextUpgradeable",
            "label": "__gap",
            "type": "t_array(t_uint256)50_storage",
            "src": "@openzeppelin/contracts-upgradeable/utils/ContextUpgradeable.sol:31"
          },
          {
            "contract": "OwnableUpgradeable",
            "label": "_owner",
            "type": "t_address",
            "src": "@openzeppelin/contracts-upgradeable/access/OwnableUpgradeable.sol:20"
          },
          {
            "contract": "OwnableUpgradeable",
            "label": "__gap",
            "type": "t_array(t_uint256)49_storage",
            "src": "@openzeppelin/contracts-upgradeable/access/OwnableUpgradeable.sol:74"
          },
          {
            "contract": "SSVNetwork",
            "label": "_ssvRegistryContract",
            "type": "t_contract(ISSVRegistry)2686",
            "src": "contracts/SSVNetwork.sol:38"
          },
          {
            "contract": "SSVNetwork",
            "label": "_token",
            "type": "t_contract(IERC20)962",
            "src": "contracts/SSVNetwork.sol:39"
          },
          {
            "contract": "SSVNetwork",
            "label": "_minimumBlocksBeforeLiquidation",
            "type": "t_uint256",
            "src": "contracts/SSVNetwork.sol:40"
          },
          {
            "contract": "SSVNetwork",
            "label": "_networkFee",
            "type": "t_uint256",
            "src": "contracts/SSVNetwork.sol:42"
          },
          {
            "contract": "SSVNetwork",
            "label": "_networkFeeIndex",
            "type": "t_uint256",
            "src": "contracts/SSVNetwork.sol:43"
          },
          {
            "contract": "SSVNetwork",
            "label": "_networkFeeIndexBlockNumber",
            "type": "t_uint256",
            "src": "contracts/SSVNetwork.sol:44"
          },
          {
            "contract": "SSVNetwork",
            "label": "_lastUpdateNetworkFeeRun",
            "type": "t_uint256",
            "src": "contracts/SSVNetwork.sol:45"
          },
          {
            "contract": "SSVNetwork",
            "label": "_operatorDatas",
            "type": "t_mapping(t_bytes_memory_ptr,t_struct(OperatorData)2710_storage)",
            "src": "contracts/SSVNetwork.sol:47"
          },
          {
            "contract": "SSVNetwork",
            "label": "_owners",
            "type": "t_mapping(t_address,t_struct(OwnerData)2725_storage)",
            "src": "contracts/SSVNetwork.sol:48"
          },
          {
            "contract": "SSVNetwork",
            "label": "_operatorsInUseByAddress",
            "type": "t_mapping(t_address,t_mapping(t_bytes_memory_ptr,t_struct(OperatorInUse)2736_storage))",
            "src": "contracts/SSVNetwork.sol:49"
          },
          {
            "contract": "SSVNetwork",
            "label": "_operatorsInUseList",
            "type": "t_mapping(t_address,t_array(t_bytes_storage)dyn_storage)",
            "src": "contracts/SSVNetwork.sol:50"
          },
          {
            "contract": "SSVNetwork",
            "label": "_lastOperatorUpdateNetworkFeeRun",
            "type": "t_mapping(t_bytes_memory_ptr,t_uint256)",
            "src": "contracts/SSVNetwork.sol:51"
          }
        ],
        "types": {
          "t_contract(ISSVRegistry)2686": {
            "label": "contract ISSVRegistry"
          },
          "t_contract(IERC20)962": {
            "label": "contract IERC20"
          },
          "t_uint256": {
            "label": "uint256"
          },
          "t_mapping(t_bytes_memory_ptr,t_struct(OperatorData)2710_storage)": {
            "label": "mapping(bytes => struct SSVNetwork.OperatorData)"
          },
          "t_bytes_storage": {
            "label": "bytes"
          },
          "t_struct(OperatorData)2710_storage": {
            "label": "struct SSVNetwork.OperatorData",
            "members": [
              {
                "label": "blockNumber",
                "type": "t_uint256"
              },
              {
                "label": "validatorCount",
                "type": "t_uint256"
              },
              {
                "label": "balance",
                "type": "t_uint256"
              },
              {
                "label": "index",
                "type": "t_uint256"
              },
              {
                "label": "indexBlockNumber",
                "type": "t_uint256"
              },
              {
                "label": "lastFeeUpdate",
                "type": "t_uint256"
              }
            ]
          },
          "t_mapping(t_address,t_struct(OwnerData)2725_storage)": {
            "label": "mapping(address => struct SSVNetwork.OwnerData)"
          },
          "t_address": {
            "label": "address"
          },
          "t_struct(OwnerData)2725_storage": {
            "label": "struct SSVNetwork.OwnerData",
            "members": [
              {
                "label": "deposited",
                "type": "t_uint256"
              },
              {
                "label": "withdrawn",
                "type": "t_uint256"
              },
              {
                "label": "earned",
                "type": "t_uint256"
              },
              {
                "label": "used",
                "type": "t_uint256"
              },
              {
                "label": "networkFee",
                "type": "t_uint256"
              },
              {
                "label": "networkFeeIndex",
                "type": "t_uint256"
              },
              {
                "label": "activeValidatorsCount",
                "type": "t_uint256"
              }
            ]
          },
          "t_mapping(t_address,t_mapping(t_bytes_memory_ptr,t_struct(OperatorInUse)2736_storage))": {
            "label": "mapping(address => mapping(bytes => struct SSVNetwork.OperatorInUse))"
          },
          "t_mapping(t_bytes_memory_ptr,t_struct(OperatorInUse)2736_storage)": {
            "label": "mapping(bytes => struct SSVNetwork.OperatorInUse)"
          },
          "t_struct(OperatorInUse)2736_storage": {
            "label": "struct SSVNetwork.OperatorInUse",
            "members": [
              {
                "label": "index",
                "type": "t_uint256"
              },
              {
                "label": "validatorCount",
                "type": "t_uint256"
              },
              {
                "label": "used",
                "type": "t_uint256"
              },
              {
                "label": "exists",
                "type": "t_bool"
              },
              {
                "label": "indexInArray",
                "type": "t_uint256"
              }
            ]
          },
          "t_bool": {
            "label": "bool"
          },
          "t_mapping(t_address,t_array(t_bytes_storage)dyn_storage)": {
            "label": "mapping(address => bytes[])"
          },
          "t_array(t_bytes_storage)dyn_storage": {
            "label": "bytes[]"
          },
          "t_mapping(t_bytes_memory_ptr,t_uint256)": {
            "label": "mapping(bytes => uint256)"
          },
          "t_array(t_uint256)49_storage": {
            "label": "uint256[49]"
          },
          "t_array(t_uint256)50_storage": {
            "label": "uint256[50]"
          }
        }
      }
    },
    "f3645556a7937193f4534bd7f6b4f181b1f4bf76abd0bc993c3e2cbf43be9699": {
      "address": "0x2287f839D558Ba22e79e96d0467ee7db4aB9d785",
      "txHash": "0xfd1b6ce59c303603953c59b38578391a556b8dfd8125d79a1600d09cc7f93823",
      "layout": {
        "storage": [
          {
            "contract": "Initializable",
            "label": "_initialized",
            "type": "t_bool",
            "src": "@openzeppelin/contracts/proxy/utils/Initializable.sol:23"
          },
          {
            "contract": "Initializable",
            "label": "_initializing",
            "type": "t_bool",
            "src": "@openzeppelin/contracts/proxy/utils/Initializable.sol:28"
          },
          {
            "contract": "ContextUpgradeable",
            "label": "__gap",
            "type": "t_array(t_uint256)50_storage",
            "src": "@openzeppelin/contracts-upgradeable/utils/ContextUpgradeable.sol:31"
          },
          {
            "contract": "OwnableUpgradeable",
            "label": "_owner",
            "type": "t_address",
            "src": "@openzeppelin/contracts-upgradeable/access/OwnableUpgradeable.sol:20"
          },
          {
            "contract": "OwnableUpgradeable",
            "label": "__gap",
            "type": "t_array(t_uint256)49_storage",
            "src": "@openzeppelin/contracts-upgradeable/access/OwnableUpgradeable.sol:74"
          },
          {
            "contract": "SSVRegistry",
            "label": "_operatorCount",
            "type": "t_uint256",
            "src": "contracts/SSVRegistry.sol:32"
          },
          {
            "contract": "SSVRegistry",
            "label": "_validatorCount",
            "type": "t_uint256",
            "src": "contracts/SSVRegistry.sol:33"
          },
          {
            "contract": "SSVRegistry",
            "label": "_activeValidatorCount",
            "type": "t_uint256",
            "src": "contracts/SSVRegistry.sol:34"
          },
          {
            "contract": "SSVRegistry",
            "label": "_operators",
            "type": "t_mapping(t_bytes_memory_ptr,t_struct(Operator)4839_storage)",
            "src": "contracts/SSVRegistry.sol:36"
          },
          {
            "contract": "SSVRegistry",
            "label": "_validators",
            "type": "t_mapping(t_bytes_memory_ptr,t_struct(Validator)4852_storage)",
            "src": "contracts/SSVRegistry.sol:37"
          },
          {
            "contract": "SSVRegistry",
            "label": "_operatorFees",
            "type": "t_mapping(t_bytes_memory_ptr,t_array(t_struct(OperatorFee)4857_storage)dyn_storage)",
            "src": "contracts/SSVRegistry.sol:39"
          },
          {
            "contract": "SSVRegistry",
            "label": "_operatorsByOwnerAddress",
            "type": "t_mapping(t_address,t_array(t_bytes_storage)dyn_storage)",
            "src": "contracts/SSVRegistry.sol:41"
          },
          {
            "contract": "SSVRegistry",
            "label": "_validatorsByAddress",
            "type": "t_mapping(t_address,t_array(t_bytes_storage)dyn_storage)",
            "src": "contracts/SSVRegistry.sol:42"
          }
        ],
        "types": {
          "t_uint256": {
            "label": "uint256"
          },
          "t_mapping(t_bytes_memory_ptr,t_struct(Operator)4839_storage)": {
            "label": "mapping(bytes => struct SSVRegistry.Operator)"
          },
          "t_bytes_storage": {
            "label": "bytes"
          },
          "t_struct(Operator)4839_storage": {
            "label": "struct SSVRegistry.Operator",
            "members": [
              {
                "label": "name",
                "type": "t_string_storage"
              },
              {
                "label": "ownerAddress",
                "type": "t_address"
              },
              {
                "label": "publicKey",
                "type": "t_bytes_storage"
              },
              {
                "label": "score",
                "type": "t_uint256"
              },
              {
                "label": "active",
                "type": "t_bool"
              },
              {
                "label": "index",
                "type": "t_uint256"
              }
            ]
          },
          "t_string_storage": {
            "label": "string"
          },
          "t_address": {
            "label": "address"
          },
          "t_bool": {
            "label": "bool"
          },
          "t_mapping(t_bytes_memory_ptr,t_struct(Validator)4852_storage)": {
            "label": "mapping(bytes => struct SSVRegistry.Validator)"
          },
          "t_struct(Validator)4852_storage": {
            "label": "struct SSVRegistry.Validator",
            "members": [
              {
                "label": "ownerAddress",
                "type": "t_address"
              },
              {
                "label": "publicKey",
                "type": "t_bytes_storage"
              },
              {
                "label": "oess",
                "type": "t_array(t_struct(Oess)2443_storage)dyn_storage"
              },
              {
                "label": "active",
                "type": "t_bool"
              },
              {
                "label": "index",
                "type": "t_uint256"
              }
            ]
          },
          "t_array(t_struct(Oess)2443_storage)dyn_storage": {
            "label": "struct ISSVRegistry.Oess[]"
          },
          "t_struct(Oess)2443_storage": {
            "label": "struct ISSVRegistry.Oess",
            "members": [
              {
                "label": "operatorPublicKey",
                "type": "t_bytes_storage"
              },
              {
                "label": "sharedPublicKey",
                "type": "t_bytes_storage"
              },
              {
                "label": "encryptedKey",
                "type": "t_bytes_storage"
              }
            ]
          },
          "t_mapping(t_bytes_memory_ptr,t_array(t_struct(OperatorFee)4857_storage)dyn_storage)": {
            "label": "mapping(bytes => struct SSVRegistry.OperatorFee[])"
          },
          "t_array(t_struct(OperatorFee)4857_storage)dyn_storage": {
            "label": "struct SSVRegistry.OperatorFee[]"
          },
          "t_struct(OperatorFee)4857_storage": {
            "label": "struct SSVRegistry.OperatorFee",
            "members": [
              {
                "label": "blockNumber",
                "type": "t_uint256"
              },
              {
                "label": "fee",
                "type": "t_uint256"
              }
            ]
          },
          "t_mapping(t_address,t_array(t_bytes_storage)dyn_storage)": {
            "label": "mapping(address => bytes[])"
          },
          "t_array(t_bytes_storage)dyn_storage": {
            "label": "bytes[]"
          },
          "t_array(t_uint256)49_storage": {
            "label": "uint256[49]"
          },
          "t_array(t_uint256)50_storage": {
            "label": "uint256[50]"
          }
        }
      }
    },
    "7d122f8d61e975ee287c7c64f459a3a18e9034383dc50617c78817ad7e7b0530": {
      "address": "0xd5bCe052dA9A2c7a6EE0B8499626843f4e13bEA7",
      "txHash": "0x6d51f5a23fb8217845ab879a2c3755565278369bfbe984c6f0363d184aa6e857",
      "layout": {
        "storage": [
          {
            "contract": "Initializable",
            "label": "_initialized",
            "type": "t_bool",
            "src": "@openzeppelin/contracts/proxy/utils/Initializable.sol:23"
          },
          {
            "contract": "Initializable",
            "label": "_initializing",
            "type": "t_bool",
            "src": "@openzeppelin/contracts/proxy/utils/Initializable.sol:28"
          },
          {
            "contract": "ContextUpgradeable",
            "label": "__gap",
            "type": "t_array(t_uint256)50_storage",
            "src": "@openzeppelin/contracts-upgradeable/utils/ContextUpgradeable.sol:31"
          },
          {
            "contract": "OwnableUpgradeable",
            "label": "_owner",
            "type": "t_address",
            "src": "@openzeppelin/contracts-upgradeable/access/OwnableUpgradeable.sol:20"
          },
          {
            "contract": "OwnableUpgradeable",
            "label": "__gap",
            "type": "t_array(t_uint256)49_storage",
            "src": "@openzeppelin/contracts-upgradeable/access/OwnableUpgradeable.sol:74"
          },
          {
            "contract": "SSVNetwork",
            "label": "_ssvRegistryContract",
            "type": "t_contract(ISSVRegistry)2734",
            "src": "contracts/SSVNetwork.sol:38"
          },
          {
            "contract": "SSVNetwork",
            "label": "_token",
            "type": "t_contract(IERC20)962",
            "src": "contracts/SSVNetwork.sol:39"
          },
          {
            "contract": "SSVNetwork",
            "label": "_minimumBlocksBeforeLiquidation",
            "type": "t_uint256",
            "src": "contracts/SSVNetwork.sol:40"
          },
          {
            "contract": "SSVNetwork",
            "label": "_operatorMaxFeeIncrease",
            "type": "t_uint256",
            "src": "contracts/SSVNetwork.sol:41"
          },
          {
            "contract": "SSVNetwork",
            "label": "_networkFee",
            "type": "t_uint256",
            "src": "contracts/SSVNetwork.sol:43"
          },
          {
            "contract": "SSVNetwork",
            "label": "_networkFeeIndex",
            "type": "t_uint256",
            "src": "contracts/SSVNetwork.sol:44"
          },
          {
            "contract": "SSVNetwork",
            "label": "_networkFeeIndexBlockNumber",
            "type": "t_uint256",
            "src": "contracts/SSVNetwork.sol:45"
          },
          {
            "contract": "SSVNetwork",
            "label": "_lastUpdateNetworkFeeRun",
            "type": "t_uint256",
            "src": "contracts/SSVNetwork.sol:46"
          },
          {
            "contract": "SSVNetwork",
            "label": "_networkEarnings",
            "type": "t_uint256",
            "src": "contracts/SSVNetwork.sol:47"
          },
          {
            "contract": "SSVNetwork",
            "label": "_networkEarningsBlockNumber",
            "type": "t_uint256",
            "src": "contracts/SSVNetwork.sol:48"
          },
          {
            "contract": "SSVNetwork",
            "label": "_withdrawnFromTreasury",
            "type": "t_uint256",
            "src": "contracts/SSVNetwork.sol:49"
          },
          {
            "contract": "SSVNetwork",
            "label": "_operatorDatas",
            "type": "t_mapping(t_bytes_memory_ptr,t_struct(OperatorData)2758_storage)",
            "src": "contracts/SSVNetwork.sol:51"
          },
          {
            "contract": "SSVNetwork",
            "label": "_owners",
            "type": "t_mapping(t_address,t_struct(OwnerData)2773_storage)",
            "src": "contracts/SSVNetwork.sol:52"
          },
          {
            "contract": "SSVNetwork",
            "label": "_operatorsInUseByAddress",
            "type": "t_mapping(t_address,t_mapping(t_bytes_memory_ptr,t_struct(OperatorInUse)2784_storage))",
            "src": "contracts/SSVNetwork.sol:53"
          },
          {
            "contract": "SSVNetwork",
            "label": "_operatorsInUseList",
            "type": "t_mapping(t_address,t_array(t_bytes_storage)dyn_storage)",
            "src": "contracts/SSVNetwork.sol:54"
          },
          {
            "contract": "SSVNetwork",
            "label": "_lastOperatorUpdateNetworkFeeRun",
            "type": "t_mapping(t_bytes_memory_ptr,t_uint256)",
            "src": "contracts/SSVNetwork.sol:55"
          }
        ],
        "types": {
          "t_contract(ISSVRegistry)2734": {
            "label": "contract ISSVRegistry"
          },
          "t_contract(IERC20)962": {
            "label": "contract IERC20"
          },
          "t_uint256": {
            "label": "uint256"
          },
          "t_mapping(t_bytes_memory_ptr,t_struct(OperatorData)2758_storage)": {
            "label": "mapping(bytes => struct SSVNetwork.OperatorData)"
          },
          "t_bytes_storage": {
            "label": "bytes"
          },
          "t_struct(OperatorData)2758_storage": {
            "label": "struct SSVNetwork.OperatorData",
            "members": [
              {
                "label": "blockNumber",
                "type": "t_uint256"
              },
              {
                "label": "validatorCount",
                "type": "t_uint256"
              },
              {
                "label": "earnings",
                "type": "t_uint256"
              },
              {
                "label": "index",
                "type": "t_uint256"
              },
              {
                "label": "indexBlockNumber",
                "type": "t_uint256"
              },
              {
                "label": "lastFeeUpdate",
                "type": "t_uint256"
              }
            ]
          },
          "t_mapping(t_address,t_struct(OwnerData)2773_storage)": {
            "label": "mapping(address => struct SSVNetwork.OwnerData)"
          },
          "t_address": {
            "label": "address"
          },
          "t_struct(OwnerData)2773_storage": {
            "label": "struct SSVNetwork.OwnerData",
            "members": [
              {
                "label": "deposited",
                "type": "t_uint256"
              },
              {
                "label": "withdrawn",
                "type": "t_uint256"
              },
              {
                "label": "earned",
                "type": "t_uint256"
              },
              {
                "label": "used",
                "type": "t_uint256"
              },
              {
                "label": "networkFee",
                "type": "t_uint256"
              },
              {
                "label": "networkFeeIndex",
                "type": "t_uint256"
              },
              {
                "label": "activeValidatorsCount",
                "type": "t_uint256"
              }
            ]
          },
          "t_mapping(t_address,t_mapping(t_bytes_memory_ptr,t_struct(OperatorInUse)2784_storage))": {
            "label": "mapping(address => mapping(bytes => struct SSVNetwork.OperatorInUse))"
          },
          "t_mapping(t_bytes_memory_ptr,t_struct(OperatorInUse)2784_storage)": {
            "label": "mapping(bytes => struct SSVNetwork.OperatorInUse)"
          },
          "t_struct(OperatorInUse)2784_storage": {
            "label": "struct SSVNetwork.OperatorInUse",
            "members": [
              {
                "label": "index",
                "type": "t_uint256"
              },
              {
                "label": "validatorCount",
                "type": "t_uint256"
              },
              {
                "label": "used",
                "type": "t_uint256"
              },
              {
                "label": "exists",
                "type": "t_bool"
              },
              {
                "label": "indexInArray",
                "type": "t_uint256"
              }
            ]
          },
          "t_bool": {
            "label": "bool"
          },
          "t_mapping(t_address,t_array(t_bytes_storage)dyn_storage)": {
            "label": "mapping(address => bytes[])"
          },
          "t_array(t_bytes_storage)dyn_storage": {
            "label": "bytes[]"
          },
          "t_mapping(t_bytes_memory_ptr,t_uint256)": {
            "label": "mapping(bytes => uint256)"
          },
          "t_array(t_uint256)49_storage": {
            "label": "uint256[49]"
          },
          "t_array(t_uint256)50_storage": {
            "label": "uint256[50]"
          }
        }
      }
    }
  },
  "proxies": [
    {
      "address": "0x07C29d7381cd03d21327CF88B918ef790fb19e67",
      "kind": "transparent",
      "txHash": "0xafe771e2b9e65209e6dc1fafe47780ddc4a01a7f33275fe5481f36dd8e582b44"
    },
    {
      "address": "0x6186F08bbb12dA5797852Bb8C3FBEC0623D57d62",
      "kind": "transparent",
      "txHash": "0x1f599ba77123b6dec2a8b2ac5164c2961229b95c91e295b7108f0bab0cc89e43"
    },
    {
      "address": "0xe8c9934EBA868BB8f54549376b5157B4bc79F84B",
      "kind": "transparent",
      "txHash": "0x25add42aa25f8679923a60d2997beeed6906864b79de9d83898a6468d69b86e9"
    },
    {
      "address": "0xFC561F6CDA1b65423b00B427c13b3b3666cfe668",
      "kind": "transparent",
      "txHash": "0x05eb20754f8461dfba639e9ae77d06b8e52328d90ccb8c595c7afde1dd7091a5"
    },
    {
      "address": "0x3F90b99EEcb3F3745428255CecB5c6d54b0a5eaD",
      "kind": "transparent",
      "txHash": "0x26b8de1fa1ef28cc80c4d70769f803377dad6ba28ee1ff4644afaae5884137b8"
    },
    {
      "address": "0x1963eeaD9C100FE7375e5F3d4b17A014759cFb04",
      "kind": "transparent",
<<<<<<< HEAD
      "txHash": "0x890336b445669bbdc638de43b5aa4caa680a4217baf66b7028b88f26c947f503"
=======
      "txHash": "0x1b7598456e00903554979b3bdafbd5ff357d65aa6ba819100051371cc1e409fd"
    },
    {
      "address": "0x81CfE1994Fc40cBE152082a2E487A755Aa7a7291",
      "kind": "transparent",
      "txHash": "0x81508c04a2de213cf68bfc6f797b412de04850af310e1134fbb520a762c028a2"
    },
    {
      "address": "0xD7413c841AEaB7a5cBde1e60C5200D382503B665",
      "kind": "transparent",
      "txHash": "0xb99714af98c5b963d8b192b01a1367735f2bef2f19e3c2c1306ad71ad9a411ef"
    },
    {
      "address": "0x726Ef2F97b05fE6282B2A4205CaA126023636B85",
      "kind": "transparent",
      "txHash": "0x16a0101606470afc35fe7f1cf7048adfb50da0b775d5ed3722216ae11b8a28b6"
    },
    {
      "address": "0xb5D22863f657e8270e65ABA4eDf9b50198DD363e",
      "kind": "transparent",
      "txHash": "0x5afea9e0fb0b8b6a88e1633d89177fac20b86ebfb141ac404b069c17ff6ceb66"
    },
    {
      "address": "0x3462AcD7B9Ed221548dccB367f5Ba819a009936C",
      "kind": "transparent",
      "txHash": "0x3064ad4e82bd1dbeddcc2e1f02e9f51b8ee290dff3834975fac150cea3412b50"
>>>>>>> 15cbff27
    }
  ],
  "admin": {
    "address": "0x550160B132987DD3197a637Ea5dfc21FE1a4bf1f",
    "txHash": "0x0f1f054bd276cc6e54294c35dc784f991402a60eff974c58b24941ef43740ddd"
  }
}<|MERGE_RESOLUTION|>--- conflicted
+++ resolved
@@ -1014,36 +1014,7 @@
     {
       "address": "0x1963eeaD9C100FE7375e5F3d4b17A014759cFb04",
       "kind": "transparent",
-<<<<<<< HEAD
       "txHash": "0x890336b445669bbdc638de43b5aa4caa680a4217baf66b7028b88f26c947f503"
-=======
-      "txHash": "0x1b7598456e00903554979b3bdafbd5ff357d65aa6ba819100051371cc1e409fd"
-    },
-    {
-      "address": "0x81CfE1994Fc40cBE152082a2E487A755Aa7a7291",
-      "kind": "transparent",
-      "txHash": "0x81508c04a2de213cf68bfc6f797b412de04850af310e1134fbb520a762c028a2"
-    },
-    {
-      "address": "0xD7413c841AEaB7a5cBde1e60C5200D382503B665",
-      "kind": "transparent",
-      "txHash": "0xb99714af98c5b963d8b192b01a1367735f2bef2f19e3c2c1306ad71ad9a411ef"
-    },
-    {
-      "address": "0x726Ef2F97b05fE6282B2A4205CaA126023636B85",
-      "kind": "transparent",
-      "txHash": "0x16a0101606470afc35fe7f1cf7048adfb50da0b775d5ed3722216ae11b8a28b6"
-    },
-    {
-      "address": "0xb5D22863f657e8270e65ABA4eDf9b50198DD363e",
-      "kind": "transparent",
-      "txHash": "0x5afea9e0fb0b8b6a88e1633d89177fac20b86ebfb141ac404b069c17ff6ceb66"
-    },
-    {
-      "address": "0x3462AcD7B9Ed221548dccB367f5Ba819a009936C",
-      "kind": "transparent",
-      "txHash": "0x3064ad4e82bd1dbeddcc2e1f02e9f51b8ee290dff3834975fac150cea3412b50"
->>>>>>> 15cbff27
     }
   ],
   "admin": {
