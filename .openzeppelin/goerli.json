{
  "manifestVersion": "3.2",
  "impls": {
    "baf9cc9d16f9682ee3153164cd1610c561f4a2b4e9bf09bd3b7fc9f175992efc": {
      "address": "0xD39dc914acf4aA76D3237cCb620e7a3bB1E14b5B",
      "txHash": "0xa8f98dd1cecd1e78647a5187c98829637b5e34e8890443fb6eb745a709188a5a",
      "layout": {
        "storage": [
          {
            "contract": "Initializable",
            "label": "_initialized",
            "type": "t_bool",
            "src": "@openzeppelin/contracts/proxy/utils/Initializable.sol:23"
          },
          {
            "contract": "Initializable",
            "label": "_initializing",
            "type": "t_bool",
            "src": "@openzeppelin/contracts/proxy/utils/Initializable.sol:28"
          },
          {
            "contract": "DEX",
            "label": "_cdtToken",
            "type": "t_contract(IERC20)962",
            "src": "contracts/DEX.sol:14"
          },
          {
            "contract": "DEX",
            "label": "_ssvToken",
            "type": "t_contract(IERC20)962",
            "src": "contracts/DEX.sol:15"
          },
          {
            "contract": "DEX",
            "label": "_rate",
            "type": "t_uint256",
            "src": "contracts/DEX.sol:16"
          }
        ],
        "types": {
          "t_contract(IERC20)962": {
            "label": "contract IERC20"
          },
          "t_uint256": {
            "label": "uint256"
          },
          "t_bool": {
            "label": "bool"
          }
        }
      }
    },
    "333dd45fa99ad81fa59bfa7375d09378a45c2bedcaacef3591b1a8f6e6c73310": {
      "address": "0x887AE88Ce4A1a1bCFe416b212b2b56923cF0Dcb1",
      "txHash": "0x991a34cddad47c222edeb586da5f8b4405e07c655eb8a1059693b79c997fd2ff",
      "layout": {
        "storage": [
          {
            "contract": "Initializable",
            "label": "_initialized",
            "type": "t_bool",
            "src": "@openzeppelin/contracts/proxy/utils/Initializable.sol:23"
          },
          {
            "contract": "Initializable",
            "label": "_initializing",
            "type": "t_bool",
            "src": "@openzeppelin/contracts/proxy/utils/Initializable.sol:28"
          },
          {
            "contract": "ContextUpgradeable",
            "label": "__gap",
            "type": "t_array(t_uint256)50_storage",
            "src": "@openzeppelin/contracts-upgradeable/utils/ContextUpgradeable.sol:31"
          },
          {
            "contract": "OwnableUpgradeable",
            "label": "_owner",
            "type": "t_address",
            "src": "@openzeppelin/contracts-upgradeable/access/OwnableUpgradeable.sol:20"
          },
          {
            "contract": "OwnableUpgradeable",
            "label": "__gap",
            "type": "t_array(t_uint256)49_storage",
            "src": "@openzeppelin/contracts-upgradeable/access/OwnableUpgradeable.sol:74"
          },
          {
            "contract": "SSVRegistry",
            "label": "_operatorCount",
            "type": "t_uint256",
            "src": "contracts/SSVRegistry.sol:32"
          },
          {
            "contract": "SSVRegistry",
            "label": "_validatorCount",
            "type": "t_uint256",
            "src": "contracts/SSVRegistry.sol:33"
          },
          {
            "contract": "SSVRegistry",
            "label": "_operators",
            "type": "t_mapping(t_bytes_memory_ptr,t_struct(Operator)4604_storage)",
            "src": "contracts/SSVRegistry.sol:35"
          },
          {
            "contract": "SSVRegistry",
            "label": "_validators",
            "type": "t_mapping(t_bytes_memory_ptr,t_struct(Validator)4617_storage)",
            "src": "contracts/SSVRegistry.sol:36"
          },
          {
            "contract": "SSVRegistry",
            "label": "_operatorFees",
            "type": "t_mapping(t_bytes_memory_ptr,t_array(t_struct(OperatorFee)4622_storage)dyn_storage)",
            "src": "contracts/SSVRegistry.sol:38"
          },
          {
            "contract": "SSVRegistry",
            "label": "_operatorsByOwnerAddress",
            "type": "t_mapping(t_address,t_array(t_bytes_storage)dyn_storage)",
            "src": "contracts/SSVRegistry.sol:40"
          },
          {
            "contract": "SSVRegistry",
            "label": "_validatorsByAddress",
            "type": "t_mapping(t_address,t_array(t_bytes_storage)dyn_storage)",
            "src": "contracts/SSVRegistry.sol:41"
          }
        ],
        "types": {
          "t_uint256": {
            "label": "uint256"
          },
          "t_mapping(t_bytes_memory_ptr,t_struct(Operator)4604_storage)": {
            "label": "mapping(bytes => struct SSVRegistry.Operator)"
          },
          "t_bytes_storage": {
            "label": "bytes"
          },
          "t_struct(Operator)4604_storage": {
            "label": "struct SSVRegistry.Operator",
            "members": [
              {
                "label": "name",
                "type": "t_string_storage"
              },
              {
                "label": "ownerAddress",
                "type": "t_address"
              },
              {
                "label": "publicKey",
                "type": "t_bytes_storage"
              },
              {
                "label": "score",
                "type": "t_uint256"
              },
              {
                "label": "active",
                "type": "t_bool"
              },
              {
                "label": "index",
                "type": "t_uint256"
              }
            ]
          },
          "t_string_storage": {
            "label": "string"
          },
          "t_address": {
            "label": "address"
          },
          "t_bool": {
            "label": "bool"
          },
          "t_mapping(t_bytes_memory_ptr,t_struct(Validator)4617_storage)": {
            "label": "mapping(bytes => struct SSVRegistry.Validator)"
          },
          "t_struct(Validator)4617_storage": {
            "label": "struct SSVRegistry.Validator",
            "members": [
              {
                "label": "ownerAddress",
                "type": "t_address"
              },
              {
                "label": "publicKey",
                "type": "t_bytes_storage"
              },
              {
                "label": "oess",
                "type": "t_array(t_struct(Oess)2395_storage)dyn_storage"
              },
              {
                "label": "active",
                "type": "t_bool"
              },
              {
                "label": "index",
                "type": "t_uint256"
              }
            ]
          },
          "t_array(t_struct(Oess)2395_storage)dyn_storage": {
            "label": "struct ISSVRegistry.Oess[]"
          },
          "t_struct(Oess)2395_storage": {
            "label": "struct ISSVRegistry.Oess",
            "members": [
              {
                "label": "operatorPublicKey",
                "type": "t_bytes_storage"
              },
              {
                "label": "sharedPublicKey",
                "type": "t_bytes_storage"
              },
              {
                "label": "encryptedKey",
                "type": "t_bytes_storage"
              }
            ]
          },
          "t_mapping(t_bytes_memory_ptr,t_array(t_struct(OperatorFee)4622_storage)dyn_storage)": {
            "label": "mapping(bytes => struct SSVRegistry.OperatorFee[])"
          },
          "t_array(t_struct(OperatorFee)4622_storage)dyn_storage": {
            "label": "struct SSVRegistry.OperatorFee[]"
          },
          "t_struct(OperatorFee)4622_storage": {
            "label": "struct SSVRegistry.OperatorFee",
            "members": [
              {
                "label": "blockNumber",
                "type": "t_uint256"
              },
              {
                "label": "fee",
                "type": "t_uint256"
              }
            ]
          },
          "t_mapping(t_address,t_array(t_bytes_storage)dyn_storage)": {
            "label": "mapping(address => bytes[])"
          },
          "t_array(t_bytes_storage)dyn_storage": {
            "label": "bytes[]"
          },
          "t_array(t_uint256)49_storage": {
            "label": "uint256[49]"
          },
          "t_array(t_uint256)50_storage": {
            "label": "uint256[50]"
          }
        }
      }
    },
    "71b646644b23e3ace247430ed39deaf5b3665d21b0a59fb2398d1f0e6cf64077": {
      "address": "0x6C590319868782aeB14aaBA80949b507Fd43CEdA",
      "txHash": "0xfb27f1272cbee5b0fdabcf4a02fc4a30124fb1aff3f7031dcb757f91154cc649",
      "layout": {
        "storage": [
          {
            "contract": "Initializable",
            "label": "_initialized",
            "type": "t_bool",
            "src": "@openzeppelin/contracts/proxy/utils/Initializable.sol:23"
          },
          {
            "contract": "Initializable",
            "label": "_initializing",
            "type": "t_bool",
            "src": "@openzeppelin/contracts/proxy/utils/Initializable.sol:28"
          },
          {
            "contract": "ContextUpgradeable",
            "label": "__gap",
            "type": "t_array(t_uint256)50_storage",
            "src": "@openzeppelin/contracts-upgradeable/utils/ContextUpgradeable.sol:31"
          },
          {
            "contract": "OwnableUpgradeable",
            "label": "_owner",
            "type": "t_address",
            "src": "@openzeppelin/contracts-upgradeable/access/OwnableUpgradeable.sol:20"
          },
          {
            "contract": "OwnableUpgradeable",
            "label": "__gap",
            "type": "t_array(t_uint256)49_storage",
            "src": "@openzeppelin/contracts-upgradeable/access/OwnableUpgradeable.sol:74"
          },
          {
            "contract": "SSVNetwork",
            "label": "_ssvRegistryContract",
            "type": "t_contract(ISSVRegistry)2686",
            "src": "contracts/SSVNetwork.sol:38"
          },
          {
            "contract": "SSVNetwork",
            "label": "_token",
            "type": "t_contract(IERC20)962",
            "src": "contracts/SSVNetwork.sol:39"
          },
          {
            "contract": "SSVNetwork",
            "label": "_minimumBlocksBeforeLiquidation",
            "type": "t_uint256",
            "src": "contracts/SSVNetwork.sol:40"
          },
          {
            "contract": "SSVNetwork",
            "label": "_networkFee",
            "type": "t_uint256",
            "src": "contracts/SSVNetwork.sol:42"
          },
          {
            "contract": "SSVNetwork",
            "label": "_networkFeeIndex",
            "type": "t_uint256",
            "src": "contracts/SSVNetwork.sol:43"
          },
          {
            "contract": "SSVNetwork",
            "label": "_networkFeeIndexBlockNumber",
            "type": "t_uint256",
            "src": "contracts/SSVNetwork.sol:44"
          },
          {
            "contract": "SSVNetwork",
            "label": "_lastUpdateNetworkFeeRun",
            "type": "t_uint256",
            "src": "contracts/SSVNetwork.sol:45"
          },
          {
            "contract": "SSVNetwork",
            "label": "_operatorDatas",
            "type": "t_mapping(t_bytes_memory_ptr,t_struct(OperatorData)2710_storage)",
            "src": "contracts/SSVNetwork.sol:47"
          },
          {
            "contract": "SSVNetwork",
            "label": "_owners",
            "type": "t_mapping(t_address,t_struct(OwnerData)2725_storage)",
            "src": "contracts/SSVNetwork.sol:48"
          },
          {
            "contract": "SSVNetwork",
            "label": "_operatorsInUseByAddress",
            "type": "t_mapping(t_address,t_mapping(t_bytes_memory_ptr,t_struct(OperatorInUse)2736_storage))",
            "src": "contracts/SSVNetwork.sol:49"
          },
          {
            "contract": "SSVNetwork",
            "label": "_operatorsInUseList",
            "type": "t_mapping(t_address,t_array(t_bytes_storage)dyn_storage)",
            "src": "contracts/SSVNetwork.sol:50"
          },
          {
            "contract": "SSVNetwork",
            "label": "_lastOperatorUpdateNetworkFeeRun",
            "type": "t_mapping(t_bytes_memory_ptr,t_uint256)",
            "src": "contracts/SSVNetwork.sol:51"
          }
        ],
        "types": {
          "t_contract(ISSVRegistry)2686": {
            "label": "contract ISSVRegistry"
          },
          "t_contract(IERC20)962": {
            "label": "contract IERC20"
          },
          "t_uint256": {
            "label": "uint256"
          },
          "t_mapping(t_bytes_memory_ptr,t_struct(OperatorData)2710_storage)": {
            "label": "mapping(bytes => struct SSVNetwork.OperatorData)"
          },
          "t_bytes_storage": {
            "label": "bytes"
          },
          "t_struct(OperatorData)2710_storage": {
            "label": "struct SSVNetwork.OperatorData",
            "members": [
              {
                "label": "blockNumber",
                "type": "t_uint256"
              },
              {
                "label": "validatorCount",
                "type": "t_uint256"
              },
              {
                "label": "balance",
                "type": "t_uint256"
              },
              {
                "label": "index",
                "type": "t_uint256"
              },
              {
                "label": "indexBlockNumber",
                "type": "t_uint256"
              },
              {
                "label": "lastFeeUpdate",
                "type": "t_uint256"
              }
            ]
          },
          "t_mapping(t_address,t_struct(OwnerData)2725_storage)": {
            "label": "mapping(address => struct SSVNetwork.OwnerData)"
          },
          "t_address": {
            "label": "address"
          },
          "t_struct(OwnerData)2725_storage": {
            "label": "struct SSVNetwork.OwnerData",
            "members": [
              {
                "label": "deposited",
                "type": "t_uint256"
              },
              {
                "label": "withdrawn",
                "type": "t_uint256"
              },
              {
                "label": "earned",
                "type": "t_uint256"
              },
              {
                "label": "used",
                "type": "t_uint256"
              },
              {
                "label": "networkFee",
                "type": "t_uint256"
              },
              {
                "label": "networkFeeIndex",
                "type": "t_uint256"
              },
              {
                "label": "activeValidatorsCount",
                "type": "t_uint256"
              }
            ]
          },
          "t_mapping(t_address,t_mapping(t_bytes_memory_ptr,t_struct(OperatorInUse)2736_storage))": {
            "label": "mapping(address => mapping(bytes => struct SSVNetwork.OperatorInUse))"
          },
          "t_mapping(t_bytes_memory_ptr,t_struct(OperatorInUse)2736_storage)": {
            "label": "mapping(bytes => struct SSVNetwork.OperatorInUse)"
          },
          "t_struct(OperatorInUse)2736_storage": {
            "label": "struct SSVNetwork.OperatorInUse",
            "members": [
              {
                "label": "index",
                "type": "t_uint256"
              },
              {
                "label": "validatorCount",
                "type": "t_uint256"
              },
              {
                "label": "used",
                "type": "t_uint256"
              },
              {
                "label": "exists",
                "type": "t_bool"
              },
              {
                "label": "indexInArray",
                "type": "t_uint256"
              }
            ]
          },
          "t_bool": {
            "label": "bool"
          },
          "t_mapping(t_address,t_array(t_bytes_storage)dyn_storage)": {
            "label": "mapping(address => bytes[])"
          },
          "t_array(t_bytes_storage)dyn_storage": {
            "label": "bytes[]"
          },
          "t_mapping(t_bytes_memory_ptr,t_uint256)": {
            "label": "mapping(bytes => uint256)"
          },
          "t_array(t_uint256)49_storage": {
            "label": "uint256[49]"
          },
          "t_array(t_uint256)50_storage": {
            "label": "uint256[50]"
          }
        }
      }
    },
    "f3645556a7937193f4534bd7f6b4f181b1f4bf76abd0bc993c3e2cbf43be9699": {
      "address": "0x2287f839D558Ba22e79e96d0467ee7db4aB9d785",
      "txHash": "0xfd1b6ce59c303603953c59b38578391a556b8dfd8125d79a1600d09cc7f93823",
      "layout": {
        "storage": [
          {
            "contract": "Initializable",
            "label": "_initialized",
            "type": "t_bool",
            "src": "@openzeppelin/contracts-upgradeable/proxy/utils/Initializable.sol:23"
          },
          {
            "contract": "Initializable",
            "label": "_initializing",
            "type": "t_bool",
            "src": "@openzeppelin/contracts-upgradeable/proxy/utils/Initializable.sol:28"
          },
          {
            "contract": "ContextUpgradeable",
            "label": "__gap",
            "type": "t_array(t_uint256)50_storage",
            "src": "@openzeppelin/contracts-upgradeable/utils/ContextUpgradeable.sol:31"
          },
          {
            "contract": "OwnableUpgradeable",
            "label": "_owner",
            "type": "t_address",
            "src": "@openzeppelin/contracts-upgradeable/access/OwnableUpgradeable.sol:20"
          },
          {
            "contract": "OwnableUpgradeable",
            "label": "__gap",
            "type": "t_array(t_uint256)49_storage",
            "src": "@openzeppelin/contracts-upgradeable/access/OwnableUpgradeable.sol:74"
          },
          {
            "contract": "SSVRegistry",
            "label": "_operatorCount",
            "type": "t_uint256",
            "src": "contracts/SSVRegistry.sol:32"
          },
          {
            "contract": "SSVRegistry",
            "label": "_validatorCount",
            "type": "t_uint256",
            "src": "contracts/SSVRegistry.sol:33"
          },
          {
            "contract": "SSVRegistry",
            "label": "_activeValidatorCount",
            "type": "t_uint256",
            "src": "contracts/SSVRegistry.sol:34"
          },
          {
            "contract": "SSVRegistry",
            "label": "_operators",
            "type": "t_mapping(t_bytes_memory_ptr,t_struct(Operator)618_storage)",
            "src": "contracts/SSVRegistry.sol:36"
          },
          {
            "contract": "SSVRegistry",
            "label": "_validators",
            "type": "t_mapping(t_bytes_memory_ptr,t_struct(Validator)631_storage)",
            "src": "contracts/SSVRegistry.sol:37"
          },
          {
            "contract": "SSVRegistry",
            "label": "_operatorFees",
            "type": "t_mapping(t_bytes_memory_ptr,t_array(t_struct(OperatorFee)636_storage)dyn_storage)",
            "src": "contracts/SSVRegistry.sol:39"
          },
          {
            "contract": "SSVRegistry",
            "label": "_operatorsByOwnerAddress",
            "type": "t_mapping(t_address,t_array(t_bytes_storage)dyn_storage)",
            "src": "contracts/SSVRegistry.sol:41"
          },
          {
            "contract": "SSVRegistry",
            "label": "_validatorsByAddress",
            "type": "t_mapping(t_address,t_array(t_bytes_storage)dyn_storage)",
            "src": "contracts/SSVRegistry.sol:42"
          }
        ],
        "types": {
          "t_uint256": {
            "label": "uint256"
          },
          "t_mapping(t_bytes_memory_ptr,t_struct(Operator)618_storage)": {
            "label": "mapping(bytes => struct SSVRegistry.Operator)"
          },
          "t_bytes_storage": {
            "label": "bytes"
          },
          "t_struct(Operator)618_storage": {
            "label": "struct SSVRegistry.Operator",
            "members": [
              {
                "label": "name",
                "type": "t_string_storage"
              },
              {
                "label": "ownerAddress",
                "type": "t_address"
              },
              {
                "label": "publicKey",
                "type": "t_bytes_storage"
              },
              {
                "label": "score",
                "type": "t_uint256"
              },
              {
                "label": "active",
                "type": "t_bool"
              },
              {
                "label": "index",
                "type": "t_uint256"
              }
            ]
          },
          "t_string_storage": {
            "label": "string"
          },
          "t_address": {
            "label": "address"
          },
          "t_bool": {
            "label": "bool"
          },
          "t_mapping(t_bytes_memory_ptr,t_struct(Validator)631_storage)": {
            "label": "mapping(bytes => struct SSVRegistry.Validator)"
          },
          "t_struct(Validator)631_storage": {
            "label": "struct SSVRegistry.Validator",
            "members": [
              {
                "label": "ownerAddress",
                "type": "t_address"
              },
              {
                "label": "publicKey",
                "type": "t_bytes_storage"
              },
              {
                "label": "oess",
                "type": "t_array(t_struct(Oess)303_storage)dyn_storage"
              },
              {
                "label": "active",
                "type": "t_bool"
              },
              {
                "label": "index",
                "type": "t_uint256"
              }
            ]
          },
          "t_array(t_struct(Oess)303_storage)dyn_storage": {
            "label": "struct ISSVRegistry.Oess[]"
          },
          "t_struct(Oess)303_storage": {
            "label": "struct ISSVRegistry.Oess",
            "members": [
              {
                "label": "operatorPublicKey",
                "type": "t_bytes_storage"
              },
              {
                "label": "sharedPublicKey",
                "type": "t_bytes_storage"
              },
              {
                "label": "encryptedKey",
                "type": "t_bytes_storage"
              }
            ]
          },
          "t_mapping(t_bytes_memory_ptr,t_array(t_struct(OperatorFee)636_storage)dyn_storage)": {
            "label": "mapping(bytes => struct SSVRegistry.OperatorFee[])"
          },
          "t_array(t_struct(OperatorFee)636_storage)dyn_storage": {
            "label": "struct SSVRegistry.OperatorFee[]"
          },
          "t_struct(OperatorFee)636_storage": {
            "label": "struct SSVRegistry.OperatorFee",
            "members": [
              {
                "label": "blockNumber",
                "type": "t_uint256"
              },
              {
                "label": "fee",
                "type": "t_uint256"
              }
            ]
          },
          "t_mapping(t_address,t_array(t_bytes_storage)dyn_storage)": {
            "label": "mapping(address => bytes[])"
          },
          "t_array(t_bytes_storage)dyn_storage": {
            "label": "bytes[]"
          },
          "t_array(t_uint256)49_storage": {
            "label": "uint256[49]"
          },
          "t_array(t_uint256)50_storage": {
            "label": "uint256[50]"
          }
        }
      }
    },
    "7d122f8d61e975ee287c7c64f459a3a18e9034383dc50617c78817ad7e7b0530": {
      "address": "0xd5bCe052dA9A2c7a6EE0B8499626843f4e13bEA7",
      "txHash": "0x6d51f5a23fb8217845ab879a2c3755565278369bfbe984c6f0363d184aa6e857",
      "layout": {
        "storage": [
          {
            "contract": "Initializable",
            "label": "_initialized",
            "type": "t_bool",
            "src": "@openzeppelin/contracts/proxy/utils/Initializable.sol:23"
          },
          {
            "contract": "Initializable",
            "label": "_initializing",
            "type": "t_bool",
            "src": "@openzeppelin/contracts/proxy/utils/Initializable.sol:28"
          },
          {
            "contract": "ContextUpgradeable",
            "label": "__gap",
            "type": "t_array(t_uint256)50_storage",
            "src": "@openzeppelin/contracts-upgradeable/utils/ContextUpgradeable.sol:31"
          },
          {
            "contract": "OwnableUpgradeable",
            "label": "_owner",
            "type": "t_address",
            "src": "@openzeppelin/contracts-upgradeable/access/OwnableUpgradeable.sol:20"
          },
          {
            "contract": "OwnableUpgradeable",
            "label": "__gap",
            "type": "t_array(t_uint256)49_storage",
            "src": "@openzeppelin/contracts-upgradeable/access/OwnableUpgradeable.sol:74"
          },
          {
            "contract": "SSVNetwork",
            "label": "_ssvRegistryContract",
            "type": "t_contract(ISSVRegistry)2734",
            "src": "contracts/SSVNetwork.sol:38"
          },
          {
            "contract": "SSVNetwork",
            "label": "_token",
            "type": "t_contract(IERC20)962",
            "src": "contracts/SSVNetwork.sol:39"
          },
          {
            "contract": "SSVNetwork",
            "label": "_minimumBlocksBeforeLiquidation",
            "type": "t_uint256",
            "src": "contracts/SSVNetwork.sol:40"
          },
          {
            "contract": "SSVNetwork",
            "label": "_operatorMaxFeeIncrease",
            "type": "t_uint256",
            "src": "contracts/SSVNetwork.sol:41"
          },
          {
            "contract": "SSVNetwork",
            "label": "_networkFee",
            "type": "t_uint256",
            "src": "contracts/SSVNetwork.sol:43"
          },
          {
            "contract": "SSVNetwork",
            "label": "_networkFeeIndex",
            "type": "t_uint256",
            "src": "contracts/SSVNetwork.sol:44"
          },
          {
            "contract": "SSVNetwork",
            "label": "_networkFeeIndexBlockNumber",
            "type": "t_uint256",
            "src": "contracts/SSVNetwork.sol:45"
          },
          {
            "contract": "SSVNetwork",
            "label": "_lastUpdateNetworkFeeRun",
            "type": "t_uint256",
            "src": "contracts/SSVNetwork.sol:46"
          },
          {
            "contract": "SSVNetwork",
            "label": "_networkEarnings",
            "type": "t_uint256",
            "src": "contracts/SSVNetwork.sol:47"
          },
          {
            "contract": "SSVNetwork",
            "label": "_networkEarningsBlockNumber",
            "type": "t_uint256",
            "src": "contracts/SSVNetwork.sol:48"
          },
          {
            "contract": "SSVNetwork",
            "label": "_withdrawnFromTreasury",
            "type": "t_uint256",
            "src": "contracts/SSVNetwork.sol:49"
          },
          {
            "contract": "SSVNetwork",
            "label": "_operatorDatas",
            "type": "t_mapping(t_bytes_memory_ptr,t_struct(OperatorData)2758_storage)",
            "src": "contracts/SSVNetwork.sol:51"
          },
          {
            "contract": "SSVNetwork",
            "label": "_owners",
            "type": "t_mapping(t_address,t_struct(OwnerData)2773_storage)",
            "src": "contracts/SSVNetwork.sol:52"
          },
          {
            "contract": "SSVNetwork",
            "label": "_operatorsInUseByAddress",
            "type": "t_mapping(t_address,t_mapping(t_bytes_memory_ptr,t_struct(OperatorInUse)2784_storage))",
            "src": "contracts/SSVNetwork.sol:53"
          },
          {
            "contract": "SSVNetwork",
            "label": "_operatorsInUseList",
            "type": "t_mapping(t_address,t_array(t_bytes_storage)dyn_storage)",
            "src": "contracts/SSVNetwork.sol:54"
          },
          {
            "contract": "SSVNetwork",
            "label": "_lastOperatorUpdateNetworkFeeRun",
            "type": "t_mapping(t_bytes_memory_ptr,t_uint256)",
            "src": "contracts/SSVNetwork.sol:55"
          }
        ],
        "types": {
          "t_contract(ISSVRegistry)2734": {
            "label": "contract ISSVRegistry"
          },
          "t_contract(IERC20)962": {
            "label": "contract IERC20"
          },
          "t_uint256": {
            "label": "uint256"
          },
          "t_mapping(t_bytes_memory_ptr,t_struct(OperatorData)2758_storage)": {
            "label": "mapping(bytes => struct SSVNetwork.OperatorData)"
          },
          "t_bytes_storage": {
            "label": "bytes"
          },
          "t_struct(OperatorData)2758_storage": {
            "label": "struct SSVNetwork.OperatorData",
            "members": [
              {
                "label": "blockNumber",
                "type": "t_uint256"
              },
              {
                "label": "validatorCount",
                "type": "t_uint256"
              },
              {
                "label": "earnings",
                "type": "t_uint256"
              },
              {
                "label": "index",
                "type": "t_uint256"
              },
              {
                "label": "indexBlockNumber",
                "type": "t_uint256"
              },
              {
                "label": "lastFeeUpdate",
                "type": "t_uint256"
              }
            ]
          },
          "t_mapping(t_address,t_struct(OwnerData)2773_storage)": {
            "label": "mapping(address => struct SSVNetwork.OwnerData)"
          },
          "t_address": {
            "label": "address"
          },
          "t_struct(OwnerData)2773_storage": {
            "label": "struct SSVNetwork.OwnerData",
            "members": [
              {
                "label": "deposited",
                "type": "t_uint256"
              },
              {
                "label": "withdrawn",
                "type": "t_uint256"
              },
              {
                "label": "earned",
                "type": "t_uint256"
              },
              {
                "label": "used",
                "type": "t_uint256"
              },
              {
                "label": "networkFee",
                "type": "t_uint256"
              },
              {
                "label": "networkFeeIndex",
                "type": "t_uint256"
              },
              {
                "label": "activeValidatorsCount",
                "type": "t_uint256"
              }
            ]
          },
          "t_mapping(t_address,t_mapping(t_bytes_memory_ptr,t_struct(OperatorInUse)2784_storage))": {
            "label": "mapping(address => mapping(bytes => struct SSVNetwork.OperatorInUse))"
          },
          "t_mapping(t_bytes_memory_ptr,t_struct(OperatorInUse)2784_storage)": {
            "label": "mapping(bytes => struct SSVNetwork.OperatorInUse)"
          },
          "t_struct(OperatorInUse)2784_storage": {
            "label": "struct SSVNetwork.OperatorInUse",
            "members": [
              {
                "label": "index",
                "type": "t_uint256"
              },
              {
                "label": "validatorCount",
                "type": "t_uint256"
              },
              {
                "label": "used",
                "type": "t_uint256"
              },
              {
                "label": "exists",
                "type": "t_bool"
              },
              {
                "label": "indexInArray",
                "type": "t_uint256"
              }
            ]
          },
          "t_bool": {
            "label": "bool"
          },
          "t_mapping(t_address,t_array(t_bytes_storage)dyn_storage)": {
            "label": "mapping(address => bytes[])"
          },
          "t_array(t_bytes_storage)dyn_storage": {
            "label": "bytes[]"
          },
          "t_mapping(t_bytes_memory_ptr,t_uint256)": {
            "label": "mapping(bytes => uint256)"
          },
          "t_array(t_uint256)49_storage": {
            "label": "uint256[49]"
          },
          "t_array(t_uint256)50_storage": {
            "label": "uint256[50]"
          }
        }
      }
    },
    "ed45d99b66f5161b8364308273bd0abe58ba080ccf2a3eb9c8ea512caafd3ea5": {
      "address": "0xd64b457ddaaDB52e7Af08452ddd36d1c72b9f86b",
      "txHash": "0xf8590d5068ee3988d9c435b8305821136fec5f23b9f6d42b2cbb69be9911198c",
      "layout": {
        "storage": [
          {
            "contract": "Initializable",
            "label": "_initialized",
            "type": "t_bool",
            "src": "@openzeppelin/contracts/proxy/utils/Initializable.sol:23"
          },
          {
            "contract": "Initializable",
            "label": "_initializing",
            "type": "t_bool",
            "src": "@openzeppelin/contracts/proxy/utils/Initializable.sol:28"
          },
          {
            "contract": "ContextUpgradeable",
            "label": "__gap",
            "type": "t_array(t_uint256)50_storage",
            "src": "@openzeppelin/contracts-upgradeable/utils/ContextUpgradeable.sol:31"
          },
          {
            "contract": "OwnableUpgradeable",
            "label": "_owner",
            "type": "t_address",
            "src": "@openzeppelin/contracts-upgradeable/access/OwnableUpgradeable.sol:20"
          },
          {
            "contract": "OwnableUpgradeable",
            "label": "__gap",
            "type": "t_array(t_uint256)49_storage",
            "src": "@openzeppelin/contracts-upgradeable/access/OwnableUpgradeable.sol:74"
          },
          {
            "contract": "SSVNetwork",
            "label": "_ssvRegistryContract",
            "type": "t_contract(ISSVRegistry)2752",
            "src": "contracts/SSVNetwork.sol:38"
          },
          {
            "contract": "SSVNetwork",
            "label": "_token",
            "type": "t_contract(IERC20)962",
            "src": "contracts/SSVNetwork.sol:39"
          },
          {
            "contract": "SSVNetwork",
            "label": "_minimumBlocksBeforeLiquidation",
            "type": "t_uint256",
            "src": "contracts/SSVNetwork.sol:40"
          },
          {
            "contract": "SSVNetwork",
            "label": "_operatorMaxFeeIncrease",
            "type": "t_uint256",
            "src": "contracts/SSVNetwork.sol:41"
          },
          {
            "contract": "SSVNetwork",
            "label": "_networkFee",
            "type": "t_uint256",
            "src": "contracts/SSVNetwork.sol:43"
          },
          {
            "contract": "SSVNetwork",
            "label": "_networkFeeIndex",
            "type": "t_uint256",
            "src": "contracts/SSVNetwork.sol:44"
          },
          {
            "contract": "SSVNetwork",
            "label": "_networkFeeIndexBlockNumber",
            "type": "t_uint256",
            "src": "contracts/SSVNetwork.sol:45"
          },
          {
            "contract": "SSVNetwork",
            "label": "_lastUpdateNetworkFeeRun",
            "type": "t_uint256",
            "src": "contracts/SSVNetwork.sol:46"
          },
          {
            "contract": "SSVNetwork",
            "label": "_networkEarnings",
            "type": "t_uint256",
            "src": "contracts/SSVNetwork.sol:47"
          },
          {
            "contract": "SSVNetwork",
            "label": "_networkEarningsBlockNumber",
            "type": "t_uint256",
            "src": "contracts/SSVNetwork.sol:48"
          },
          {
            "contract": "SSVNetwork",
            "label": "_withdrawnFromTreasury",
            "type": "t_uint256",
            "src": "contracts/SSVNetwork.sol:49"
          },
          {
            "contract": "SSVNetwork",
            "label": "_operatorDatas",
            "type": "t_mapping(t_bytes_memory_ptr,t_struct(OperatorData)2776_storage)",
            "src": "contracts/SSVNetwork.sol:51"
          },
          {
            "contract": "SSVNetwork",
            "label": "_owners",
            "type": "t_mapping(t_address,t_struct(OwnerData)2791_storage)",
            "src": "contracts/SSVNetwork.sol:52"
          },
          {
            "contract": "SSVNetwork",
            "label": "_operatorsInUseByAddress",
            "type": "t_mapping(t_address,t_mapping(t_bytes_memory_ptr,t_struct(OperatorInUse)2802_storage))",
            "src": "contracts/SSVNetwork.sol:53"
          },
          {
            "contract": "SSVNetwork",
            "label": "_operatorsInUseList",
            "type": "t_mapping(t_address,t_array(t_bytes_storage)dyn_storage)",
            "src": "contracts/SSVNetwork.sol:54"
          },
          {
            "contract": "SSVNetwork",
            "label": "_lastOperatorUpdateNetworkFeeRun",
            "type": "t_mapping(t_bytes_memory_ptr,t_uint256)",
            "src": "contracts/SSVNetwork.sol:55"
          }
        ],
        "types": {
          "t_contract(ISSVRegistry)2752": {
            "label": "contract ISSVRegistry"
          },
          "t_contract(IERC20)962": {
            "label": "contract IERC20"
          },
          "t_uint256": {
            "label": "uint256"
          },
          "t_mapping(t_bytes_memory_ptr,t_struct(OperatorData)2776_storage)": {
            "label": "mapping(bytes => struct SSVNetwork.OperatorData)"
          },
          "t_bytes_storage": {
            "label": "bytes"
          },
          "t_struct(OperatorData)2776_storage": {
            "label": "struct SSVNetwork.OperatorData",
            "members": [
              {
                "label": "blockNumber",
                "type": "t_uint256"
              },
              {
                "label": "validatorCount",
                "type": "t_uint256"
              },
              {
                "label": "earnings",
                "type": "t_uint256"
              },
              {
                "label": "index",
                "type": "t_uint256"
              },
              {
                "label": "indexBlockNumber",
                "type": "t_uint256"
              },
              {
                "label": "lastFeeUpdate",
                "type": "t_uint256"
              }
            ]
          },
          "t_mapping(t_address,t_struct(OwnerData)2791_storage)": {
            "label": "mapping(address => struct SSVNetwork.OwnerData)"
          },
          "t_address": {
            "label": "address"
          },
          "t_struct(OwnerData)2791_storage": {
            "label": "struct SSVNetwork.OwnerData",
            "members": [
              {
                "label": "deposited",
                "type": "t_uint256"
              },
              {
                "label": "withdrawn",
                "type": "t_uint256"
              },
              {
                "label": "earned",
                "type": "t_uint256"
              },
              {
                "label": "used",
                "type": "t_uint256"
              },
              {
                "label": "networkFee",
                "type": "t_uint256"
              },
              {
                "label": "networkFeeIndex",
                "type": "t_uint256"
              },
              {
                "label": "activeValidatorsCount",
                "type": "t_uint256"
              }
            ]
          },
          "t_mapping(t_address,t_mapping(t_bytes_memory_ptr,t_struct(OperatorInUse)2802_storage))": {
            "label": "mapping(address => mapping(bytes => struct SSVNetwork.OperatorInUse))"
          },
          "t_mapping(t_bytes_memory_ptr,t_struct(OperatorInUse)2802_storage)": {
            "label": "mapping(bytes => struct SSVNetwork.OperatorInUse)"
          },
          "t_struct(OperatorInUse)2802_storage": {
            "label": "struct SSVNetwork.OperatorInUse",
            "members": [
              {
                "label": "index",
                "type": "t_uint256"
              },
              {
                "label": "validatorCount",
                "type": "t_uint256"
              },
              {
                "label": "used",
                "type": "t_uint256"
              },
              {
                "label": "exists",
                "type": "t_bool"
              },
              {
                "label": "indexInArray",
                "type": "t_uint256"
              }
            ]
          },
          "t_bool": {
            "label": "bool"
          },
          "t_mapping(t_address,t_array(t_bytes_storage)dyn_storage)": {
            "label": "mapping(address => bytes[])"
          },
          "t_array(t_bytes_storage)dyn_storage": {
            "label": "bytes[]"
          },
          "t_mapping(t_bytes_memory_ptr,t_uint256)": {
            "label": "mapping(bytes => uint256)"
          },
          "t_array(t_uint256)49_storage": {
            "label": "uint256[49]"
          },
          "t_array(t_uint256)50_storage": {
            "label": "uint256[50]"
          }
        }
      }
    },
    "2afaadc5b4e0290f800288c871dab625759e761ea3a93793efd53aed73ccccff": {
      "address": "0xAcfBDE0C026CBC1c941CdcfCB24Fa9c73D77DDB9",
      "txHash": "0xc96b6419ed4a2277f656acb52cd167f60a907f25983cc46d95014331ba91fe59",
      "layout": {
        "storage": [
          {
            "contract": "Initializable",
            "label": "_initialized",
            "type": "t_bool",
            "src": "@openzeppelin/contracts-upgradeable/proxy/utils/Initializable.sol:23"
          },
          {
            "contract": "Initializable",
            "label": "_initializing",
            "type": "t_bool",
            "src": "@openzeppelin/contracts-upgradeable/proxy/utils/Initializable.sol:28"
          },
          {
            "contract": "ContextUpgradeable",
            "label": "__gap",
            "type": "t_array(t_uint256)50_storage",
            "src": "@openzeppelin/contracts-upgradeable/utils/ContextUpgradeable.sol:31"
          },
          {
            "contract": "OwnableUpgradeable",
            "label": "_owner",
            "type": "t_address",
            "src": "@openzeppelin/contracts-upgradeable/access/OwnableUpgradeable.sol:20"
          },
          {
            "contract": "OwnableUpgradeable",
            "label": "__gap",
            "type": "t_array(t_uint256)49_storage",
            "src": "@openzeppelin/contracts-upgradeable/access/OwnableUpgradeable.sol:74"
          },
          {
            "contract": "SSVNetwork",
            "label": "_ssvRegistryContract",
            "type": "t_contract(ISSVRegistry)993",
            "src": "contracts/SSVNetwork.sol:38"
          },
          {
            "contract": "SSVNetwork",
            "label": "_token",
            "type": "t_contract(IERC20)299",
            "src": "contracts/SSVNetwork.sol:39"
          },
          {
            "contract": "SSVNetwork",
            "label": "_minimumBlocksBeforeLiquidation",
            "type": "t_uint256",
            "src": "contracts/SSVNetwork.sol:40"
          },
          {
            "contract": "SSVNetwork",
            "label": "_operatorMaxFeeIncrease",
            "type": "t_uint256",
            "src": "contracts/SSVNetwork.sol:41"
          },
          {
            "contract": "SSVNetwork",
            "label": "_networkFee",
            "type": "t_uint256",
            "src": "contracts/SSVNetwork.sol:43"
          },
          {
            "contract": "SSVNetwork",
            "label": "_networkFeeIndex",
            "type": "t_uint256",
            "src": "contracts/SSVNetwork.sol:44"
          },
          {
            "contract": "SSVNetwork",
            "label": "_networkFeeIndexBlockNumber",
            "type": "t_uint256",
            "src": "contracts/SSVNetwork.sol:45"
          },
          {
            "contract": "SSVNetwork",
            "label": "_lastUpdateNetworkFeeRun",
            "type": "t_uint256",
            "src": "contracts/SSVNetwork.sol:46"
          },
          {
            "contract": "SSVNetwork",
            "label": "_networkEarnings",
            "type": "t_uint256",
            "src": "contracts/SSVNetwork.sol:47"
          },
          {
            "contract": "SSVNetwork",
            "label": "_networkEarningsBlockNumber",
            "type": "t_uint256",
            "src": "contracts/SSVNetwork.sol:48"
          },
          {
            "contract": "SSVNetwork",
            "label": "_withdrawnFromTreasury",
            "type": "t_uint256",
            "src": "contracts/SSVNetwork.sol:49"
          },
          {
            "contract": "SSVNetwork",
            "label": "_operatorDatas",
            "type": "t_mapping(t_bytes_memory_ptr,t_struct(OperatorData)1017_storage)",
            "src": "contracts/SSVNetwork.sol:51"
          },
          {
            "contract": "SSVNetwork",
            "label": "_owners",
            "type": "t_mapping(t_address,t_struct(OwnerData)1032_storage)",
            "src": "contracts/SSVNetwork.sol:52"
          },
          {
            "contract": "SSVNetwork",
            "label": "_operatorsInUseByAddress",
            "type": "t_mapping(t_address,t_mapping(t_bytes_memory_ptr,t_struct(OperatorInUse)1043_storage))",
            "src": "contracts/SSVNetwork.sol:53"
          },
          {
            "contract": "SSVNetwork",
            "label": "_operatorsInUseList",
            "type": "t_mapping(t_address,t_array(t_bytes_storage)dyn_storage)",
            "src": "contracts/SSVNetwork.sol:54"
          },
          {
            "contract": "SSVNetwork",
            "label": "_lastOperatorUpdateNetworkFeeRun",
            "type": "t_mapping(t_bytes_memory_ptr,t_uint256)",
            "src": "contracts/SSVNetwork.sol:55"
          }
        ],
        "types": {
          "t_contract(ISSVRegistry)993": {
            "label": "contract ISSVRegistry"
          },
          "t_contract(IERC20)299": {
            "label": "contract IERC20"
          },
          "t_uint256": {
            "label": "uint256"
          },
          "t_mapping(t_bytes_memory_ptr,t_struct(OperatorData)1017_storage)": {
            "label": "mapping(bytes => struct SSVNetwork.OperatorData)"
          },
          "t_bytes_storage": {
            "label": "bytes"
          },
          "t_struct(OperatorData)1017_storage": {
            "label": "struct SSVNetwork.OperatorData",
            "members": [
              {
                "label": "blockNumber",
                "type": "t_uint256"
              },
              {
                "label": "validatorCount",
                "type": "t_uint256"
              },
              {
                "label": "earnings",
                "type": "t_uint256"
              },
              {
                "label": "index",
                "type": "t_uint256"
              },
              {
                "label": "indexBlockNumber",
                "type": "t_uint256"
              },
              {
                "label": "lastFeeUpdate",
                "type": "t_uint256"
              }
            ]
          },
          "t_mapping(t_address,t_struct(OwnerData)1032_storage)": {
            "label": "mapping(address => struct SSVNetwork.OwnerData)"
          },
          "t_address": {
            "label": "address"
          },
          "t_struct(OwnerData)1032_storage": {
            "label": "struct SSVNetwork.OwnerData",
            "members": [
              {
                "label": "deposited",
                "type": "t_uint256"
              },
              {
                "label": "withdrawn",
                "type": "t_uint256"
              },
              {
                "label": "earned",
                "type": "t_uint256"
              },
              {
                "label": "used",
                "type": "t_uint256"
              },
              {
                "label": "networkFee",
                "type": "t_uint256"
              },
              {
                "label": "networkFeeIndex",
                "type": "t_uint256"
              },
              {
                "label": "activeValidatorsCount",
                "type": "t_uint256"
              }
            ]
          },
          "t_mapping(t_address,t_mapping(t_bytes_memory_ptr,t_struct(OperatorInUse)1043_storage))": {
            "label": "mapping(address => mapping(bytes => struct SSVNetwork.OperatorInUse))"
          },
          "t_mapping(t_bytes_memory_ptr,t_struct(OperatorInUse)1043_storage)": {
            "label": "mapping(bytes => struct SSVNetwork.OperatorInUse)"
          },
          "t_struct(OperatorInUse)1043_storage": {
            "label": "struct SSVNetwork.OperatorInUse",
            "members": [
              {
                "label": "index",
                "type": "t_uint256"
              },
              {
                "label": "validatorCount",
                "type": "t_uint256"
              },
              {
                "label": "used",
                "type": "t_uint256"
              },
              {
                "label": "exists",
                "type": "t_bool"
              },
              {
                "label": "indexInArray",
                "type": "t_uint256"
              }
            ]
          },
          "t_bool": {
            "label": "bool"
          },
          "t_mapping(t_address,t_array(t_bytes_storage)dyn_storage)": {
            "label": "mapping(address => bytes[])"
          },
          "t_array(t_bytes_storage)dyn_storage": {
            "label": "bytes[]"
          },
          "t_mapping(t_bytes_memory_ptr,t_uint256)": {
            "label": "mapping(bytes => uint256)"
          },
          "t_array(t_uint256)49_storage": {
            "label": "uint256[49]"
          },
          "t_array(t_uint256)50_storage": {
            "label": "uint256[50]"
          }
        }
      }
    },
    "8e51fa7a56aed55e79d7cf894ed22c545ad08ac930536388b1da871be61ea6b1": {
      "address": "0xa815B78a7eb572e1ADAa4c9AFd2FCF9A3BB1c439",
      "txHash": "0x7bd8bfb4d14055bc935e4af6ba477bc35552c605099496e508171c768ee9e820",
      "layout": {
        "storage": [
          {
            "contract": "Initializable",
            "label": "_initialized",
            "type": "t_bool",
            "src": "@openzeppelin/contracts-upgradeable/proxy/utils/Initializable.sol:23"
          },
          {
            "contract": "Initializable",
            "label": "_initializing",
            "type": "t_bool",
            "src": "@openzeppelin/contracts-upgradeable/proxy/utils/Initializable.sol:28"
          },
          {
            "contract": "ContextUpgradeable",
            "label": "__gap",
            "type": "t_array(t_uint256)50_storage",
            "src": "@openzeppelin/contracts-upgradeable/utils/ContextUpgradeable.sol:31"
          },
          {
            "contract": "OwnableUpgradeable",
            "label": "_owner",
            "type": "t_address",
            "src": "@openzeppelin/contracts-upgradeable/access/OwnableUpgradeable.sol:20"
          },
          {
            "contract": "OwnableUpgradeable",
            "label": "__gap",
            "type": "t_array(t_uint256)49_storage",
            "src": "@openzeppelin/contracts-upgradeable/access/OwnableUpgradeable.sol:74"
          },
          {
            "contract": "SSVNetwork",
            "label": "_ssvRegistryContract",
            "type": "t_contract(ISSVRegistry)1002",
            "src": "contracts/SSVNetwork.sol:38"
          },
          {
            "contract": "SSVNetwork",
            "label": "_token",
            "type": "t_contract(IERC20)299",
            "src": "contracts/SSVNetwork.sol:39"
          },
          {
            "contract": "SSVNetwork",
            "label": "_minimumBlocksBeforeLiquidation",
            "type": "t_uint256",
            "src": "contracts/SSVNetwork.sol:40"
          },
          {
            "contract": "SSVNetwork",
            "label": "_operatorMaxFeeIncrease",
            "type": "t_uint256",
            "src": "contracts/SSVNetwork.sol:41"
          },
          {
            "contract": "SSVNetwork",
            "label": "_networkFee",
            "type": "t_uint256",
            "src": "contracts/SSVNetwork.sol:43"
          },
          {
            "contract": "SSVNetwork",
            "label": "_networkFeeIndex",
            "type": "t_uint256",
            "src": "contracts/SSVNetwork.sol:44"
          },
          {
            "contract": "SSVNetwork",
            "label": "_networkFeeIndexBlockNumber",
            "type": "t_uint256",
            "src": "contracts/SSVNetwork.sol:45"
          },
          {
            "contract": "SSVNetwork",
            "label": "_lastUpdateNetworkFeeRun",
            "type": "t_uint256",
            "src": "contracts/SSVNetwork.sol:46"
          },
          {
            "contract": "SSVNetwork",
            "label": "_networkEarnings",
            "type": "t_uint256",
            "src": "contracts/SSVNetwork.sol:47"
          },
          {
            "contract": "SSVNetwork",
            "label": "_networkEarningsBlockNumber",
            "type": "t_uint256",
            "src": "contracts/SSVNetwork.sol:48"
          },
          {
            "contract": "SSVNetwork",
            "label": "_withdrawnFromTreasury",
            "type": "t_uint256",
            "src": "contracts/SSVNetwork.sol:49"
          },
          {
            "contract": "SSVNetwork",
            "label": "_operatorDatas",
            "type": "t_mapping(t_bytes_memory_ptr,t_struct(OperatorData)1026_storage)",
            "src": "contracts/SSVNetwork.sol:51"
          },
          {
            "contract": "SSVNetwork",
            "label": "_owners",
            "type": "t_mapping(t_address,t_struct(OwnerData)1041_storage)",
            "src": "contracts/SSVNetwork.sol:52"
          },
          {
            "contract": "SSVNetwork",
            "label": "_operatorsInUseByAddress",
            "type": "t_mapping(t_address,t_mapping(t_bytes_memory_ptr,t_struct(OperatorInUse)1052_storage))",
            "src": "contracts/SSVNetwork.sol:53"
          },
          {
            "contract": "SSVNetwork",
            "label": "_operatorsInUseList",
            "type": "t_mapping(t_address,t_array(t_bytes_storage)dyn_storage)",
            "src": "contracts/SSVNetwork.sol:54"
          },
          {
            "contract": "SSVNetwork",
            "label": "_lastOperatorUpdateNetworkFeeRun",
            "type": "t_mapping(t_bytes_memory_ptr,t_uint256)",
            "src": "contracts/SSVNetwork.sol:55"
          }
        ],
        "types": {
          "t_contract(ISSVRegistry)1002": {
            "label": "contract ISSVRegistry"
          },
          "t_contract(IERC20)299": {
            "label": "contract IERC20"
          },
          "t_uint256": {
            "label": "uint256"
          },
          "t_mapping(t_bytes_memory_ptr,t_struct(OperatorData)1026_storage)": {
            "label": "mapping(bytes => struct SSVNetwork.OperatorData)"
          },
          "t_bytes_storage": {
            "label": "bytes"
          },
          "t_struct(OperatorData)1026_storage": {
            "label": "struct SSVNetwork.OperatorData",
            "members": [
              {
                "label": "blockNumber",
                "type": "t_uint256"
              },
              {
                "label": "validatorCount",
                "type": "t_uint256"
              },
              {
                "label": "earnings",
                "type": "t_uint256"
              },
              {
                "label": "index",
                "type": "t_uint256"
              },
              {
                "label": "indexBlockNumber",
                "type": "t_uint256"
              },
              {
                "label": "lastFeeUpdate",
                "type": "t_uint256"
              }
            ]
          },
          "t_mapping(t_address,t_struct(OwnerData)1041_storage)": {
            "label": "mapping(address => struct SSVNetwork.OwnerData)"
          },
          "t_address": {
            "label": "address"
          },
          "t_struct(OwnerData)1041_storage": {
            "label": "struct SSVNetwork.OwnerData",
            "members": [
              {
                "label": "deposited",
                "type": "t_uint256"
              },
              {
                "label": "withdrawn",
                "type": "t_uint256"
              },
              {
                "label": "earned",
                "type": "t_uint256"
              },
              {
                "label": "used",
                "type": "t_uint256"
              },
              {
                "label": "networkFee",
                "type": "t_uint256"
              },
              {
                "label": "networkFeeIndex",
                "type": "t_uint256"
              },
              {
                "label": "activeValidatorsCount",
                "type": "t_uint256"
              }
            ]
          },
          "t_mapping(t_address,t_mapping(t_bytes_memory_ptr,t_struct(OperatorInUse)1052_storage))": {
            "label": "mapping(address => mapping(bytes => struct SSVNetwork.OperatorInUse))"
          },
          "t_mapping(t_bytes_memory_ptr,t_struct(OperatorInUse)1052_storage)": {
            "label": "mapping(bytes => struct SSVNetwork.OperatorInUse)"
          },
          "t_struct(OperatorInUse)1052_storage": {
            "label": "struct SSVNetwork.OperatorInUse",
            "members": [
              {
                "label": "index",
                "type": "t_uint256"
              },
              {
                "label": "validatorCount",
                "type": "t_uint256"
              },
              {
                "label": "used",
                "type": "t_uint256"
              },
              {
                "label": "exists",
                "type": "t_bool"
              },
              {
                "label": "indexInArray",
                "type": "t_uint256"
              }
            ]
          },
          "t_bool": {
            "label": "bool"
          },
          "t_mapping(t_address,t_array(t_bytes_storage)dyn_storage)": {
            "label": "mapping(address => bytes[])"
          },
          "t_array(t_bytes_storage)dyn_storage": {
            "label": "bytes[]"
          },
          "t_mapping(t_bytes_memory_ptr,t_uint256)": {
            "label": "mapping(bytes => uint256)"
          },
          "t_array(t_uint256)49_storage": {
            "label": "uint256[49]"
          },
          "t_array(t_uint256)50_storage": {
            "label": "uint256[50]"
          }
        }
      }
    },
    "f66337b2c14955b2001a36175d40bb64cd2d94582ad15c67473cb56386a60819": {
      "address": "0x66fea9A226A5076f77dD4663CEE7Bde6D581609B",
      "txHash": "0x400b65333bcfa24b9f020996ba6d48c9ae4e36bdba06ecba58bdb3e55aef2979",
      "layout": {
        "storage": [
          {
            "contract": "Initializable",
            "label": "_initialized",
            "type": "t_bool",
            "src": "@openzeppelin/contracts/proxy/utils/Initializable.sol:23"
          },
          {
            "contract": "Initializable",
            "label": "_initializing",
            "type": "t_bool",
            "src": "@openzeppelin/contracts/proxy/utils/Initializable.sol:28"
          },
          {
            "contract": "ContextUpgradeable",
            "label": "__gap",
            "type": "t_array(t_uint256)50_storage",
            "src": "@openzeppelin/contracts-upgradeable/utils/ContextUpgradeable.sol:31"
          },
          {
            "contract": "OwnableUpgradeable",
            "label": "_owner",
            "type": "t_address",
            "src": "@openzeppelin/contracts-upgradeable/access/OwnableUpgradeable.sol:20"
          },
          {
            "contract": "OwnableUpgradeable",
            "label": "__gap",
            "type": "t_array(t_uint256)49_storage",
            "src": "@openzeppelin/contracts-upgradeable/access/OwnableUpgradeable.sol:74"
          },
          {
            "contract": "SSVRegistry",
            "label": "_operatorCount",
            "type": "t_uint256",
            "src": "contracts/SSVRegistry.sol:37"
          },
          {
            "contract": "SSVRegistry",
            "label": "_validatorCount",
            "type": "t_uint256",
            "src": "contracts/SSVRegistry.sol:38"
          },
          {
            "contract": "SSVRegistry",
            "label": "_activeValidatorCount",
            "type": "t_uint256",
            "src": "contracts/SSVRegistry.sol:39"
          },
          {
            "contract": "SSVRegistry",
            "label": "_operators",
            "type": "t_mapping(t_bytes_memory_ptr,t_struct(Operator)5714_storage)",
            "src": "contracts/SSVRegistry.sol:41"
          },
          {
            "contract": "SSVRegistry",
            "label": "_validators",
            "type": "t_mapping(t_bytes_memory_ptr,t_struct(Validator)5727_storage)",
            "src": "contracts/SSVRegistry.sol:42"
          },
          {
            "contract": "SSVRegistry",
            "label": "_operatorFees",
            "type": "t_mapping(t_bytes_memory_ptr,t_array(t_struct(OperatorFee)5732_storage)dyn_storage)",
            "src": "contracts/SSVRegistry.sol:44"
          },
          {
            "contract": "SSVRegistry",
            "label": "_operatorsByOwnerAddress",
            "type": "t_mapping(t_address,t_array(t_bytes_storage)dyn_storage)",
            "src": "contracts/SSVRegistry.sol:46"
          },
          {
            "contract": "SSVRegistry",
            "label": "_validatorsByAddress",
            "type": "t_mapping(t_address,t_array(t_bytes_storage)dyn_storage)",
            "src": "contracts/SSVRegistry.sol:47"
          },
          {
            "contract": "SSVRegistry",
            "label": "_owners",
            "type": "t_mapping(t_address,t_struct(OwnerData)5737_storage)",
            "src": "contracts/SSVRegistry.sol:48"
          }
        ],
        "types": {
          "t_uint256": {
            "label": "uint256"
          },
          "t_mapping(t_bytes_memory_ptr,t_struct(Operator)5714_storage)": {
            "label": "mapping(bytes => struct SSVRegistry.Operator)"
          },
          "t_bytes_storage": {
            "label": "bytes"
          },
          "t_struct(Operator)5714_storage": {
            "label": "struct SSVRegistry.Operator",
            "members": [
              {
                "label": "name",
                "type": "t_string_storage"
              },
              {
                "label": "ownerAddress",
                "type": "t_address"
              },
              {
                "label": "publicKey",
                "type": "t_bytes_storage"
              },
              {
                "label": "score",
                "type": "t_uint256"
              },
              {
                "label": "active",
                "type": "t_bool"
              },
              {
                "label": "index",
                "type": "t_uint256"
              }
            ]
          },
          "t_string_storage": {
            "label": "string"
          },
          "t_address": {
            "label": "address"
          },
          "t_bool": {
            "label": "bool"
          },
          "t_mapping(t_bytes_memory_ptr,t_struct(Validator)5727_storage)": {
            "label": "mapping(bytes => struct SSVRegistry.Validator)"
          },
          "t_struct(Validator)5727_storage": {
            "label": "struct SSVRegistry.Validator",
            "members": [
              {
                "label": "ownerAddress",
                "type": "t_address"
              },
              {
                "label": "publicKey",
                "type": "t_bytes_storage"
              },
              {
                "label": "oess",
                "type": "t_array(t_struct(Oess)2605_storage)dyn_storage"
              },
              {
                "label": "active",
                "type": "t_bool"
              },
              {
                "label": "index",
                "type": "t_uint256"
              }
            ]
          },
          "t_array(t_struct(Oess)2605_storage)dyn_storage": {
            "label": "struct ISSVRegistry.Oess[]"
          },
          "t_struct(Oess)2605_storage": {
            "label": "struct ISSVRegistry.Oess",
            "members": [
              {
                "label": "operatorPublicKey",
                "type": "t_bytes_storage"
              },
              {
                "label": "sharedPublicKey",
                "type": "t_bytes_storage"
              },
              {
                "label": "encryptedKey",
                "type": "t_bytes_storage"
              }
            ]
          },
          "t_mapping(t_bytes_memory_ptr,t_array(t_struct(OperatorFee)5732_storage)dyn_storage)": {
            "label": "mapping(bytes => struct SSVRegistry.OperatorFee[])"
          },
          "t_array(t_struct(OperatorFee)5732_storage)dyn_storage": {
            "label": "struct SSVRegistry.OperatorFee[]"
          },
          "t_struct(OperatorFee)5732_storage": {
            "label": "struct SSVRegistry.OperatorFee",
            "members": [
              {
                "label": "blockNumber",
                "type": "t_uint256"
              },
              {
                "label": "fee",
                "type": "t_uint256"
              }
            ]
          },
          "t_mapping(t_address,t_array(t_bytes_storage)dyn_storage)": {
            "label": "mapping(address => bytes[])"
          },
          "t_array(t_bytes_storage)dyn_storage": {
            "label": "bytes[]"
          },
          "t_mapping(t_address,t_struct(OwnerData)5737_storage)": {
            "label": "mapping(address => struct SSVRegistry.OwnerData)"
          },
          "t_struct(OwnerData)5737_storage": {
            "label": "struct SSVRegistry.OwnerData",
            "members": [
              {
                "label": "activeValidatorCount",
                "type": "t_uint256"
              },
              {
                "label": "validatorsDisabled",
                "type": "t_bool"
              }
            ]
          },
          "t_array(t_uint256)49_storage": {
            "label": "uint256[49]"
          },
          "t_array(t_uint256)50_storage": {
            "label": "uint256[50]"
          }
        }
      }
    },
    "f3ca074e211bfab6f27b634a56e2a4eb7d7ac368910af7d266465034477a2410": {
      "address": "0x97bECf9Dc48405c6F5C0CAbD300cB08E0D25cFF1",
      "txHash": "0x1d05364076721622a163e361183274fbc766abbf09ed60f4905a67fe71f9e49e",
      "layout": {
        "storage": [
          {
            "contract": "Initializable",
            "label": "_initialized",
            "type": "t_bool",
            "src": "@openzeppelin/contracts-upgradeable/proxy/utils/Initializable.sol:23"
          },
          {
            "contract": "Initializable",
            "label": "_initializing",
            "type": "t_bool",
            "src": "@openzeppelin/contracts-upgradeable/proxy/utils/Initializable.sol:28"
          },
          {
            "contract": "ContextUpgradeable",
            "label": "__gap",
            "type": "t_array(t_uint256)50_storage",
            "src": "@openzeppelin/contracts-upgradeable/utils/ContextUpgradeable.sol:31"
          },
          {
            "contract": "OwnableUpgradeable",
            "label": "_owner",
            "type": "t_address",
            "src": "@openzeppelin/contracts-upgradeable/access/OwnableUpgradeable.sol:20"
          },
          {
            "contract": "OwnableUpgradeable",
            "label": "__gap",
            "type": "t_array(t_uint256)49_storage",
            "src": "@openzeppelin/contracts-upgradeable/access/OwnableUpgradeable.sol:74"
          },
          {
            "contract": "SSVNetwork",
            "label": "_ssvRegistryContract",
            "type": "t_contract(ISSVRegistry)1070",
            "src": "contracts/SSVNetwork.sol:39"
          },
          {
            "contract": "SSVNetwork",
            "label": "_token",
            "type": "t_contract(IERC20)299",
            "src": "contracts/SSVNetwork.sol:40"
          },
          {
            "contract": "SSVNetwork",
            "label": "_minimumBlocksBeforeLiquidation",
            "type": "t_uint256",
            "src": "contracts/SSVNetwork.sol:41"
          },
          {
            "contract": "SSVNetwork",
            "label": "_operatorMaxFeeIncrease",
            "type": "t_uint256",
            "src": "contracts/SSVNetwork.sol:42"
          },
          {
            "contract": "SSVNetwork",
            "label": "_networkFee",
            "type": "t_uint256",
            "src": "contracts/SSVNetwork.sol:44"
          },
          {
            "contract": "SSVNetwork",
            "label": "_networkFeeIndex",
            "type": "t_uint256",
            "src": "contracts/SSVNetwork.sol:45"
          },
          {
            "contract": "SSVNetwork",
            "label": "_networkFeeIndexBlockNumber",
            "type": "t_uint256",
            "src": "contracts/SSVNetwork.sol:46"
          },
          {
            "contract": "SSVNetwork",
            "label": "_networkEarnings",
            "type": "t_uint256",
            "src": "contracts/SSVNetwork.sol:47"
          },
          {
            "contract": "SSVNetwork",
            "label": "_networkEarningsBlockNumber",
            "type": "t_uint256",
            "src": "contracts/SSVNetwork.sol:48"
          },
          {
            "contract": "SSVNetwork",
            "label": "_withdrawnFromTreasury",
            "type": "t_uint256",
            "src": "contracts/SSVNetwork.sol:49"
          },
          {
            "contract": "SSVNetwork",
            "label": "_operatorDatas",
            "type": "t_mapping(t_bytes_memory_ptr,t_struct(OperatorData)1094_storage)",
            "src": "contracts/SSVNetwork.sol:51"
          },
          {
            "contract": "SSVNetwork",
            "label": "_owners",
            "type": "t_mapping(t_address,t_struct(OwnerData)1111_storage)",
            "src": "contracts/SSVNetwork.sol:52"
          },
          {
            "contract": "SSVNetwork",
            "label": "_operatorsInUseByAddress",
            "type": "t_mapping(t_address,t_mapping(t_bytes_memory_ptr,t_struct(OperatorInUse)1122_storage))",
            "src": "contracts/SSVNetwork.sol:53"
          },
          {
            "contract": "SSVNetwork",
            "label": "_operatorsInUseList",
            "type": "t_mapping(t_address,t_array(t_bytes_storage)dyn_storage)",
            "src": "contracts/SSVNetwork.sol:54"
          },
          {
            "contract": "SSVNetwork",
            "label": "_lastOperatorUpdateNetworkFeeRun",
            "type": "t_mapping(t_bytes_memory_ptr,t_uint256)",
            "src": "contracts/SSVNetwork.sol:55"
          }
        ],
        "types": {
          "t_contract(ISSVRegistry)1070": {
            "label": "contract ISSVRegistry"
          },
          "t_contract(IERC20)299": {
            "label": "contract IERC20"
          },
          "t_uint256": {
            "label": "uint256"
          },
          "t_mapping(t_bytes_memory_ptr,t_struct(OperatorData)1094_storage)": {
            "label": "mapping(bytes => struct SSVNetwork.OperatorData)"
          },
          "t_bytes_storage": {
            "label": "bytes"
          },
          "t_struct(OperatorData)1094_storage": {
            "label": "struct SSVNetwork.OperatorData",
            "members": [
              {
                "label": "blockNumber",
                "type": "t_uint256"
              },
              {
                "label": "activeValidatorCount",
                "type": "t_uint256"
              },
              {
                "label": "earnings",
                "type": "t_uint256"
              },
              {
                "label": "index",
                "type": "t_uint256"
              },
              {
                "label": "indexBlockNumber",
                "type": "t_uint256"
              },
              {
                "label": "lastFeeUpdate",
                "type": "t_uint256"
              }
            ]
          },
          "t_mapping(t_address,t_struct(OwnerData)1111_storage)": {
            "label": "mapping(address => struct SSVNetwork.OwnerData)"
          },
          "t_address": {
            "label": "address"
          },
          "t_struct(OwnerData)1111_storage": {
            "label": "struct SSVNetwork.OwnerData",
            "members": [
              {
                "label": "deposited",
                "type": "t_uint256"
              },
              {
                "label": "withdrawn",
                "type": "t_uint256"
              },
              {
                "label": "earned",
                "type": "t_uint256"
              },
              {
                "label": "used",
                "type": "t_uint256"
              },
              {
                "label": "networkFee",
                "type": "t_uint256"
              },
              {
                "label": "networkFeeIndex",
                "type": "t_uint256"
              },
              {
                "label": "activeValidatorCount",
                "type": "t_uint256"
              },
              {
                "label": "validatorsDisabled",
                "type": "t_bool"
              }
            ]
          },
          "t_bool": {
            "label": "bool"
          },
          "t_mapping(t_address,t_mapping(t_bytes_memory_ptr,t_struct(OperatorInUse)1122_storage))": {
            "label": "mapping(address => mapping(bytes => struct SSVNetwork.OperatorInUse))"
          },
          "t_mapping(t_bytes_memory_ptr,t_struct(OperatorInUse)1122_storage)": {
            "label": "mapping(bytes => struct SSVNetwork.OperatorInUse)"
          },
          "t_struct(OperatorInUse)1122_storage": {
            "label": "struct SSVNetwork.OperatorInUse",
            "members": [
              {
                "label": "index",
                "type": "t_uint256"
              },
              {
                "label": "validatorCount",
                "type": "t_uint256"
              },
              {
                "label": "used",
                "type": "t_uint256"
              },
              {
                "label": "exists",
                "type": "t_bool"
              },
              {
                "label": "indexInArray",
                "type": "t_uint256"
              }
            ]
          },
          "t_mapping(t_address,t_array(t_bytes_storage)dyn_storage)": {
            "label": "mapping(address => bytes[])"
          },
          "t_array(t_bytes_storage)dyn_storage": {
            "label": "bytes[]"
          },
          "t_mapping(t_bytes_memory_ptr,t_uint256)": {
            "label": "mapping(bytes => uint256)"
          },
          "t_array(t_uint256)49_storage": {
            "label": "uint256[49]"
          },
          "t_array(t_uint256)50_storage": {
            "label": "uint256[50]"
          }
        }
      }
    },
    "63c2818eeeb6de1336874be44fb0e9d5ca81fe0c4dffa29cf5a13438b2fa0125": {
      "address": "0x7e9B800984fa874e96c93406A0742A8cf8B1DF04",
      "txHash": "0x2a13ecda3e6bf2127f0006be0184eada6ec9653c9ecb6f7e80922eb02a67bf03",
      "layout": {
        "storage": [
          {
            "contract": "Initializable",
            "label": "_initialized",
            "type": "t_bool",
            "src": "@openzeppelin/contracts/proxy/utils/Initializable.sol:23"
          },
          {
            "contract": "Initializable",
            "label": "_initializing",
            "type": "t_bool",
            "src": "@openzeppelin/contracts/proxy/utils/Initializable.sol:28"
          },
          {
            "contract": "ContextUpgradeable",
            "label": "__gap",
            "type": "t_array(t_uint256)50_storage",
            "src": "@openzeppelin/contracts-upgradeable/utils/ContextUpgradeable.sol:31"
          },
          {
            "contract": "OwnableUpgradeable",
            "label": "_owner",
            "type": "t_address",
            "src": "@openzeppelin/contracts-upgradeable/access/OwnableUpgradeable.sol:20"
          },
          {
            "contract": "OwnableUpgradeable",
            "label": "__gap",
            "type": "t_array(t_uint256)49_storage",
            "src": "@openzeppelin/contracts-upgradeable/access/OwnableUpgradeable.sol:74"
          },
          {
            "contract": "SSVNetwork",
            "label": "_ssvRegistryContract",
            "type": "t_contract(ISSVRegistry)2927",
            "src": "contracts/SSVNetwork.sol:39"
          },
          {
            "contract": "SSVNetwork",
            "label": "_token",
            "type": "t_contract(IERC20)962",
            "src": "contracts/SSVNetwork.sol:40"
          },
          {
            "contract": "SSVNetwork",
            "label": "_minimumBlocksBeforeLiquidation",
            "type": "t_uint256",
            "src": "contracts/SSVNetwork.sol:41"
          },
          {
            "contract": "SSVNetwork",
            "label": "_operatorMaxFeeIncrease",
            "type": "t_uint256",
            "src": "contracts/SSVNetwork.sol:42"
          },
          {
            "contract": "SSVNetwork",
            "label": "_networkFee",
            "type": "t_uint256",
            "src": "contracts/SSVNetwork.sol:44"
          },
          {
            "contract": "SSVNetwork",
            "label": "_networkFeeIndex",
            "type": "t_uint256",
            "src": "contracts/SSVNetwork.sol:45"
          },
          {
            "contract": "SSVNetwork",
            "label": "_networkFeeIndexBlockNumber",
            "type": "t_uint256",
            "src": "contracts/SSVNetwork.sol:46"
          },
          {
            "contract": "SSVNetwork",
            "label": "_networkEarnings",
            "type": "t_uint256",
            "src": "contracts/SSVNetwork.sol:47"
          },
          {
            "contract": "SSVNetwork",
            "label": "_networkEarningsBlockNumber",
            "type": "t_uint256",
            "src": "contracts/SSVNetwork.sol:48"
          },
          {
            "contract": "SSVNetwork",
            "label": "_withdrawnFromTreasury",
            "type": "t_uint256",
            "src": "contracts/SSVNetwork.sol:49"
          },
          {
            "contract": "SSVNetwork",
            "label": "_operatorDatas",
            "type": "t_mapping(t_bytes_memory_ptr,t_struct(OperatorData)2951_storage)",
            "src": "contracts/SSVNetwork.sol:51"
          },
          {
            "contract": "SSVNetwork",
            "label": "_owners",
            "type": "t_mapping(t_address,t_struct(OwnerData)2968_storage)",
            "src": "contracts/SSVNetwork.sol:52"
          },
          {
            "contract": "SSVNetwork",
            "label": "_operatorsInUseByAddress",
            "type": "t_mapping(t_address,t_mapping(t_bytes_memory_ptr,t_struct(OperatorInUse)2979_storage))",
            "src": "contracts/SSVNetwork.sol:53"
          },
          {
            "contract": "SSVNetwork",
            "label": "_operatorsInUseList",
            "type": "t_mapping(t_address,t_array(t_bytes_storage)dyn_storage)",
            "src": "contracts/SSVNetwork.sol:54"
          },
          {
            "contract": "SSVNetwork",
            "label": "_lastOperatorUpdateNetworkFeeRun",
            "type": "t_mapping(t_bytes_memory_ptr,t_uint256)",
            "src": "contracts/SSVNetwork.sol:55"
          }
        ],
        "types": {
          "t_contract(ISSVRegistry)2927": {
            "label": "contract ISSVRegistry"
          },
          "t_contract(IERC20)962": {
            "label": "contract IERC20"
          },
          "t_uint256": {
            "label": "uint256"
          },
          "t_mapping(t_bytes_memory_ptr,t_struct(OperatorData)2951_storage)": {
            "label": "mapping(bytes => struct SSVNetwork.OperatorData)"
          },
          "t_bytes_storage": {
            "label": "bytes"
          },
          "t_struct(OperatorData)2951_storage": {
            "label": "struct SSVNetwork.OperatorData",
            "members": [
              {
                "label": "blockNumber",
                "type": "t_uint256"
              },
              {
                "label": "activeValidatorCount",
                "type": "t_uint256"
              },
              {
                "label": "earnings",
                "type": "t_uint256"
              },
              {
                "label": "index",
                "type": "t_uint256"
              },
              {
                "label": "indexBlockNumber",
                "type": "t_uint256"
              },
              {
                "label": "lastFeeUpdate",
                "type": "t_uint256"
              }
            ]
          },
          "t_mapping(t_address,t_struct(OwnerData)2968_storage)": {
            "label": "mapping(address => struct SSVNetwork.OwnerData)"
          },
          "t_address": {
            "label": "address"
          },
          "t_struct(OwnerData)2968_storage": {
            "label": "struct SSVNetwork.OwnerData",
            "members": [
              {
                "label": "deposited",
                "type": "t_uint256"
              },
              {
                "label": "withdrawn",
                "type": "t_uint256"
              },
              {
                "label": "earned",
                "type": "t_uint256"
              },
              {
                "label": "used",
                "type": "t_uint256"
              },
              {
                "label": "networkFee",
                "type": "t_uint256"
              },
              {
                "label": "networkFeeIndex",
                "type": "t_uint256"
              },
              {
                "label": "activeValidatorCount",
                "type": "t_uint256"
              },
              {
                "label": "validatorsDisabled",
                "type": "t_bool"
              }
            ]
          },
          "t_bool": {
            "label": "bool"
          },
          "t_mapping(t_address,t_mapping(t_bytes_memory_ptr,t_struct(OperatorInUse)2979_storage))": {
            "label": "mapping(address => mapping(bytes => struct SSVNetwork.OperatorInUse))"
          },
          "t_mapping(t_bytes_memory_ptr,t_struct(OperatorInUse)2979_storage)": {
            "label": "mapping(bytes => struct SSVNetwork.OperatorInUse)"
          },
          "t_struct(OperatorInUse)2979_storage": {
            "label": "struct SSVNetwork.OperatorInUse",
            "members": [
              {
                "label": "index",
                "type": "t_uint256"
              },
              {
                "label": "validatorCount",
                "type": "t_uint256"
              },
              {
                "label": "used",
                "type": "t_uint256"
              },
              {
                "label": "exists",
                "type": "t_bool"
              },
              {
                "label": "indexInArray",
                "type": "t_uint256"
              }
            ]
          },
          "t_mapping(t_address,t_array(t_bytes_storage)dyn_storage)": {
            "label": "mapping(address => bytes[])"
          },
          "t_array(t_bytes_storage)dyn_storage": {
            "label": "bytes[]"
          },
          "t_mapping(t_bytes_memory_ptr,t_uint256)": {
            "label": "mapping(bytes => uint256)"
          },
          "t_array(t_uint256)49_storage": {
            "label": "uint256[49]"
          },
          "t_array(t_uint256)50_storage": {
            "label": "uint256[50]"
          }
        }
      }
    },
    "39be4898e477410a3ad816f254675839281b5b9fe13703c1764a53720c4fb2d7": {
      "address": "0x3a21966e34ac0B031621C3c3F8063200A35E0FFd",
      "txHash": "0x9b0940c255f370f6b3d0e29fb47b796bf18bd0edb3a9b871ffc8d570515ad2b6",
      "layout": {
        "storage": [
          {
            "contract": "Initializable",
            "label": "_initialized",
            "type": "t_bool",
            "src": "@openzeppelin/contracts-upgradeable/proxy/utils/Initializable.sol:23"
          },
          {
            "contract": "Initializable",
            "label": "_initializing",
            "type": "t_bool",
            "src": "@openzeppelin/contracts-upgradeable/proxy/utils/Initializable.sol:28"
          },
          {
            "contract": "ContextUpgradeable",
            "label": "__gap",
            "type": "t_array(t_uint256)50_storage",
            "src": "@openzeppelin/contracts-upgradeable/utils/ContextUpgradeable.sol:31"
          },
          {
            "contract": "OwnableUpgradeable",
            "label": "_owner",
            "type": "t_address",
            "src": "@openzeppelin/contracts-upgradeable/access/OwnableUpgradeable.sol:20"
          },
          {
            "contract": "OwnableUpgradeable",
            "label": "__gap",
            "type": "t_array(t_uint256)49_storage",
            "src": "@openzeppelin/contracts-upgradeable/access/OwnableUpgradeable.sol:74"
          },
          {
            "contract": "SSVNetwork",
            "label": "_ssvRegistryContract",
            "type": "t_contract(ISSVRegistry)1070",
            "src": "contracts/SSVNetwork.sol:39"
          },
          {
            "contract": "SSVNetwork",
            "label": "_token",
            "type": "t_contract(IERC20)299",
            "src": "contracts/SSVNetwork.sol:40"
          },
          {
            "contract": "SSVNetwork",
            "label": "_minimumBlocksBeforeLiquidation",
            "type": "t_uint256",
            "src": "contracts/SSVNetwork.sol:41"
          },
          {
            "contract": "SSVNetwork",
            "label": "_operatorMaxFeeIncrease",
            "type": "t_uint256",
            "src": "contracts/SSVNetwork.sol:42"
          },
          {
            "contract": "SSVNetwork",
            "label": "_networkFee",
            "type": "t_uint256",
            "src": "contracts/SSVNetwork.sol:44"
          },
          {
            "contract": "SSVNetwork",
            "label": "_networkFeeIndex",
            "type": "t_uint256",
            "src": "contracts/SSVNetwork.sol:45"
          },
          {
            "contract": "SSVNetwork",
            "label": "_networkFeeIndexBlockNumber",
            "type": "t_uint256",
            "src": "contracts/SSVNetwork.sol:46"
          },
          {
            "contract": "SSVNetwork",
            "label": "_networkEarnings",
            "type": "t_uint256",
            "src": "contracts/SSVNetwork.sol:47"
          },
          {
            "contract": "SSVNetwork",
            "label": "_networkEarningsBlockNumber",
            "type": "t_uint256",
            "src": "contracts/SSVNetwork.sol:48"
          },
          {
            "contract": "SSVNetwork",
            "label": "_withdrawnFromTreasury",
            "type": "t_uint256",
            "src": "contracts/SSVNetwork.sol:49"
          },
          {
            "contract": "SSVNetwork",
            "label": "_operatorDatas",
            "type": "t_mapping(t_bytes_memory_ptr,t_struct(OperatorData)1094_storage)",
            "src": "contracts/SSVNetwork.sol:51"
          },
          {
            "contract": "SSVNetwork",
            "label": "_owners",
            "type": "t_mapping(t_address,t_struct(OwnerData)1111_storage)",
            "src": "contracts/SSVNetwork.sol:52"
          },
          {
            "contract": "SSVNetwork",
            "label": "_operatorsInUseByAddress",
            "type": "t_mapping(t_address,t_mapping(t_bytes_memory_ptr,t_struct(OperatorInUse)1122_storage))",
            "src": "contracts/SSVNetwork.sol:53"
          },
          {
            "contract": "SSVNetwork",
            "label": "_operatorsInUseList",
            "type": "t_mapping(t_address,t_array(t_bytes_storage)dyn_storage)",
            "src": "contracts/SSVNetwork.sol:54"
          },
          {
            "contract": "SSVNetwork",
            "label": "_lastOperatorUpdateNetworkFeeRun",
            "type": "t_mapping(t_bytes_memory_ptr,t_uint256)",
            "src": "contracts/SSVNetwork.sol:55"
          }
        ],
        "types": {
          "t_contract(ISSVRegistry)1070": {
            "label": "contract ISSVRegistry"
          },
          "t_contract(IERC20)299": {
            "label": "contract IERC20"
          },
          "t_uint256": {
            "label": "uint256"
          },
          "t_mapping(t_bytes_memory_ptr,t_struct(OperatorData)1094_storage)": {
            "label": "mapping(bytes => struct SSVNetwork.OperatorData)"
          },
          "t_bytes_storage": {
            "label": "bytes"
          },
          "t_struct(OperatorData)1094_storage": {
            "label": "struct SSVNetwork.OperatorData",
            "members": [
              {
                "label": "blockNumber",
                "type": "t_uint256"
              },
              {
                "label": "activeValidatorCount",
                "type": "t_uint256"
              },
              {
                "label": "earnings",
                "type": "t_uint256"
              },
              {
                "label": "index",
                "type": "t_uint256"
              },
              {
                "label": "indexBlockNumber",
                "type": "t_uint256"
              },
              {
                "label": "lastFeeUpdate",
                "type": "t_uint256"
              }
            ]
          },
          "t_mapping(t_address,t_struct(OwnerData)1111_storage)": {
            "label": "mapping(address => struct SSVNetwork.OwnerData)"
          },
          "t_address": {
            "label": "address"
          },
          "t_struct(OwnerData)1111_storage": {
            "label": "struct SSVNetwork.OwnerData",
            "members": [
              {
                "label": "deposited",
                "type": "t_uint256"
              },
              {
                "label": "withdrawn",
                "type": "t_uint256"
              },
              {
                "label": "earned",
                "type": "t_uint256"
              },
              {
                "label": "used",
                "type": "t_uint256"
              },
              {
                "label": "networkFee",
                "type": "t_uint256"
              },
              {
                "label": "networkFeeIndex",
                "type": "t_uint256"
              },
              {
                "label": "activeValidatorCount",
                "type": "t_uint256"
              },
              {
                "label": "validatorsDisabled",
                "type": "t_bool"
              }
            ]
          },
          "t_bool": {
            "label": "bool"
          },
          "t_mapping(t_address,t_mapping(t_bytes_memory_ptr,t_struct(OperatorInUse)1122_storage))": {
            "label": "mapping(address => mapping(bytes => struct SSVNetwork.OperatorInUse))"
          },
          "t_mapping(t_bytes_memory_ptr,t_struct(OperatorInUse)1122_storage)": {
            "label": "mapping(bytes => struct SSVNetwork.OperatorInUse)"
          },
          "t_struct(OperatorInUse)1122_storage": {
            "label": "struct SSVNetwork.OperatorInUse",
            "members": [
              {
                "label": "index",
                "type": "t_uint256"
              },
              {
                "label": "validatorCount",
                "type": "t_uint256"
              },
              {
                "label": "used",
                "type": "t_uint256"
              },
              {
                "label": "exists",
                "type": "t_bool"
              },
              {
                "label": "indexInArray",
                "type": "t_uint256"
              }
            ]
          },
          "t_mapping(t_address,t_array(t_bytes_storage)dyn_storage)": {
            "label": "mapping(address => bytes[])"
          },
          "t_array(t_bytes_storage)dyn_storage": {
            "label": "bytes[]"
          },
          "t_mapping(t_bytes_memory_ptr,t_uint256)": {
            "label": "mapping(bytes => uint256)"
          },
          "t_array(t_uint256)49_storage": {
            "label": "uint256[49]"
          },
          "t_array(t_uint256)50_storage": {
            "label": "uint256[50]"
          }
        }
      }
    },
    "16ce6205801704c716fb7e4f210622bc3492167e4c83208cea879ae381eef3bc": {
      "address": "0x27cC1891D439845231904F71dF365523C76A19C7",
      "txHash": "0x712be24c9b03ac00a2c22daf6563669b61e07ebe50b7e26754bf957ebfaf6914",
      "layout": {
        "storage": [
          {
            "contract": "Initializable",
            "label": "_initialized",
            "type": "t_bool",
            "src": "@openzeppelin/contracts-upgradeable/proxy/utils/Initializable.sol:23"
          },
          {
            "contract": "Initializable",
            "label": "_initializing",
            "type": "t_bool",
            "src": "@openzeppelin/contracts-upgradeable/proxy/utils/Initializable.sol:28"
          },
          {
            "contract": "ContextUpgradeable",
            "label": "__gap",
            "type": "t_array(t_uint256)50_storage",
            "src": "@openzeppelin/contracts-upgradeable/utils/ContextUpgradeable.sol:31"
          },
          {
            "contract": "OwnableUpgradeable",
            "label": "_owner",
            "type": "t_address",
            "src": "@openzeppelin/contracts-upgradeable/access/OwnableUpgradeable.sol:20"
          },
          {
            "contract": "OwnableUpgradeable",
            "label": "__gap",
            "type": "t_array(t_uint256)49_storage",
            "src": "@openzeppelin/contracts-upgradeable/access/OwnableUpgradeable.sol:74"
          },
          {
            "contract": "SSVRegistry",
            "label": "_operatorCount",
            "type": "t_uint256",
            "src": "contracts/SSVRegistry.sol:37"
          },
          {
            "contract": "SSVRegistry",
            "label": "_validatorCount",
            "type": "t_uint256",
            "src": "contracts/SSVRegistry.sol:38"
          },
          {
            "contract": "SSVRegistry",
            "label": "_activeValidatorCount",
            "type": "t_uint256",
            "src": "contracts/SSVRegistry.sol:39"
          },
          {
            "contract": "SSVRegistry",
            "label": "_operators",
            "type": "t_mapping(t_bytes_memory_ptr,t_struct(Operator)623_storage)",
            "src": "contracts/SSVRegistry.sol:41"
          },
          {
            "contract": "SSVRegistry",
            "label": "_validators",
            "type": "t_mapping(t_bytes_memory_ptr,t_struct(Validator)636_storage)",
            "src": "contracts/SSVRegistry.sol:42"
          },
          {
            "contract": "SSVRegistry",
            "label": "_operatorFees",
            "type": "t_mapping(t_bytes_memory_ptr,t_array(t_struct(OperatorFee)641_storage)dyn_storage)",
            "src": "contracts/SSVRegistry.sol:44"
          },
          {
            "contract": "SSVRegistry",
            "label": "_operatorsByOwnerAddress",
            "type": "t_mapping(t_address,t_array(t_bytes_storage)dyn_storage)",
            "src": "contracts/SSVRegistry.sol:46"
          },
          {
            "contract": "SSVRegistry",
            "label": "_validatorsByAddress",
            "type": "t_mapping(t_address,t_array(t_bytes_storage)dyn_storage)",
            "src": "contracts/SSVRegistry.sol:47"
          },
          {
            "contract": "SSVRegistry",
            "label": "_owners",
            "type": "t_mapping(t_address,t_struct(OwnerData)646_storage)",
            "src": "contracts/SSVRegistry.sol:48"
          }
        ],
        "types": {
          "t_uint256": {
            "label": "uint256"
          },
          "t_mapping(t_bytes_memory_ptr,t_struct(Operator)623_storage)": {
            "label": "mapping(bytes => struct SSVRegistry.Operator)"
          },
          "t_bytes_storage": {
            "label": "bytes"
          },
          "t_struct(Operator)623_storage": {
            "label": "struct SSVRegistry.Operator",
            "members": [
              {
                "label": "name",
                "type": "t_string_storage"
              },
              {
                "label": "ownerAddress",
                "type": "t_address"
              },
              {
                "label": "publicKey",
                "type": "t_bytes_storage"
              },
              {
                "label": "score",
                "type": "t_uint256"
              },
              {
                "label": "active",
                "type": "t_bool"
              },
              {
                "label": "index",
                "type": "t_uint256"
              }
            ]
          },
          "t_string_storage": {
            "label": "string"
          },
          "t_address": {
            "label": "address"
          },
          "t_bool": {
            "label": "bool"
          },
          "t_mapping(t_bytes_memory_ptr,t_struct(Validator)636_storage)": {
            "label": "mapping(bytes => struct SSVRegistry.Validator)"
          },
          "t_struct(Validator)636_storage": {
            "label": "struct SSVRegistry.Validator",
            "members": [
              {
                "label": "ownerAddress",
                "type": "t_address"
              },
              {
                "label": "publicKey",
                "type": "t_bytes_storage"
              },
              {
                "label": "oess",
                "type": "t_array(t_struct(Oess)303_storage)dyn_storage"
              },
              {
                "label": "active",
                "type": "t_bool"
              },
              {
                "label": "index",
                "type": "t_uint256"
              }
            ]
          },
          "t_array(t_struct(Oess)303_storage)dyn_storage": {
            "label": "struct ISSVRegistry.Oess[]"
          },
          "t_struct(Oess)303_storage": {
            "label": "struct ISSVRegistry.Oess",
            "members": [
              {
                "label": "operatorPublicKey",
                "type": "t_bytes_storage"
              },
              {
                "label": "sharedPublicKey",
                "type": "t_bytes_storage"
              },
              {
                "label": "encryptedKey",
                "type": "t_bytes_storage"
              }
            ]
          },
          "t_mapping(t_bytes_memory_ptr,t_array(t_struct(OperatorFee)641_storage)dyn_storage)": {
            "label": "mapping(bytes => struct SSVRegistry.OperatorFee[])"
          },
          "t_array(t_struct(OperatorFee)641_storage)dyn_storage": {
            "label": "struct SSVRegistry.OperatorFee[]"
          },
          "t_struct(OperatorFee)641_storage": {
            "label": "struct SSVRegistry.OperatorFee",
            "members": [
              {
                "label": "blockNumber",
                "type": "t_uint256"
              },
              {
                "label": "fee",
                "type": "t_uint256"
              }
            ]
          },
          "t_mapping(t_address,t_array(t_bytes_storage)dyn_storage)": {
            "label": "mapping(address => bytes[])"
          },
          "t_array(t_bytes_storage)dyn_storage": {
            "label": "bytes[]"
          },
          "t_mapping(t_address,t_struct(OwnerData)646_storage)": {
            "label": "mapping(address => struct SSVRegistry.OwnerData)"
          },
          "t_struct(OwnerData)646_storage": {
            "label": "struct SSVRegistry.OwnerData",
            "members": [
              {
                "label": "activeValidatorCount",
                "type": "t_uint256"
              },
              {
                "label": "validatorsDisabled",
                "type": "t_bool"
              }
            ]
          },
          "t_array(t_uint256)49_storage": {
            "label": "uint256[49]"
          },
          "t_array(t_uint256)50_storage": {
            "label": "uint256[50]"
          }
        }
      }
    },
    "446e8b352eb2db74b9635d90579d222f983ecf9979b9aeb6e851209469ea2763": {
      "address": "0x6E034CC5dfA0B68fDe9881681ad32C3179952501",
      "txHash": "0xb4abaf6b54c40ea8d9eeb0711c0ba6c0986861fc356625ba410fa0193f6f68c2",
      "layout": {
        "storage": [
          {
            "contract": "Initializable",
            "label": "_initialized",
            "type": "t_bool",
            "src": "@openzeppelin/contracts-upgradeable/proxy/utils/Initializable.sol:23"
          },
          {
            "contract": "Initializable",
            "label": "_initializing",
            "type": "t_bool",
            "src": "@openzeppelin/contracts-upgradeable/proxy/utils/Initializable.sol:28"
          },
          {
            "contract": "ContextUpgradeable",
            "label": "__gap",
            "type": "t_array(t_uint256)50_storage",
            "src": "@openzeppelin/contracts-upgradeable/utils/ContextUpgradeable.sol:31"
          },
          {
            "contract": "OwnableUpgradeable",
            "label": "_owner",
            "type": "t_address",
            "src": "@openzeppelin/contracts-upgradeable/access/OwnableUpgradeable.sol:20"
          },
          {
            "contract": "OwnableUpgradeable",
            "label": "__gap",
            "type": "t_array(t_uint256)49_storage",
            "src": "@openzeppelin/contracts-upgradeable/access/OwnableUpgradeable.sol:74"
          },
          {
            "contract": "SSVNetwork",
            "label": "_ssvRegistryContract",
            "type": "t_contract(ISSVRegistry)1026",
            "src": "contracts/SSVNetwork.sol:39"
          },
          {
            "contract": "SSVNetwork",
            "label": "_token",
            "type": "t_contract(IERC20)299",
            "src": "contracts/SSVNetwork.sol:40"
          },
          {
            "contract": "SSVNetwork",
            "label": "_minimumBlocksBeforeLiquidation",
            "type": "t_uint256",
            "src": "contracts/SSVNetwork.sol:41"
          },
          {
            "contract": "SSVNetwork",
            "label": "_operatorMaxFeeIncrease",
            "type": "t_uint256",
            "src": "contracts/SSVNetwork.sol:42"
          },
          {
            "contract": "SSVNetwork",
            "label": "_networkFee",
            "type": "t_uint256",
            "src": "contracts/SSVNetwork.sol:44"
          },
          {
            "contract": "SSVNetwork",
            "label": "_networkFeeIndex",
            "type": "t_uint256",
            "src": "contracts/SSVNetwork.sol:45"
          },
          {
            "contract": "SSVNetwork",
            "label": "_networkFeeIndexBlockNumber",
            "type": "t_uint256",
            "src": "contracts/SSVNetwork.sol:46"
          },
          {
            "contract": "SSVNetwork",
            "label": "_networkEarnings",
            "type": "t_uint256",
            "src": "contracts/SSVNetwork.sol:47"
          },
          {
            "contract": "SSVNetwork",
            "label": "_networkEarningsBlockNumber",
            "type": "t_uint256",
            "src": "contracts/SSVNetwork.sol:48"
          },
          {
            "contract": "SSVNetwork",
            "label": "_withdrawnFromTreasury",
            "type": "t_uint256",
            "src": "contracts/SSVNetwork.sol:49"
          },
          {
            "contract": "SSVNetwork",
            "label": "_operatorDatas",
            "type": "t_mapping(t_bytes_memory_ptr,t_struct(OperatorData)1050_storage)",
            "src": "contracts/SSVNetwork.sol:51"
          },
          {
            "contract": "SSVNetwork",
            "label": "_owners",
            "type": "t_mapping(t_address,t_struct(OwnerData)1067_storage)",
            "src": "contracts/SSVNetwork.sol:52"
          },
          {
            "contract": "SSVNetwork",
            "label": "_operatorsInUseByAddress",
            "type": "t_mapping(t_address,t_mapping(t_bytes_memory_ptr,t_struct(OperatorInUse)1078_storage))",
            "src": "contracts/SSVNetwork.sol:53"
          },
          {
            "contract": "SSVNetwork",
            "label": "_operatorsInUseList",
            "type": "t_mapping(t_address,t_array(t_bytes_storage)dyn_storage)",
            "src": "contracts/SSVNetwork.sol:54"
          },
          {
            "contract": "SSVNetwork",
            "label": "_lastOperatorUpdateNetworkFeeRun",
            "type": "t_mapping(t_bytes_memory_ptr,t_uint256)",
            "src": "contracts/SSVNetwork.sol:55"
          }
        ],
        "types": {
          "t_contract(ISSVRegistry)1026": {
            "label": "contract ISSVRegistry"
          },
          "t_contract(IERC20)299": {
            "label": "contract IERC20"
          },
          "t_uint256": {
            "label": "uint256"
          },
          "t_mapping(t_bytes_memory_ptr,t_struct(OperatorData)1050_storage)": {
            "label": "mapping(bytes => struct SSVNetwork.OperatorData)"
          },
          "t_bytes_storage": {
            "label": "bytes"
          },
          "t_struct(OperatorData)1050_storage": {
            "label": "struct SSVNetwork.OperatorData",
            "members": [
              {
                "label": "blockNumber",
                "type": "t_uint256"
              },
              {
                "label": "activeValidatorCount",
                "type": "t_uint256"
              },
              {
                "label": "earnings",
                "type": "t_uint256"
              },
              {
                "label": "index",
                "type": "t_uint256"
              },
              {
                "label": "indexBlockNumber",
                "type": "t_uint256"
              },
              {
                "label": "lastFeeUpdate",
                "type": "t_uint256"
              }
            ]
          },
          "t_mapping(t_address,t_struct(OwnerData)1067_storage)": {
            "label": "mapping(address => struct SSVNetwork.OwnerData)"
          },
          "t_address": {
            "label": "address"
          },
          "t_struct(OwnerData)1067_storage": {
            "label": "struct SSVNetwork.OwnerData",
            "members": [
              {
                "label": "deposited",
                "type": "t_uint256"
              },
              {
                "label": "withdrawn",
                "type": "t_uint256"
              },
              {
                "label": "earned",
                "type": "t_uint256"
              },
              {
                "label": "used",
                "type": "t_uint256"
              },
              {
                "label": "networkFee",
                "type": "t_uint256"
              },
              {
                "label": "networkFeeIndex",
                "type": "t_uint256"
              },
              {
                "label": "activeValidatorCount",
                "type": "t_uint256"
              },
              {
                "label": "validatorsDisabled",
                "type": "t_bool"
              }
            ]
          },
          "t_bool": {
            "label": "bool"
          },
          "t_mapping(t_address,t_mapping(t_bytes_memory_ptr,t_struct(OperatorInUse)1078_storage))": {
            "label": "mapping(address => mapping(bytes => struct SSVNetwork.OperatorInUse))"
          },
          "t_mapping(t_bytes_memory_ptr,t_struct(OperatorInUse)1078_storage)": {
            "label": "mapping(bytes => struct SSVNetwork.OperatorInUse)"
          },
          "t_struct(OperatorInUse)1078_storage": {
            "label": "struct SSVNetwork.OperatorInUse",
            "members": [
              {
                "label": "index",
                "type": "t_uint256"
              },
              {
                "label": "validatorCount",
                "type": "t_uint256"
              },
              {
                "label": "used",
                "type": "t_uint256"
              },
              {
                "label": "exists",
                "type": "t_bool"
              },
              {
                "label": "indexInArray",
                "type": "t_uint256"
              }
            ]
          },
          "t_mapping(t_address,t_array(t_bytes_storage)dyn_storage)": {
            "label": "mapping(address => bytes[])"
          },
          "t_array(t_bytes_storage)dyn_storage": {
            "label": "bytes[]"
          },
          "t_mapping(t_bytes_memory_ptr,t_uint256)": {
            "label": "mapping(bytes => uint256)"
          },
          "t_array(t_uint256)49_storage": {
            "label": "uint256[49]"
          },
          "t_array(t_uint256)50_storage": {
            "label": "uint256[50]"
          }
        }
      }
    },
    "184305b80710a84a34b0bf97223857fa67941e7a63d04aa451576469dfc0f380": {
      "address": "0x1DAa34A47ab0952e59f5Aa1B8200dc48D1FE310a",
      "txHash": "0x0862b360ad04472372df6e7ecade75fc45c14fe0b3c9cf52ae043803c98f640d",
      "layout": {
        "storage": [
          {
            "contract": "Initializable",
            "label": "_initialized",
            "type": "t_bool",
            "src": "@openzeppelin/contracts/proxy/utils/Initializable.sol:23"
          },
          {
            "contract": "Initializable",
            "label": "_initializing",
            "type": "t_bool",
            "src": "@openzeppelin/contracts/proxy/utils/Initializable.sol:28"
          },
          {
            "contract": "ContextUpgradeable",
            "label": "__gap",
            "type": "t_array(t_uint256)50_storage",
            "src": "@openzeppelin/contracts-upgradeable/utils/ContextUpgradeable.sol:31"
          },
          {
            "contract": "OwnableUpgradeable",
            "label": "_owner",
            "type": "t_address",
            "src": "@openzeppelin/contracts-upgradeable/access/OwnableUpgradeable.sol:20"
          },
          {
            "contract": "OwnableUpgradeable",
            "label": "__gap",
            "type": "t_array(t_uint256)49_storage",
            "src": "@openzeppelin/contracts-upgradeable/access/OwnableUpgradeable.sol:74"
          },
          {
            "contract": "SSVNetwork",
            "label": "_ssvRegistryContract",
            "type": "t_contract(ISSVRegistry)2878",
            "src": "contracts/SSVNetwork.sol:39"
          },
          {
            "contract": "SSVNetwork",
            "label": "_token",
            "type": "t_contract(IERC20)962",
            "src": "contracts/SSVNetwork.sol:40"
          },
          {
            "contract": "SSVNetwork",
            "label": "_minimumBlocksBeforeLiquidation",
            "type": "t_uint256",
            "src": "contracts/SSVNetwork.sol:41"
          },
          {
            "contract": "SSVNetwork",
            "label": "_operatorMaxFeeIncrease",
            "type": "t_uint256",
            "src": "contracts/SSVNetwork.sol:42"
          },
          {
            "contract": "SSVNetwork",
            "label": "_networkFee",
            "type": "t_uint256",
            "src": "contracts/SSVNetwork.sol:44"
          },
          {
            "contract": "SSVNetwork",
            "label": "_networkFeeIndex",
            "type": "t_uint256",
            "src": "contracts/SSVNetwork.sol:45"
          },
          {
            "contract": "SSVNetwork",
            "label": "_networkFeeIndexBlockNumber",
            "type": "t_uint256",
            "src": "contracts/SSVNetwork.sol:46"
          },
          {
            "contract": "SSVNetwork",
            "label": "_networkEarnings",
            "type": "t_uint256",
            "src": "contracts/SSVNetwork.sol:47"
          },
          {
            "contract": "SSVNetwork",
            "label": "_networkEarningsBlockNumber",
            "type": "t_uint256",
            "src": "contracts/SSVNetwork.sol:48"
          },
          {
            "contract": "SSVNetwork",
            "label": "_withdrawnFromTreasury",
            "type": "t_uint256",
            "src": "contracts/SSVNetwork.sol:49"
          },
          {
            "contract": "SSVNetwork",
            "label": "_operatorDatas",
            "type": "t_mapping(t_bytes_memory_ptr,t_struct(OperatorData)2902_storage)",
            "src": "contracts/SSVNetwork.sol:51"
          },
          {
            "contract": "SSVNetwork",
            "label": "_owners",
            "type": "t_mapping(t_address,t_struct(OwnerData)2919_storage)",
            "src": "contracts/SSVNetwork.sol:52"
          },
          {
            "contract": "SSVNetwork",
            "label": "_operatorsInUseByAddress",
            "type": "t_mapping(t_address,t_mapping(t_bytes_memory_ptr,t_struct(OperatorInUse)2930_storage))",
            "src": "contracts/SSVNetwork.sol:53"
          },
          {
            "contract": "SSVNetwork",
            "label": "_operatorsInUseList",
            "type": "t_mapping(t_address,t_array(t_bytes_storage)dyn_storage)",
            "src": "contracts/SSVNetwork.sol:54"
          },
          {
            "contract": "SSVNetwork",
            "label": "_lastOperatorUpdateNetworkFeeRun",
            "type": "t_mapping(t_bytes_memory_ptr,t_uint256)",
            "src": "contracts/SSVNetwork.sol:55"
          }
        ],
        "types": {
          "t_contract(ISSVRegistry)2878": {
            "label": "contract ISSVRegistry"
          },
          "t_contract(IERC20)962": {
            "label": "contract IERC20"
          },
          "t_uint256": {
            "label": "uint256"
          },
          "t_mapping(t_bytes_memory_ptr,t_struct(OperatorData)2902_storage)": {
            "label": "mapping(bytes => struct SSVNetwork.OperatorData)"
          },
          "t_bytes_storage": {
            "label": "bytes"
          },
          "t_struct(OperatorData)2902_storage": {
            "label": "struct SSVNetwork.OperatorData",
            "members": [
              {
                "label": "blockNumber",
                "type": "t_uint256"
              },
              {
                "label": "activeValidatorCount",
                "type": "t_uint256"
              },
              {
                "label": "earnings",
                "type": "t_uint256"
              },
              {
                "label": "index",
                "type": "t_uint256"
              },
              {
                "label": "indexBlockNumber",
                "type": "t_uint256"
              },
              {
                "label": "lastFeeUpdate",
                "type": "t_uint256"
              }
            ]
          },
          "t_mapping(t_address,t_struct(OwnerData)2919_storage)": {
            "label": "mapping(address => struct SSVNetwork.OwnerData)"
          },
          "t_address": {
            "label": "address"
          },
          "t_struct(OwnerData)2919_storage": {
            "label": "struct SSVNetwork.OwnerData",
            "members": [
              {
                "label": "deposited",
                "type": "t_uint256"
              },
              {
                "label": "withdrawn",
                "type": "t_uint256"
              },
              {
                "label": "earned",
                "type": "t_uint256"
              },
              {
                "label": "used",
                "type": "t_uint256"
              },
              {
                "label": "networkFee",
                "type": "t_uint256"
              },
              {
                "label": "networkFeeIndex",
                "type": "t_uint256"
              },
              {
                "label": "activeValidatorCount",
                "type": "t_uint256"
              },
              {
                "label": "validatorsDisabled",
                "type": "t_bool"
              }
            ]
          },
          "t_bool": {
            "label": "bool"
          },
          "t_mapping(t_address,t_mapping(t_bytes_memory_ptr,t_struct(OperatorInUse)2930_storage))": {
            "label": "mapping(address => mapping(bytes => struct SSVNetwork.OperatorInUse))"
          },
          "t_mapping(t_bytes_memory_ptr,t_struct(OperatorInUse)2930_storage)": {
            "label": "mapping(bytes => struct SSVNetwork.OperatorInUse)"
          },
          "t_struct(OperatorInUse)2930_storage": {
            "label": "struct SSVNetwork.OperatorInUse",
            "members": [
              {
                "label": "index",
                "type": "t_uint256"
              },
              {
                "label": "validatorCount",
                "type": "t_uint256"
              },
              {
                "label": "used",
                "type": "t_uint256"
              },
              {
                "label": "exists",
                "type": "t_bool"
              },
              {
                "label": "indexInArray",
                "type": "t_uint256"
              }
            ]
          },
          "t_mapping(t_address,t_array(t_bytes_storage)dyn_storage)": {
            "label": "mapping(address => bytes[])"
          },
          "t_array(t_bytes_storage)dyn_storage": {
            "label": "bytes[]"
          },
          "t_mapping(t_bytes_memory_ptr,t_uint256)": {
            "label": "mapping(bytes => uint256)"
          },
          "t_array(t_uint256)49_storage": {
            "label": "uint256[49]"
          },
          "t_array(t_uint256)50_storage": {
            "label": "uint256[50]"
          }
        }
      }
    },
    "41d11ce4d91e5e3782985451ee40d696f72c9485ceca77fbfd11cc02b4af1de0": {
      "address": "0xdb6Dca54b0fDEA4e3fE6Fc9598F93943194a6e51",
      "txHash": "0xa05f3e34265c099315dcb6ec201472a03ba10a1635c8d37f24f3cef55e0dc75e",
      "layout": {
        "storage": [
          {
            "contract": "Initializable",
            "label": "_initialized",
            "type": "t_bool",
            "src": "@openzeppelin/contracts/proxy/utils/Initializable.sol:23"
          },
          {
            "contract": "Initializable",
            "label": "_initializing",
            "type": "t_bool",
            "src": "@openzeppelin/contracts/proxy/utils/Initializable.sol:28"
          },
          {
            "contract": "ContextUpgradeable",
            "label": "__gap",
            "type": "t_array(t_uint256)50_storage",
            "src": "@openzeppelin/contracts-upgradeable/utils/ContextUpgradeable.sol:31"
          },
          {
            "contract": "OwnableUpgradeable",
            "label": "_owner",
            "type": "t_address",
            "src": "@openzeppelin/contracts-upgradeable/access/OwnableUpgradeable.sol:20"
          },
          {
            "contract": "OwnableUpgradeable",
            "label": "__gap",
            "type": "t_array(t_uint256)49_storage",
            "src": "@openzeppelin/contracts-upgradeable/access/OwnableUpgradeable.sol:74"
          },
          {
            "contract": "SSVRegistry",
            "label": "_operatorCount",
            "type": "t_uint256",
            "src": "contracts/SSVRegistry.sol:37"
          },
          {
            "contract": "SSVRegistry",
            "label": "_validatorCount",
            "type": "t_uint256",
            "src": "contracts/SSVRegistry.sol:38"
          },
          {
            "contract": "SSVRegistry",
            "label": "_activeValidatorCount",
            "type": "t_uint256",
            "src": "contracts/SSVRegistry.sol:39"
          },
          {
            "contract": "SSVRegistry",
            "label": "_operators",
            "type": "t_mapping(t_bytes_memory_ptr,t_struct(Operator)5325_storage)",
            "src": "contracts/SSVRegistry.sol:41"
          },
          {
            "contract": "SSVRegistry",
            "label": "_validators",
            "type": "t_mapping(t_bytes_memory_ptr,t_struct(Validator)5338_storage)",
            "src": "contracts/SSVRegistry.sol:42"
          },
          {
            "contract": "SSVRegistry",
            "label": "_operatorFees",
            "type": "t_mapping(t_bytes_memory_ptr,t_array(t_struct(OperatorFee)5343_storage)dyn_storage)",
            "src": "contracts/SSVRegistry.sol:44"
          },
          {
            "contract": "SSVRegistry",
            "label": "_operatorsByOwnerAddress",
            "type": "t_mapping(t_address,t_array(t_bytes_storage)dyn_storage)",
            "src": "contracts/SSVRegistry.sol:46"
          },
          {
            "contract": "SSVRegistry",
            "label": "_validatorsByAddress",
            "type": "t_mapping(t_address,t_array(t_bytes_storage)dyn_storage)",
            "src": "contracts/SSVRegistry.sol:47"
          },
          {
            "contract": "SSVRegistry",
            "label": "_owners",
            "type": "t_mapping(t_address,t_struct(OwnerData)5348_storage)",
            "src": "contracts/SSVRegistry.sol:48"
          }
        ],
        "types": {
          "t_uint256": {
            "label": "uint256"
          },
          "t_mapping(t_bytes_memory_ptr,t_struct(Operator)5325_storage)": {
            "label": "mapping(bytes => struct SSVRegistry.Operator)"
          },
          "t_bytes_storage": {
            "label": "bytes"
          },
          "t_struct(Operator)5325_storage": {
            "label": "struct SSVRegistry.Operator",
            "members": [
              {
                "label": "name",
                "type": "t_string_storage"
              },
              {
                "label": "ownerAddress",
                "type": "t_address"
              },
              {
                "label": "publicKey",
                "type": "t_bytes_storage"
              },
              {
                "label": "score",
                "type": "t_uint256"
              },
              {
                "label": "active",
                "type": "t_bool"
              },
              {
                "label": "index",
                "type": "t_uint256"
              }
            ]
          },
          "t_string_storage": {
            "label": "string"
          },
          "t_address": {
            "label": "address"
          },
          "t_bool": {
            "label": "bool"
          },
          "t_mapping(t_bytes_memory_ptr,t_struct(Validator)5338_storage)": {
            "label": "mapping(bytes => struct SSVRegistry.Validator)"
          },
          "t_struct(Validator)5338_storage": {
            "label": "struct SSVRegistry.Validator",
            "members": [
              {
                "label": "ownerAddress",
                "type": "t_address"
              },
              {
                "label": "publicKey",
                "type": "t_bytes_storage"
              },
              {
                "label": "oess",
                "type": "t_array(t_struct(Oess)2582_storage)dyn_storage"
              },
              {
                "label": "active",
                "type": "t_bool"
              },
              {
                "label": "index",
                "type": "t_uint256"
              }
            ]
          },
          "t_array(t_struct(Oess)2582_storage)dyn_storage": {
            "label": "struct ISSVRegistry.Oess[]"
          },
          "t_struct(Oess)2582_storage": {
            "label": "struct ISSVRegistry.Oess",
            "members": [
              {
                "label": "operatorPublicKey",
                "type": "t_bytes_storage"
              },
              {
                "label": "sharedPublicKey",
                "type": "t_bytes_storage"
              },
              {
                "label": "encryptedKey",
                "type": "t_bytes_storage"
              }
            ]
          },
          "t_mapping(t_bytes_memory_ptr,t_array(t_struct(OperatorFee)5343_storage)dyn_storage)": {
            "label": "mapping(bytes => struct SSVRegistry.OperatorFee[])"
          },
          "t_array(t_struct(OperatorFee)5343_storage)dyn_storage": {
            "label": "struct SSVRegistry.OperatorFee[]"
          },
          "t_struct(OperatorFee)5343_storage": {
            "label": "struct SSVRegistry.OperatorFee",
            "members": [
              {
                "label": "blockNumber",
                "type": "t_uint256"
              },
              {
                "label": "fee",
                "type": "t_uint256"
              }
            ]
          },
          "t_mapping(t_address,t_array(t_bytes_storage)dyn_storage)": {
            "label": "mapping(address => bytes[])"
          },
          "t_array(t_bytes_storage)dyn_storage": {
            "label": "bytes[]"
          },
          "t_mapping(t_address,t_struct(OwnerData)5348_storage)": {
            "label": "mapping(address => struct SSVRegistry.OwnerData)"
          },
          "t_struct(OwnerData)5348_storage": {
            "label": "struct SSVRegistry.OwnerData",
            "members": [
              {
                "label": "activeValidatorCount",
                "type": "t_uint256"
              },
              {
                "label": "validatorsDisabled",
                "type": "t_bool"
              }
            ]
          },
          "t_array(t_uint256)49_storage": {
            "label": "uint256[49]"
          },
          "t_array(t_uint256)50_storage": {
            "label": "uint256[50]"
          }
        }
      }
    },
<<<<<<< HEAD
    "f7d4f82886b0a43e5b7ed36261359147ccd53bac2241c37f4abf6eaa0937224f": {
      "address": "0x3EeE05e59F4e126064e41C1e2346ED01b3d2a8c3",
      "txHash": "0xded43829e03485ccfe8d6e570e8ca4068bf869c83c96ac84a865c517bacaa91f",
=======
    "43289e51990930f55e76f182fd7330669892b15e3c11389be9981a7c728b842a": {
      "address": "0xAEC49a01880f493d737254b8aA015B254eb1EA56",
      "txHash": "0x0f0319b7c244f5e7a7e0f4c56508f964fa9539d5303b66acddebeca9d808113b",
>>>>>>> 5f85d47e
      "layout": {
        "storage": [
          {
            "contract": "Initializable",
            "label": "_initialized",
            "type": "t_bool",
            "src": "@openzeppelin/contracts/proxy/utils/Initializable.sol:23"
          },
          {
            "contract": "Initializable",
            "label": "_initializing",
            "type": "t_bool",
            "src": "@openzeppelin/contracts/proxy/utils/Initializable.sol:28"
          },
          {
            "contract": "ContextUpgradeable",
            "label": "__gap",
            "type": "t_array(t_uint256)50_storage",
            "src": "@openzeppelin/contracts-upgradeable/utils/ContextUpgradeable.sol:31"
          },
          {
            "contract": "OwnableUpgradeable",
            "label": "_owner",
            "type": "t_address",
            "src": "@openzeppelin/contracts-upgradeable/access/OwnableUpgradeable.sol:20"
          },
          {
            "contract": "OwnableUpgradeable",
            "label": "__gap",
            "type": "t_array(t_uint256)49_storage",
            "src": "@openzeppelin/contracts-upgradeable/access/OwnableUpgradeable.sol:74"
          },
          {
            "contract": "SSVNetwork",
            "label": "_ssvRegistryContract",
            "type": "t_contract(ISSVRegistry)2947",
            "src": "contracts/SSVNetwork.sol:47"
          },
          {
            "contract": "SSVNetwork",
            "label": "_token",
            "type": "t_contract(IERC20)962",
            "src": "contracts/SSVNetwork.sol:48"
          },
          {
            "contract": "SSVNetwork",
            "label": "_minimumBlocksBeforeLiquidation",
            "type": "t_uint256",
            "src": "contracts/SSVNetwork.sol:49"
          },
          {
            "contract": "SSVNetwork",
            "label": "_operatorMaxFeeIncrease",
            "type": "t_uint256",
            "src": "contracts/SSVNetwork.sol:50"
          },
          {
            "contract": "SSVNetwork",
            "label": "_networkFee",
            "type": "t_uint256",
            "src": "contracts/SSVNetwork.sol:52"
          },
          {
            "contract": "SSVNetwork",
            "label": "_networkFeeIndex",
            "type": "t_uint256",
            "src": "contracts/SSVNetwork.sol:53"
          },
          {
            "contract": "SSVNetwork",
            "label": "_networkFeeIndexBlockNumber",
            "type": "t_uint256",
            "src": "contracts/SSVNetwork.sol:54"
          },
          {
            "contract": "SSVNetwork",
            "label": "_networkEarnings",
            "type": "t_uint256",
            "src": "contracts/SSVNetwork.sol:55"
          },
          {
            "contract": "SSVNetwork",
            "label": "_networkEarningsBlockNumber",
            "type": "t_uint256",
            "src": "contracts/SSVNetwork.sol:56"
          },
          {
            "contract": "SSVNetwork",
            "label": "_withdrawnFromTreasury",
            "type": "t_uint256",
            "src": "contracts/SSVNetwork.sol:57"
          },
          {
            "contract": "SSVNetwork",
            "label": "_operatorDatas",
            "type": "t_mapping(t_bytes_memory_ptr,t_struct(OperatorData)2972_storage)",
            "src": "contracts/SSVNetwork.sol:59"
          },
          {
            "contract": "SSVNetwork",
            "label": "_owners",
            "type": "t_mapping(t_address,t_struct(OwnerData)2989_storage)",
            "src": "contracts/SSVNetwork.sol:60"
          },
          {
            "contract": "SSVNetwork",
            "label": "_operatorsInUseByAddress",
            "type": "t_mapping(t_address,t_mapping(t_bytes_memory_ptr,t_struct(OperatorInUse)3000_storage))",
            "src": "contracts/SSVNetwork.sol:61"
          },
          {
            "contract": "SSVNetwork",
            "label": "_operatorsInUseList",
            "type": "t_mapping(t_address,t_array(t_bytes_storage)dyn_storage)",
            "src": "contracts/SSVNetwork.sol:62"
          },
          {
            "contract": "SSVNetwork",
            "label": "_lastOperatorUpdateNetworkFeeRun",
            "type": "t_mapping(t_bytes_memory_ptr,t_uint256)",
            "src": "contracts/SSVNetwork.sol:63"
          },
          {
            "contract": "SSVNetwork",
            "label": "_setOperatorFeePeriod",
            "type": "t_uint256",
            "src": "contracts/SSVNetwork.sol:65"
          },
          {
            "contract": "SSVNetwork",
            "label": "_approveOperatorFeePeriod",
            "type": "t_uint256",
            "src": "contracts/SSVNetwork.sol:66"
          },
          {
            "contract": "SSVNetwork",
            "label": "_feeChangeRequests",
            "type": "t_mapping(t_bytes_memory_ptr,t_struct(FeeChangeRequest)3007_storage)",
            "src": "contracts/SSVNetwork.sol:67"
          }
        ],
        "types": {
          "t_contract(ISSVRegistry)2947": {
            "label": "contract ISSVRegistry"
          },
          "t_contract(IERC20)962": {
            "label": "contract IERC20"
          },
          "t_uint256": {
            "label": "uint256"
          },
          "t_mapping(t_bytes_memory_ptr,t_struct(OperatorData)2972_storage)": {
            "label": "mapping(bytes => struct SSVNetwork.OperatorData)"
          },
          "t_bytes_storage": {
            "label": "bytes"
          },
          "t_struct(OperatorData)2972_storage": {
            "label": "struct SSVNetwork.OperatorData",
            "members": [
              {
                "label": "blockNumber",
                "type": "t_uint256"
              },
              {
                "label": "activeValidatorCount",
                "type": "t_uint256"
              },
              {
                "label": "earnings",
                "type": "t_uint256"
              },
              {
                "label": "index",
                "type": "t_uint256"
              },
              {
                "label": "indexBlockNumber",
                "type": "t_uint256"
              },
              {
                "label": "previousFee",
                "type": "t_uint256"
              }
            ]
          },
          "t_mapping(t_address,t_struct(OwnerData)2989_storage)": {
            "label": "mapping(address => struct SSVNetwork.OwnerData)"
          },
          "t_address": {
            "label": "address"
          },
          "t_struct(OwnerData)2989_storage": {
            "label": "struct SSVNetwork.OwnerData",
            "members": [
              {
                "label": "deposited",
                "type": "t_uint256"
              },
              {
                "label": "withdrawn",
                "type": "t_uint256"
              },
              {
                "label": "earned",
                "type": "t_uint256"
              },
              {
                "label": "used",
                "type": "t_uint256"
              },
              {
                "label": "networkFee",
                "type": "t_uint256"
              },
              {
                "label": "networkFeeIndex",
                "type": "t_uint256"
              },
              {
                "label": "activeValidatorCount",
                "type": "t_uint256"
              },
              {
                "label": "validatorsDisabled",
                "type": "t_bool"
              }
            ]
          },
          "t_bool": {
            "label": "bool"
          },
          "t_mapping(t_address,t_mapping(t_bytes_memory_ptr,t_struct(OperatorInUse)3000_storage))": {
            "label": "mapping(address => mapping(bytes => struct SSVNetwork.OperatorInUse))"
          },
          "t_mapping(t_bytes_memory_ptr,t_struct(OperatorInUse)3000_storage)": {
            "label": "mapping(bytes => struct SSVNetwork.OperatorInUse)"
          },
          "t_struct(OperatorInUse)3000_storage": {
            "label": "struct SSVNetwork.OperatorInUse",
            "members": [
              {
                "label": "index",
                "type": "t_uint256"
              },
              {
                "label": "validatorCount",
                "type": "t_uint256"
              },
              {
                "label": "used",
                "type": "t_uint256"
              },
              {
                "label": "exists",
                "type": "t_bool"
              },
              {
                "label": "indexInArray",
                "type": "t_uint256"
              }
            ]
          },
          "t_mapping(t_address,t_array(t_bytes_storage)dyn_storage)": {
            "label": "mapping(address => bytes[])"
          },
          "t_array(t_bytes_storage)dyn_storage": {
            "label": "bytes[]"
          },
          "t_mapping(t_bytes_memory_ptr,t_uint256)": {
            "label": "mapping(bytes => uint256)"
          },
          "t_mapping(t_bytes_memory_ptr,t_struct(FeeChangeRequest)3007_storage)": {
            "label": "mapping(bytes => struct SSVNetwork.FeeChangeRequest)"
          },
          "t_struct(FeeChangeRequest)3007_storage": {
            "label": "struct SSVNetwork.FeeChangeRequest",
            "members": [
              {
                "label": "fee",
                "type": "t_uint256"
              },
              {
                "label": "approvalBeginTime",
                "type": "t_uint256"
              },
              {
                "label": "approvalEndTime",
                "type": "t_uint256"
              }
            ]
          },
          "t_array(t_uint256)49_storage": {
            "label": "uint256[49]"
          },
          "t_array(t_uint256)50_storage": {
            "label": "uint256[50]"
          }
        }
      }
    },
<<<<<<< HEAD
    "d3460963b376b7828e0a4c88ec5f6d724dbe0955f31d8277428170ca00b01a15": {
      "address": "0x2510602E18dc1795b51774fE73a8Fa4c61b48ac5",
      "txHash": "0x13ca8d8446968be87566031ab328c42cdf1e5a145ec21b0710136d3c6bf1e2f6",
=======
    "c63bf4bc1baa499980de2e288597db420f603f58bbb626a614d63b145179ed1c": {
      "address": "0x8750104499ffFcc16Af6B5c230BDd93aDc9E08CD",
      "txHash": "0x202fc6072d8b366d6c15d00db8744e7a989afa7cca3a7be393e011e833389d9f",
>>>>>>> 5f85d47e
      "layout": {
        "storage": [
          {
            "contract": "Initializable",
            "label": "_initialized",
            "type": "t_bool",
<<<<<<< HEAD
            "src": "@openzeppelin/contracts-upgradeable/proxy/utils/Initializable.sol:23"
=======
            "src": "@openzeppelin/contracts/proxy/utils/Initializable.sol:23"
>>>>>>> 5f85d47e
          },
          {
            "contract": "Initializable",
            "label": "_initializing",
            "type": "t_bool",
<<<<<<< HEAD
            "src": "@openzeppelin/contracts-upgradeable/proxy/utils/Initializable.sol:28"
=======
            "src": "@openzeppelin/contracts/proxy/utils/Initializable.sol:28"
>>>>>>> 5f85d47e
          },
          {
            "contract": "ContextUpgradeable",
            "label": "__gap",
            "type": "t_array(t_uint256)50_storage",
            "src": "@openzeppelin/contracts-upgradeable/utils/ContextUpgradeable.sol:31"
          },
          {
            "contract": "OwnableUpgradeable",
            "label": "_owner",
            "type": "t_address",
            "src": "@openzeppelin/contracts-upgradeable/access/OwnableUpgradeable.sol:20"
          },
          {
            "contract": "OwnableUpgradeable",
            "label": "__gap",
            "type": "t_array(t_uint256)49_storage",
            "src": "@openzeppelin/contracts-upgradeable/access/OwnableUpgradeable.sol:74"
          },
          {
            "contract": "SSVRegistry",
<<<<<<< HEAD
            "label": "_operatorCount",
            "type": "t_uint256",
            "src": "contracts/SSVRegistry.sol:37"
          },
          {
            "contract": "SSVRegistry",
            "label": "_validatorCount",
=======
            "label": "_activeValidatorCount",
>>>>>>> 5f85d47e
            "type": "t_uint256",
            "src": "contracts/SSVRegistry.sol:38"
          },
          {
            "contract": "SSVRegistry",
<<<<<<< HEAD
            "label": "_activeValidatorCount",
            "type": "t_uint256",
            "src": "contracts/SSVRegistry.sol:39"
=======
            "label": "_lastOperatorId",
            "type": "t_struct(Counter)1597_storage",
            "src": "contracts/SSVRegistry.sol:40"
>>>>>>> 5f85d47e
          },
          {
            "contract": "SSVRegistry",
            "label": "_operators",
<<<<<<< HEAD
            "type": "t_mapping(t_bytes_memory_ptr,t_struct(Operator)645_storage)",
            "src": "contracts/SSVRegistry.sol:41"
=======
            "type": "t_mapping(t_uint256,t_struct(Operator)5521_storage)",
            "src": "contracts/SSVRegistry.sol:42"
>>>>>>> 5f85d47e
          },
          {
            "contract": "SSVRegistry",
            "label": "_validators",
<<<<<<< HEAD
            "type": "t_mapping(t_bytes_memory_ptr,t_struct(Validator)658_storage)",
            "src": "contracts/SSVRegistry.sol:42"
=======
            "type": "t_mapping(t_bytes_memory_ptr,t_struct(Validator)5531_storage)",
            "src": "contracts/SSVRegistry.sol:43"
>>>>>>> 5f85d47e
          },
          {
            "contract": "SSVRegistry",
            "label": "_operatorFees",
<<<<<<< HEAD
            "type": "t_mapping(t_bytes_memory_ptr,t_array(t_struct(OperatorFee)663_storage)dyn_storage)",
=======
            "type": "t_mapping(t_uint256,t_array(t_struct(OperatorFee)5536_storage)dyn_storage)",
>>>>>>> 5f85d47e
            "src": "contracts/SSVRegistry.sol:44"
          },
          {
            "contract": "SSVRegistry",
            "label": "_operatorsByOwnerAddress",
<<<<<<< HEAD
            "type": "t_mapping(t_address,t_array(t_bytes_storage)dyn_storage)",
=======
            "type": "t_mapping(t_address,t_array(t_uint256)dyn_storage)",
>>>>>>> 5f85d47e
            "src": "contracts/SSVRegistry.sol:46"
          },
          {
            "contract": "SSVRegistry",
<<<<<<< HEAD
            "label": "_validatorsByAddress",
=======
            "label": "_validatorsByOwnerAddress",
>>>>>>> 5f85d47e
            "type": "t_mapping(t_address,t_array(t_bytes_storage)dyn_storage)",
            "src": "contracts/SSVRegistry.sol:47"
          },
          {
            "contract": "SSVRegistry",
            "label": "_owners",
<<<<<<< HEAD
            "type": "t_mapping(t_address,t_struct(OwnerData)668_storage)",
=======
            "type": "t_mapping(t_address,t_struct(OwnerData)5541_storage)",
>>>>>>> 5f85d47e
            "src": "contracts/SSVRegistry.sol:48"
          },
          {
            "contract": "SSVRegistry",
<<<<<<< HEAD
            "label": "validatorsPerOperator",
            "type": "t_mapping(t_bytes_memory_ptr,t_uint256)",
            "src": "contracts/SSVRegistry.sol:50"
          },
          {
            "contract": "SSVRegistry",
            "label": "validatorsPerOperatorLimit",
            "type": "t_uint256",
            "src": "contracts/SSVRegistry.sol:51"
=======
            "label": "_operatorPublicKeyToId",
            "type": "t_mapping(t_bytes_memory_ptr,t_uint256)",
            "src": "contracts/SSVRegistry.sol:50"
>>>>>>> 5f85d47e
          }
        ],
        "types": {
          "t_uint256": {
            "label": "uint256"
          },
<<<<<<< HEAD
          "t_mapping(t_bytes_memory_ptr,t_struct(Operator)645_storage)": {
            "label": "mapping(bytes => struct SSVRegistry.Operator)"
          },
          "t_bytes_storage": {
            "label": "bytes"
          },
          "t_struct(Operator)645_storage": {
=======
          "t_struct(Counter)1597_storage": {
            "label": "struct Counters.Counter",
            "members": [
              {
                "label": "_value",
                "type": "t_uint256"
              }
            ]
          },
          "t_mapping(t_uint256,t_struct(Operator)5521_storage)": {
            "label": "mapping(uint256 => struct SSVRegistry.Operator)"
          },
          "t_struct(Operator)5521_storage": {
>>>>>>> 5f85d47e
            "label": "struct SSVRegistry.Operator",
            "members": [
              {
                "label": "name",
                "type": "t_string_storage"
              },
              {
                "label": "ownerAddress",
                "type": "t_address"
              },
              {
                "label": "publicKey",
                "type": "t_bytes_storage"
              },
              {
                "label": "score",
                "type": "t_uint256"
              },
              {
                "label": "active",
                "type": "t_bool"
              },
              {
<<<<<<< HEAD
                "label": "index",
=======
                "label": "indexInOwner",
>>>>>>> 5f85d47e
                "type": "t_uint256"
              }
            ]
          },
          "t_string_storage": {
            "label": "string"
          },
          "t_address": {
            "label": "address"
          },
<<<<<<< HEAD
          "t_bool": {
            "label": "bool"
          },
          "t_mapping(t_bytes_memory_ptr,t_struct(Validator)658_storage)": {
            "label": "mapping(bytes => struct SSVRegistry.Validator)"
          },
          "t_struct(Validator)658_storage": {
=======
          "t_bytes_storage": {
            "label": "bytes"
          },
          "t_bool": {
            "label": "bool"
          },
          "t_mapping(t_bytes_memory_ptr,t_struct(Validator)5531_storage)": {
            "label": "mapping(bytes => struct SSVRegistry.Validator)"
          },
          "t_struct(Validator)5531_storage": {
>>>>>>> 5f85d47e
            "label": "struct SSVRegistry.Validator",
            "members": [
              {
                "label": "ownerAddress",
                "type": "t_address"
              },
              {
<<<<<<< HEAD
                "label": "publicKey",
                "type": "t_bytes_storage"
              },
              {
                "label": "oess",
                "type": "t_array(t_struct(Oess)303_storage)dyn_storage"
=======
                "label": "operatorIds",
                "type": "t_array(t_uint256)dyn_storage"
>>>>>>> 5f85d47e
              },
              {
                "label": "active",
                "type": "t_bool"
              },
              {
<<<<<<< HEAD
                "label": "index",
=======
                "label": "indexInOwner",
>>>>>>> 5f85d47e
                "type": "t_uint256"
              }
            ]
          },
<<<<<<< HEAD
          "t_array(t_struct(Oess)303_storage)dyn_storage": {
            "label": "struct ISSVRegistry.Oess[]"
          },
          "t_struct(Oess)303_storage": {
            "label": "struct ISSVRegistry.Oess",
            "members": [
              {
                "label": "operatorPublicKey",
                "type": "t_bytes_storage"
              },
              {
                "label": "sharedPublicKey",
                "type": "t_bytes_storage"
              },
              {
                "label": "encryptedKey",
                "type": "t_bytes_storage"
              }
            ]
          },
          "t_mapping(t_bytes_memory_ptr,t_array(t_struct(OperatorFee)663_storage)dyn_storage)": {
            "label": "mapping(bytes => struct SSVRegistry.OperatorFee[])"
          },
          "t_array(t_struct(OperatorFee)663_storage)dyn_storage": {
            "label": "struct SSVRegistry.OperatorFee[]"
          },
          "t_struct(OperatorFee)663_storage": {
=======
          "t_array(t_uint256)dyn_storage": {
            "label": "uint256[]"
          },
          "t_mapping(t_uint256,t_array(t_struct(OperatorFee)5536_storage)dyn_storage)": {
            "label": "mapping(uint256 => struct SSVRegistry.OperatorFee[])"
          },
          "t_array(t_struct(OperatorFee)5536_storage)dyn_storage": {
            "label": "struct SSVRegistry.OperatorFee[]"
          },
          "t_struct(OperatorFee)5536_storage": {
>>>>>>> 5f85d47e
            "label": "struct SSVRegistry.OperatorFee",
            "members": [
              {
                "label": "blockNumber",
                "type": "t_uint256"
              },
              {
                "label": "fee",
                "type": "t_uint256"
              }
            ]
          },
<<<<<<< HEAD
=======
          "t_mapping(t_address,t_array(t_uint256)dyn_storage)": {
            "label": "mapping(address => uint256[])"
          },
>>>>>>> 5f85d47e
          "t_mapping(t_address,t_array(t_bytes_storage)dyn_storage)": {
            "label": "mapping(address => bytes[])"
          },
          "t_array(t_bytes_storage)dyn_storage": {
            "label": "bytes[]"
          },
<<<<<<< HEAD
          "t_mapping(t_address,t_struct(OwnerData)668_storage)": {
            "label": "mapping(address => struct SSVRegistry.OwnerData)"
          },
          "t_struct(OwnerData)668_storage": {
=======
          "t_mapping(t_address,t_struct(OwnerData)5541_storage)": {
            "label": "mapping(address => struct SSVRegistry.OwnerData)"
          },
          "t_struct(OwnerData)5541_storage": {
>>>>>>> 5f85d47e
            "label": "struct SSVRegistry.OwnerData",
            "members": [
              {
                "label": "activeValidatorCount",
                "type": "t_uint256"
              },
              {
                "label": "validatorsDisabled",
                "type": "t_bool"
              }
            ]
          },
          "t_mapping(t_bytes_memory_ptr,t_uint256)": {
            "label": "mapping(bytes => uint256)"
          },
          "t_array(t_uint256)49_storage": {
            "label": "uint256[49]"
          },
          "t_array(t_uint256)50_storage": {
            "label": "uint256[50]"
          }
        }
      }
    },
<<<<<<< HEAD
    "ccfce11032249694ce0133eaede78441c3265cdc7bf5db1173ebe79971f7ab01": {
      "address": "0x992FcCBFFe2016F900D604bbED10348B51176656",
      "txHash": "0xc6e0d888fe798bcc7869e7b86f675034c00456ecc31d179ce5540686c14a756d",
=======
    "8231eb1b6b1076f1610847d8f0bdb5b67e111aa452c6e10c52039dd930da4666": {
      "address": "0x4aB14200aF78DE3172112e204cB28aE319ff8d12",
      "txHash": "0x893b7ca00e014616385194792b777dd0ded27753432ff4456e61ce8e6f04df52",
>>>>>>> 5f85d47e
      "layout": {
        "storage": [
          {
            "contract": "Initializable",
            "label": "_initialized",
            "type": "t_bool",
<<<<<<< HEAD
            "src": "@openzeppelin/contracts-upgradeable/proxy/utils/Initializable.sol:23"
=======
            "src": "@openzeppelin/contracts/proxy/utils/Initializable.sol:23"
>>>>>>> 5f85d47e
          },
          {
            "contract": "Initializable",
            "label": "_initializing",
            "type": "t_bool",
<<<<<<< HEAD
            "src": "@openzeppelin/contracts-upgradeable/proxy/utils/Initializable.sol:28"
=======
            "src": "@openzeppelin/contracts/proxy/utils/Initializable.sol:28"
>>>>>>> 5f85d47e
          },
          {
            "contract": "ContextUpgradeable",
            "label": "__gap",
            "type": "t_array(t_uint256)50_storage",
            "src": "@openzeppelin/contracts-upgradeable/utils/ContextUpgradeable.sol:31"
          },
          {
            "contract": "OwnableUpgradeable",
            "label": "_owner",
            "type": "t_address",
            "src": "@openzeppelin/contracts-upgradeable/access/OwnableUpgradeable.sol:20"
          },
          {
            "contract": "OwnableUpgradeable",
            "label": "__gap",
            "type": "t_array(t_uint256)49_storage",
            "src": "@openzeppelin/contracts-upgradeable/access/OwnableUpgradeable.sol:74"
          },
          {
            "contract": "SSVNetwork",
            "label": "_ssvRegistryContract",
<<<<<<< HEAD
            "type": "t_contract(ISSVRegistry)1112",
            "src": "contracts/SSVNetwork.sol:47"
=======
            "type": "t_contract(ISSVRegistry)2945",
            "src": "contracts/SSVNetwork.sol:45"
>>>>>>> 5f85d47e
          },
          {
            "contract": "SSVNetwork",
            "label": "_token",
<<<<<<< HEAD
            "type": "t_contract(IERC20)299",
            "src": "contracts/SSVNetwork.sol:48"
=======
            "type": "t_contract(IERC20)962",
            "src": "contracts/SSVNetwork.sol:46"
>>>>>>> 5f85d47e
          },
          {
            "contract": "SSVNetwork",
            "label": "_minimumBlocksBeforeLiquidation",
            "type": "t_uint256",
<<<<<<< HEAD
            "src": "contracts/SSVNetwork.sol:49"
=======
            "src": "contracts/SSVNetwork.sol:47"
>>>>>>> 5f85d47e
          },
          {
            "contract": "SSVNetwork",
            "label": "_operatorMaxFeeIncrease",
            "type": "t_uint256",
<<<<<<< HEAD
            "src": "contracts/SSVNetwork.sol:50"
=======
            "src": "contracts/SSVNetwork.sol:48"
>>>>>>> 5f85d47e
          },
          {
            "contract": "SSVNetwork",
            "label": "_networkFee",
            "type": "t_uint256",
<<<<<<< HEAD
            "src": "contracts/SSVNetwork.sol:52"
=======
            "src": "contracts/SSVNetwork.sol:50"
>>>>>>> 5f85d47e
          },
          {
            "contract": "SSVNetwork",
            "label": "_networkFeeIndex",
            "type": "t_uint256",
<<<<<<< HEAD
            "src": "contracts/SSVNetwork.sol:53"
=======
            "src": "contracts/SSVNetwork.sol:51"
>>>>>>> 5f85d47e
          },
          {
            "contract": "SSVNetwork",
            "label": "_networkFeeIndexBlockNumber",
            "type": "t_uint256",
<<<<<<< HEAD
            "src": "contracts/SSVNetwork.sol:54"
=======
            "src": "contracts/SSVNetwork.sol:52"
>>>>>>> 5f85d47e
          },
          {
            "contract": "SSVNetwork",
            "label": "_networkEarnings",
            "type": "t_uint256",
<<<<<<< HEAD
            "src": "contracts/SSVNetwork.sol:55"
=======
            "src": "contracts/SSVNetwork.sol:53"
>>>>>>> 5f85d47e
          },
          {
            "contract": "SSVNetwork",
            "label": "_networkEarningsBlockNumber",
            "type": "t_uint256",
<<<<<<< HEAD
            "src": "contracts/SSVNetwork.sol:56"
=======
            "src": "contracts/SSVNetwork.sol:54"
>>>>>>> 5f85d47e
          },
          {
            "contract": "SSVNetwork",
            "label": "_withdrawnFromTreasury",
            "type": "t_uint256",
<<<<<<< HEAD
            "src": "contracts/SSVNetwork.sol:57"
=======
            "src": "contracts/SSVNetwork.sol:55"
>>>>>>> 5f85d47e
          },
          {
            "contract": "SSVNetwork",
            "label": "_operatorDatas",
<<<<<<< HEAD
            "type": "t_mapping(t_bytes_memory_ptr,t_struct(OperatorData)1137_storage)",
            "src": "contracts/SSVNetwork.sol:59"
=======
            "type": "t_mapping(t_uint256,t_struct(OperatorData)2969_storage)",
            "src": "contracts/SSVNetwork.sol:57"
>>>>>>> 5f85d47e
          },
          {
            "contract": "SSVNetwork",
            "label": "_owners",
<<<<<<< HEAD
            "type": "t_mapping(t_address,t_struct(OwnerData)1154_storage)",
            "src": "contracts/SSVNetwork.sol:60"
=======
            "type": "t_mapping(t_address,t_struct(OwnerData)2986_storage)",
            "src": "contracts/SSVNetwork.sol:58"
>>>>>>> 5f85d47e
          },
          {
            "contract": "SSVNetwork",
            "label": "_operatorsInUseByAddress",
<<<<<<< HEAD
            "type": "t_mapping(t_address,t_mapping(t_bytes_memory_ptr,t_struct(OperatorInUse)1165_storage))",
            "src": "contracts/SSVNetwork.sol:61"
=======
            "type": "t_mapping(t_address,t_mapping(t_uint256,t_struct(OperatorInUse)2997_storage))",
            "src": "contracts/SSVNetwork.sol:59"
>>>>>>> 5f85d47e
          },
          {
            "contract": "SSVNetwork",
            "label": "_operatorsInUseList",
<<<<<<< HEAD
            "type": "t_mapping(t_address,t_array(t_bytes_storage)dyn_storage)",
            "src": "contracts/SSVNetwork.sol:62"
=======
            "type": "t_mapping(t_address,t_array(t_uint256)dyn_storage)",
            "src": "contracts/SSVNetwork.sol:60"
>>>>>>> 5f85d47e
          },
          {
            "contract": "SSVNetwork",
            "label": "_lastOperatorUpdateNetworkFeeRun",
<<<<<<< HEAD
            "type": "t_mapping(t_bytes_memory_ptr,t_uint256)",
            "src": "contracts/SSVNetwork.sol:63"
=======
            "type": "t_mapping(t_uint256,t_uint256)",
            "src": "contracts/SSVNetwork.sol:61"
>>>>>>> 5f85d47e
          },
          {
            "contract": "SSVNetwork",
            "label": "_setOperatorFeePeriod",
            "type": "t_uint256",
<<<<<<< HEAD
            "src": "contracts/SSVNetwork.sol:65"
=======
            "src": "contracts/SSVNetwork.sol:63"
>>>>>>> 5f85d47e
          },
          {
            "contract": "SSVNetwork",
            "label": "_approveOperatorFeePeriod",
            "type": "t_uint256",
<<<<<<< HEAD
            "src": "contracts/SSVNetwork.sol:66"
=======
            "src": "contracts/SSVNetwork.sol:64"
>>>>>>> 5f85d47e
          },
          {
            "contract": "SSVNetwork",
            "label": "_feeChangeRequests",
<<<<<<< HEAD
            "type": "t_mapping(t_bytes_memory_ptr,t_struct(FeeChangeRequest)1172_storage)",
            "src": "contracts/SSVNetwork.sol:67"
          }
        ],
        "types": {
          "t_contract(ISSVRegistry)1112": {
            "label": "contract ISSVRegistry"
          },
          "t_contract(IERC20)299": {
=======
            "type": "t_mapping(t_uint256,t_struct(FeeChangeRequest)3004_storage)",
            "src": "contracts/SSVNetwork.sol:65"
          }
        ],
        "types": {
          "t_contract(ISSVRegistry)2945": {
            "label": "contract ISSVRegistry"
          },
          "t_contract(IERC20)962": {
>>>>>>> 5f85d47e
            "label": "contract IERC20"
          },
          "t_uint256": {
            "label": "uint256"
          },
<<<<<<< HEAD
          "t_mapping(t_bytes_memory_ptr,t_struct(OperatorData)1137_storage)": {
            "label": "mapping(bytes => struct SSVNetwork.OperatorData)"
          },
          "t_bytes_storage": {
            "label": "bytes"
          },
          "t_struct(OperatorData)1137_storage": {
=======
          "t_mapping(t_uint256,t_struct(OperatorData)2969_storage)": {
            "label": "mapping(uint256 => struct SSVNetwork.OperatorData)"
          },
          "t_struct(OperatorData)2969_storage": {
>>>>>>> 5f85d47e
            "label": "struct SSVNetwork.OperatorData",
            "members": [
              {
                "label": "blockNumber",
                "type": "t_uint256"
              },
              {
                "label": "activeValidatorCount",
                "type": "t_uint256"
              },
              {
                "label": "earnings",
                "type": "t_uint256"
              },
              {
                "label": "index",
                "type": "t_uint256"
              },
              {
                "label": "indexBlockNumber",
                "type": "t_uint256"
              },
              {
                "label": "previousFee",
                "type": "t_uint256"
              }
            ]
          },
<<<<<<< HEAD
          "t_mapping(t_address,t_struct(OwnerData)1154_storage)": {
=======
          "t_mapping(t_address,t_struct(OwnerData)2986_storage)": {
>>>>>>> 5f85d47e
            "label": "mapping(address => struct SSVNetwork.OwnerData)"
          },
          "t_address": {
            "label": "address"
          },
<<<<<<< HEAD
          "t_struct(OwnerData)1154_storage": {
=======
          "t_struct(OwnerData)2986_storage": {
>>>>>>> 5f85d47e
            "label": "struct SSVNetwork.OwnerData",
            "members": [
              {
                "label": "deposited",
                "type": "t_uint256"
              },
              {
                "label": "withdrawn",
                "type": "t_uint256"
              },
              {
                "label": "earned",
                "type": "t_uint256"
              },
              {
                "label": "used",
                "type": "t_uint256"
              },
              {
                "label": "networkFee",
                "type": "t_uint256"
              },
              {
                "label": "networkFeeIndex",
                "type": "t_uint256"
              },
              {
                "label": "activeValidatorCount",
                "type": "t_uint256"
              },
              {
                "label": "validatorsDisabled",
                "type": "t_bool"
              }
            ]
          },
          "t_bool": {
            "label": "bool"
          },
<<<<<<< HEAD
          "t_mapping(t_address,t_mapping(t_bytes_memory_ptr,t_struct(OperatorInUse)1165_storage))": {
            "label": "mapping(address => mapping(bytes => struct SSVNetwork.OperatorInUse))"
          },
          "t_mapping(t_bytes_memory_ptr,t_struct(OperatorInUse)1165_storage)": {
            "label": "mapping(bytes => struct SSVNetwork.OperatorInUse)"
          },
          "t_struct(OperatorInUse)1165_storage": {
=======
          "t_mapping(t_address,t_mapping(t_uint256,t_struct(OperatorInUse)2997_storage))": {
            "label": "mapping(address => mapping(uint256 => struct SSVNetwork.OperatorInUse))"
          },
          "t_mapping(t_uint256,t_struct(OperatorInUse)2997_storage)": {
            "label": "mapping(uint256 => struct SSVNetwork.OperatorInUse)"
          },
          "t_struct(OperatorInUse)2997_storage": {
>>>>>>> 5f85d47e
            "label": "struct SSVNetwork.OperatorInUse",
            "members": [
              {
                "label": "index",
                "type": "t_uint256"
              },
              {
                "label": "validatorCount",
                "type": "t_uint256"
              },
              {
                "label": "used",
                "type": "t_uint256"
              },
              {
                "label": "exists",
                "type": "t_bool"
              },
              {
                "label": "indexInArray",
                "type": "t_uint256"
              }
            ]
          },
<<<<<<< HEAD
          "t_mapping(t_address,t_array(t_bytes_storage)dyn_storage)": {
            "label": "mapping(address => bytes[])"
          },
          "t_array(t_bytes_storage)dyn_storage": {
            "label": "bytes[]"
          },
          "t_mapping(t_bytes_memory_ptr,t_uint256)": {
            "label": "mapping(bytes => uint256)"
          },
          "t_mapping(t_bytes_memory_ptr,t_struct(FeeChangeRequest)1172_storage)": {
            "label": "mapping(bytes => struct SSVNetwork.FeeChangeRequest)"
          },
          "t_struct(FeeChangeRequest)1172_storage": {
=======
          "t_mapping(t_address,t_array(t_uint256)dyn_storage)": {
            "label": "mapping(address => uint256[])"
          },
          "t_array(t_uint256)dyn_storage": {
            "label": "uint256[]"
          },
          "t_mapping(t_uint256,t_uint256)": {
            "label": "mapping(uint256 => uint256)"
          },
          "t_mapping(t_uint256,t_struct(FeeChangeRequest)3004_storage)": {
            "label": "mapping(uint256 => struct SSVNetwork.FeeChangeRequest)"
          },
          "t_struct(FeeChangeRequest)3004_storage": {
>>>>>>> 5f85d47e
            "label": "struct SSVNetwork.FeeChangeRequest",
            "members": [
              {
                "label": "fee",
                "type": "t_uint256"
              },
              {
                "label": "approvalBeginTime",
                "type": "t_uint256"
              },
              {
                "label": "approvalEndTime",
                "type": "t_uint256"
              }
            ]
          },
          "t_array(t_uint256)49_storage": {
            "label": "uint256[49]"
          },
          "t_array(t_uint256)50_storage": {
            "label": "uint256[50]"
          }
        }
      }
    },
<<<<<<< HEAD
    "2db061b434e15572cc2322b61deaa1fbcdeae474058c4fe38d27528d4ed731fc": {
      "address": "0x2B369e9aE99B6C94A651a4840BBb74E4037Bb08e",
      "txHash": "0x149c0e88f788de2f6029b57b0e51cf2ce0bfb2eea8f3271cbcb25d67624814a8",
=======
    "6da42368d480c8d8b98536a3c1e80a736ff4145896375e0005dd2c17fb15ccae": {
      "address": "0x4317Ad05B4535c64034Ae9d920D34c3f2a8d107e",
      "txHash": "0x8c614ab6634ea308b623c1801cc26bc2fce58b246469fb2385b6ac31744e6c89",
>>>>>>> 5f85d47e
      "layout": {
        "storage": [
          {
            "contract": "Initializable",
            "label": "_initialized",
            "type": "t_bool",
<<<<<<< HEAD
            "src": "@openzeppelin/contracts-upgradeable/proxy/utils/Initializable.sol:23"
=======
            "src": "@openzeppelin/contracts/proxy/utils/Initializable.sol:23"
>>>>>>> 5f85d47e
          },
          {
            "contract": "Initializable",
            "label": "_initializing",
            "type": "t_bool",
<<<<<<< HEAD
            "src": "@openzeppelin/contracts-upgradeable/proxy/utils/Initializable.sol:28"
=======
            "src": "@openzeppelin/contracts/proxy/utils/Initializable.sol:28"
>>>>>>> 5f85d47e
          },
          {
            "contract": "ContextUpgradeable",
            "label": "__gap",
            "type": "t_array(t_uint256)50_storage",
            "src": "@openzeppelin/contracts-upgradeable/utils/ContextUpgradeable.sol:31"
          },
          {
            "contract": "OwnableUpgradeable",
            "label": "_owner",
            "type": "t_address",
            "src": "@openzeppelin/contracts-upgradeable/access/OwnableUpgradeable.sol:20"
          },
          {
            "contract": "OwnableUpgradeable",
            "label": "__gap",
            "type": "t_array(t_uint256)49_storage",
            "src": "@openzeppelin/contracts-upgradeable/access/OwnableUpgradeable.sol:74"
          },
          {
<<<<<<< HEAD
            "contract": "SSVRegistry",
            "label": "_operatorCount",
            "type": "t_uint256",
            "src": "contracts/SSVRegistry.sol:37"
          },
          {
            "contract": "SSVRegistry",
            "label": "_validatorCount",
            "type": "t_uint256",
            "src": "contracts/SSVRegistry.sol:38"
          },
          {
            "contract": "SSVRegistry",
            "label": "_activeValidatorCount",
            "type": "t_uint256",
            "src": "contracts/SSVRegistry.sol:39"
          },
          {
            "contract": "SSVRegistry",
            "label": "_operators",
            "type": "t_mapping(t_bytes_memory_ptr,t_struct(Operator)651_storage)",
            "src": "contracts/SSVRegistry.sol:41"
          },
          {
            "contract": "SSVRegistry",
            "label": "_validators",
            "type": "t_mapping(t_bytes_memory_ptr,t_struct(Validator)664_storage)",
            "src": "contracts/SSVRegistry.sol:42"
          },
          {
            "contract": "SSVRegistry",
            "label": "_operatorFees",
            "type": "t_mapping(t_bytes_memory_ptr,t_array(t_struct(OperatorFee)669_storage)dyn_storage)",
            "src": "contracts/SSVRegistry.sol:44"
          },
          {
            "contract": "SSVRegistry",
            "label": "_operatorsByOwnerAddress",
            "type": "t_mapping(t_address,t_array(t_bytes_storage)dyn_storage)",
            "src": "contracts/SSVRegistry.sol:46"
          },
          {
            "contract": "SSVRegistry",
            "label": "_validatorsByAddress",
            "type": "t_mapping(t_address,t_array(t_bytes_storage)dyn_storage)",
            "src": "contracts/SSVRegistry.sol:47"
          },
          {
            "contract": "SSVRegistry",
            "label": "_owners",
            "type": "t_mapping(t_address,t_struct(OwnerData)674_storage)",
            "src": "contracts/SSVRegistry.sol:48"
          },
          {
            "contract": "SSVRegistry",
            "label": "validatorsPerOperator",
            "type": "t_mapping(t_bytes_memory_ptr,t_uint256)",
            "src": "contracts/SSVRegistry.sol:50"
          },
          {
            "contract": "SSVRegistry",
            "label": "validatorsPerOperatorLimit",
            "type": "t_uint256",
            "src": "contracts/SSVRegistry.sol:51"
          }
        ],
        "types": {
          "t_uint256": {
            "label": "uint256"
          },
          "t_mapping(t_bytes_memory_ptr,t_struct(Operator)651_storage)": {
            "label": "mapping(bytes => struct SSVRegistry.Operator)"
          },
          "t_bytes_storage": {
            "label": "bytes"
          },
          "t_struct(Operator)651_storage": {
            "label": "struct SSVRegistry.Operator",
            "members": [
              {
                "label": "name",
                "type": "t_string_storage"
              },
              {
                "label": "ownerAddress",
                "type": "t_address"
              },
              {
                "label": "publicKey",
                "type": "t_bytes_storage"
              },
              {
                "label": "score",
                "type": "t_uint256"
              },
              {
                "label": "active",
                "type": "t_bool"
              },
              {
                "label": "index",
=======
            "contract": "SSVNetwork",
            "label": "_ssvRegistryContract",
            "type": "t_contract(ISSVRegistry)2945",
            "src": "contracts/SSVNetwork.sol:45"
          },
          {
            "contract": "SSVNetwork",
            "label": "_token",
            "type": "t_contract(IERC20)962",
            "src": "contracts/SSVNetwork.sol:46"
          },
          {
            "contract": "SSVNetwork",
            "label": "_minimumBlocksBeforeLiquidation",
            "type": "t_uint256",
            "src": "contracts/SSVNetwork.sol:47"
          },
          {
            "contract": "SSVNetwork",
            "label": "_operatorMaxFeeIncrease",
            "type": "t_uint256",
            "src": "contracts/SSVNetwork.sol:48"
          },
          {
            "contract": "SSVNetwork",
            "label": "_networkFee",
            "type": "t_uint256",
            "src": "contracts/SSVNetwork.sol:50"
          },
          {
            "contract": "SSVNetwork",
            "label": "_networkFeeIndex",
            "type": "t_uint256",
            "src": "contracts/SSVNetwork.sol:51"
          },
          {
            "contract": "SSVNetwork",
            "label": "_networkFeeIndexBlockNumber",
            "type": "t_uint256",
            "src": "contracts/SSVNetwork.sol:52"
          },
          {
            "contract": "SSVNetwork",
            "label": "_networkEarnings",
            "type": "t_uint256",
            "src": "contracts/SSVNetwork.sol:53"
          },
          {
            "contract": "SSVNetwork",
            "label": "_networkEarningsBlockNumber",
            "type": "t_uint256",
            "src": "contracts/SSVNetwork.sol:54"
          },
          {
            "contract": "SSVNetwork",
            "label": "_withdrawnFromTreasury",
            "type": "t_uint256",
            "src": "contracts/SSVNetwork.sol:55"
          },
          {
            "contract": "SSVNetwork",
            "label": "_operatorDatas",
            "type": "t_mapping(t_uint256,t_struct(OperatorData)2969_storage)",
            "src": "contracts/SSVNetwork.sol:57"
          },
          {
            "contract": "SSVNetwork",
            "label": "_owners",
            "type": "t_mapping(t_address,t_struct(OwnerData)2986_storage)",
            "src": "contracts/SSVNetwork.sol:58"
          },
          {
            "contract": "SSVNetwork",
            "label": "_operatorsInUseByAddress",
            "type": "t_mapping(t_address,t_mapping(t_uint256,t_struct(OperatorInUse)2997_storage))",
            "src": "contracts/SSVNetwork.sol:59"
          },
          {
            "contract": "SSVNetwork",
            "label": "_operatorsInUseList",
            "type": "t_mapping(t_address,t_array(t_uint256)dyn_storage)",
            "src": "contracts/SSVNetwork.sol:60"
          },
          {
            "contract": "SSVNetwork",
            "label": "_lastOperatorUpdateNetworkFeeRun",
            "type": "t_mapping(t_uint256,t_uint256)",
            "src": "contracts/SSVNetwork.sol:61"
          },
          {
            "contract": "SSVNetwork",
            "label": "_setOperatorFeePeriod",
            "type": "t_uint256",
            "src": "contracts/SSVNetwork.sol:63"
          },
          {
            "contract": "SSVNetwork",
            "label": "_approveOperatorFeePeriod",
            "type": "t_uint256",
            "src": "contracts/SSVNetwork.sol:64"
          },
          {
            "contract": "SSVNetwork",
            "label": "_feeChangeRequests",
            "type": "t_mapping(t_uint256,t_struct(FeeChangeRequest)3004_storage)",
            "src": "contracts/SSVNetwork.sol:65"
          }
        ],
        "types": {
          "t_contract(ISSVRegistry)2945": {
            "label": "contract ISSVRegistry"
          },
          "t_contract(IERC20)962": {
            "label": "contract IERC20"
          },
          "t_uint256": {
            "label": "uint256"
          },
          "t_mapping(t_uint256,t_struct(OperatorData)2969_storage)": {
            "label": "mapping(uint256 => struct SSVNetwork.OperatorData)"
          },
          "t_struct(OperatorData)2969_storage": {
            "label": "struct SSVNetwork.OperatorData",
            "members": [
              {
                "label": "blockNumber",
                "type": "t_uint256"
              },
              {
                "label": "activeValidatorCount",
                "type": "t_uint256"
              },
              {
                "label": "earnings",
                "type": "t_uint256"
              },
              {
                "label": "index",
                "type": "t_uint256"
              },
              {
                "label": "indexBlockNumber",
                "type": "t_uint256"
              },
              {
                "label": "previousFee",
>>>>>>> 5f85d47e
                "type": "t_uint256"
              }
            ]
          },
<<<<<<< HEAD
          "t_string_storage": {
            "label": "string"
=======
          "t_mapping(t_address,t_struct(OwnerData)2986_storage)": {
            "label": "mapping(address => struct SSVNetwork.OwnerData)"
>>>>>>> 5f85d47e
          },
          "t_address": {
            "label": "address"
          },
<<<<<<< HEAD
          "t_bool": {
            "label": "bool"
          },
          "t_mapping(t_bytes_memory_ptr,t_struct(Validator)664_storage)": {
            "label": "mapping(bytes => struct SSVRegistry.Validator)"
          },
          "t_struct(Validator)664_storage": {
            "label": "struct SSVRegistry.Validator",
            "members": [
              {
                "label": "ownerAddress",
                "type": "t_address"
              },
              {
                "label": "publicKey",
                "type": "t_bytes_storage"
              },
              {
                "label": "oess",
                "type": "t_array(t_struct(Oess)303_storage)dyn_storage"
              },
              {
                "label": "active",
                "type": "t_bool"
              },
              {
                "label": "index",
                "type": "t_uint256"
              }
            ]
          },
          "t_array(t_struct(Oess)303_storage)dyn_storage": {
            "label": "struct ISSVRegistry.Oess[]"
          },
          "t_struct(Oess)303_storage": {
            "label": "struct ISSVRegistry.Oess",
            "members": [
              {
                "label": "operatorPublicKey",
                "type": "t_bytes_storage"
              },
              {
                "label": "sharedPublicKey",
                "type": "t_bytes_storage"
              },
              {
                "label": "encryptedKey",
                "type": "t_bytes_storage"
              }
            ]
          },
          "t_mapping(t_bytes_memory_ptr,t_array(t_struct(OperatorFee)669_storage)dyn_storage)": {
            "label": "mapping(bytes => struct SSVRegistry.OperatorFee[])"
          },
          "t_array(t_struct(OperatorFee)669_storage)dyn_storage": {
            "label": "struct SSVRegistry.OperatorFee[]"
          },
          "t_struct(OperatorFee)669_storage": {
            "label": "struct SSVRegistry.OperatorFee",
            "members": [
              {
                "label": "blockNumber",
                "type": "t_uint256"
              },
              {
                "label": "fee",
=======
          "t_struct(OwnerData)2986_storage": {
            "label": "struct SSVNetwork.OwnerData",
            "members": [
              {
                "label": "deposited",
                "type": "t_uint256"
              },
              {
                "label": "withdrawn",
                "type": "t_uint256"
              },
              {
                "label": "earned",
                "type": "t_uint256"
              },
              {
                "label": "used",
                "type": "t_uint256"
              },
              {
                "label": "networkFee",
                "type": "t_uint256"
              },
              {
                "label": "networkFeeIndex",
                "type": "t_uint256"
              },
              {
                "label": "activeValidatorCount",
                "type": "t_uint256"
              },
              {
                "label": "validatorsDisabled",
                "type": "t_bool"
              }
            ]
          },
          "t_bool": {
            "label": "bool"
          },
          "t_mapping(t_address,t_mapping(t_uint256,t_struct(OperatorInUse)2997_storage))": {
            "label": "mapping(address => mapping(uint256 => struct SSVNetwork.OperatorInUse))"
          },
          "t_mapping(t_uint256,t_struct(OperatorInUse)2997_storage)": {
            "label": "mapping(uint256 => struct SSVNetwork.OperatorInUse)"
          },
          "t_struct(OperatorInUse)2997_storage": {
            "label": "struct SSVNetwork.OperatorInUse",
            "members": [
              {
                "label": "index",
                "type": "t_uint256"
              },
              {
                "label": "validatorCount",
                "type": "t_uint256"
              },
              {
                "label": "used",
                "type": "t_uint256"
              },
              {
                "label": "exists",
                "type": "t_bool"
              },
              {
                "label": "indexInArray",
>>>>>>> 5f85d47e
                "type": "t_uint256"
              }
            ]
          },
<<<<<<< HEAD
          "t_mapping(t_address,t_array(t_bytes_storage)dyn_storage)": {
            "label": "mapping(address => bytes[])"
          },
          "t_array(t_bytes_storage)dyn_storage": {
            "label": "bytes[]"
          },
          "t_mapping(t_address,t_struct(OwnerData)674_storage)": {
            "label": "mapping(address => struct SSVRegistry.OwnerData)"
          },
          "t_struct(OwnerData)674_storage": {
            "label": "struct SSVRegistry.OwnerData",
            "members": [
              {
                "label": "activeValidatorCount",
                "type": "t_uint256"
              },
              {
                "label": "validatorsDisabled",
                "type": "t_bool"
              }
            ]
          },
          "t_mapping(t_bytes_memory_ptr,t_uint256)": {
            "label": "mapping(bytes => uint256)"
          },
=======
          "t_mapping(t_address,t_array(t_uint256)dyn_storage)": {
            "label": "mapping(address => uint256[])"
          },
          "t_array(t_uint256)dyn_storage": {
            "label": "uint256[]"
          },
          "t_mapping(t_uint256,t_uint256)": {
            "label": "mapping(uint256 => uint256)"
          },
          "t_mapping(t_uint256,t_struct(FeeChangeRequest)3004_storage)": {
            "label": "mapping(uint256 => struct SSVNetwork.FeeChangeRequest)"
          },
          "t_struct(FeeChangeRequest)3004_storage": {
            "label": "struct SSVNetwork.FeeChangeRequest",
            "members": [
              {
                "label": "fee",
                "type": "t_uint256"
              },
              {
                "label": "approvalBeginTime",
                "type": "t_uint256"
              },
              {
                "label": "approvalEndTime",
                "type": "t_uint256"
              }
            ]
          },
>>>>>>> 5f85d47e
          "t_array(t_uint256)49_storage": {
            "label": "uint256[49]"
          },
          "t_array(t_uint256)50_storage": {
            "label": "uint256[50]"
          }
        }
      }
    },
<<<<<<< HEAD
    "f8eefeb8af25da71934435c8be23499b2a305a037d8f12be4c3c6ec06d76132f": {
      "address": "0x0aff1fa43bd256e88E8033463Fc075dE0aB524fD",
      "txHash": "0x51c9ba5d48d59f67707a8d17da12377f20d38d3be137543c6151a851343fc58e",
=======
    "440af0e34738528eb879d029e9fa150dd9cdae00e35fc93e552962c3f3865242": {
      "address": "0x17f9b1643E02bf1c6D90d8442F4ac5194c993E3A",
      "txHash": "0x98ef48dab27b1f3225362e86f432344d8fd4ea7ae62b90c850c0a47b12ba21f5",
>>>>>>> 5f85d47e
      "layout": {
        "storage": [
          {
            "contract": "Initializable",
            "label": "_initialized",
            "type": "t_bool",
            "src": "@openzeppelin/contracts/proxy/utils/Initializable.sol:23"
          },
          {
            "contract": "Initializable",
            "label": "_initializing",
            "type": "t_bool",
            "src": "@openzeppelin/contracts/proxy/utils/Initializable.sol:28"
          },
          {
            "contract": "ContextUpgradeable",
            "label": "__gap",
            "type": "t_array(t_uint256)50_storage",
            "src": "@openzeppelin/contracts-upgradeable/utils/ContextUpgradeable.sol:31"
          },
          {
            "contract": "OwnableUpgradeable",
            "label": "_owner",
            "type": "t_address",
            "src": "@openzeppelin/contracts-upgradeable/access/OwnableUpgradeable.sol:20"
          },
          {
            "contract": "OwnableUpgradeable",
            "label": "__gap",
            "type": "t_array(t_uint256)49_storage",
            "src": "@openzeppelin/contracts-upgradeable/access/OwnableUpgradeable.sol:74"
          },
          {
            "contract": "SSVNetwork",
            "label": "_ssvRegistryContract",
<<<<<<< HEAD
            "type": "t_contract(ISSVRegistry)2975",
            "src": "contracts/SSVNetwork.sol:47"
=======
            "type": "t_contract(ISSVRegistry)2945",
            "src": "contracts/SSVNetwork.sol:45"
>>>>>>> 5f85d47e
          },
          {
            "contract": "SSVNetwork",
            "label": "_token",
            "type": "t_contract(IERC20)962",
<<<<<<< HEAD
            "src": "contracts/SSVNetwork.sol:48"
=======
            "src": "contracts/SSVNetwork.sol:46"
>>>>>>> 5f85d47e
          },
          {
            "contract": "SSVNetwork",
            "label": "_minimumBlocksBeforeLiquidation",
            "type": "t_uint256",
<<<<<<< HEAD
            "src": "contracts/SSVNetwork.sol:49"
=======
            "src": "contracts/SSVNetwork.sol:47"
>>>>>>> 5f85d47e
          },
          {
            "contract": "SSVNetwork",
            "label": "_operatorMaxFeeIncrease",
            "type": "t_uint256",
<<<<<<< HEAD
            "src": "contracts/SSVNetwork.sol:50"
=======
            "src": "contracts/SSVNetwork.sol:48"
>>>>>>> 5f85d47e
          },
          {
            "contract": "SSVNetwork",
            "label": "_networkFee",
            "type": "t_uint256",
<<<<<<< HEAD
            "src": "contracts/SSVNetwork.sol:52"
=======
            "src": "contracts/SSVNetwork.sol:50"
>>>>>>> 5f85d47e
          },
          {
            "contract": "SSVNetwork",
            "label": "_networkFeeIndex",
            "type": "t_uint256",
<<<<<<< HEAD
            "src": "contracts/SSVNetwork.sol:53"
=======
            "src": "contracts/SSVNetwork.sol:51"
>>>>>>> 5f85d47e
          },
          {
            "contract": "SSVNetwork",
            "label": "_networkFeeIndexBlockNumber",
            "type": "t_uint256",
<<<<<<< HEAD
            "src": "contracts/SSVNetwork.sol:54"
=======
            "src": "contracts/SSVNetwork.sol:52"
>>>>>>> 5f85d47e
          },
          {
            "contract": "SSVNetwork",
            "label": "_networkEarnings",
            "type": "t_uint256",
<<<<<<< HEAD
            "src": "contracts/SSVNetwork.sol:55"
=======
            "src": "contracts/SSVNetwork.sol:53"
>>>>>>> 5f85d47e
          },
          {
            "contract": "SSVNetwork",
            "label": "_networkEarningsBlockNumber",
            "type": "t_uint256",
<<<<<<< HEAD
            "src": "contracts/SSVNetwork.sol:56"
=======
            "src": "contracts/SSVNetwork.sol:54"
>>>>>>> 5f85d47e
          },
          {
            "contract": "SSVNetwork",
            "label": "_withdrawnFromTreasury",
            "type": "t_uint256",
<<<<<<< HEAD
            "src": "contracts/SSVNetwork.sol:57"
=======
            "src": "contracts/SSVNetwork.sol:55"
>>>>>>> 5f85d47e
          },
          {
            "contract": "SSVNetwork",
            "label": "_operatorDatas",
<<<<<<< HEAD
            "type": "t_mapping(t_bytes_memory_ptr,t_struct(OperatorData)3000_storage)",
            "src": "contracts/SSVNetwork.sol:59"
=======
            "type": "t_mapping(t_uint256,t_struct(OperatorData)2969_storage)",
            "src": "contracts/SSVNetwork.sol:57"
>>>>>>> 5f85d47e
          },
          {
            "contract": "SSVNetwork",
            "label": "_owners",
<<<<<<< HEAD
            "type": "t_mapping(t_address,t_struct(OwnerData)3017_storage)",
            "src": "contracts/SSVNetwork.sol:60"
=======
            "type": "t_mapping(t_address,t_struct(OwnerData)2986_storage)",
            "src": "contracts/SSVNetwork.sol:58"
>>>>>>> 5f85d47e
          },
          {
            "contract": "SSVNetwork",
            "label": "_operatorsInUseByAddress",
<<<<<<< HEAD
            "type": "t_mapping(t_address,t_mapping(t_bytes_memory_ptr,t_struct(OperatorInUse)3028_storage))",
            "src": "contracts/SSVNetwork.sol:61"
=======
            "type": "t_mapping(t_address,t_mapping(t_uint256,t_struct(OperatorInUse)2997_storage))",
            "src": "contracts/SSVNetwork.sol:59"
>>>>>>> 5f85d47e
          },
          {
            "contract": "SSVNetwork",
            "label": "_operatorsInUseList",
<<<<<<< HEAD
            "type": "t_mapping(t_address,t_array(t_bytes_storage)dyn_storage)",
            "src": "contracts/SSVNetwork.sol:62"
=======
            "type": "t_mapping(t_address,t_array(t_uint256)dyn_storage)",
            "src": "contracts/SSVNetwork.sol:60"
>>>>>>> 5f85d47e
          },
          {
            "contract": "SSVNetwork",
            "label": "_lastOperatorUpdateNetworkFeeRun",
<<<<<<< HEAD
            "type": "t_mapping(t_bytes_memory_ptr,t_uint256)",
            "src": "contracts/SSVNetwork.sol:63"
=======
            "type": "t_mapping(t_uint256,t_uint256)",
            "src": "contracts/SSVNetwork.sol:61"
>>>>>>> 5f85d47e
          },
          {
            "contract": "SSVNetwork",
            "label": "_setOperatorFeePeriod",
            "type": "t_uint256",
<<<<<<< HEAD
            "src": "contracts/SSVNetwork.sol:65"
=======
            "src": "contracts/SSVNetwork.sol:63"
>>>>>>> 5f85d47e
          },
          {
            "contract": "SSVNetwork",
            "label": "_approveOperatorFeePeriod",
            "type": "t_uint256",
<<<<<<< HEAD
            "src": "contracts/SSVNetwork.sol:66"
=======
            "src": "contracts/SSVNetwork.sol:64"
>>>>>>> 5f85d47e
          },
          {
            "contract": "SSVNetwork",
            "label": "_feeChangeRequests",
<<<<<<< HEAD
            "type": "t_mapping(t_bytes_memory_ptr,t_struct(FeeChangeRequest)3035_storage)",
            "src": "contracts/SSVNetwork.sol:67"
          }
        ],
        "types": {
          "t_contract(ISSVRegistry)2975": {
=======
            "type": "t_mapping(t_uint256,t_struct(FeeChangeRequest)3004_storage)",
            "src": "contracts/SSVNetwork.sol:65"
          }
        ],
        "types": {
          "t_contract(ISSVRegistry)2945": {
>>>>>>> 5f85d47e
            "label": "contract ISSVRegistry"
          },
          "t_contract(IERC20)962": {
            "label": "contract IERC20"
          },
          "t_uint256": {
            "label": "uint256"
          },
<<<<<<< HEAD
          "t_mapping(t_bytes_memory_ptr,t_struct(OperatorData)3000_storage)": {
            "label": "mapping(bytes => struct SSVNetwork.OperatorData)"
          },
          "t_bytes_storage": {
            "label": "bytes"
          },
          "t_struct(OperatorData)3000_storage": {
=======
          "t_mapping(t_uint256,t_struct(OperatorData)2969_storage)": {
            "label": "mapping(uint256 => struct SSVNetwork.OperatorData)"
          },
          "t_struct(OperatorData)2969_storage": {
>>>>>>> 5f85d47e
            "label": "struct SSVNetwork.OperatorData",
            "members": [
              {
                "label": "blockNumber",
                "type": "t_uint256"
              },
              {
                "label": "activeValidatorCount",
                "type": "t_uint256"
              },
              {
                "label": "earnings",
                "type": "t_uint256"
              },
              {
                "label": "index",
                "type": "t_uint256"
              },
              {
                "label": "indexBlockNumber",
                "type": "t_uint256"
              },
              {
                "label": "previousFee",
                "type": "t_uint256"
              }
            ]
          },
<<<<<<< HEAD
          "t_mapping(t_address,t_struct(OwnerData)3017_storage)": {
=======
          "t_mapping(t_address,t_struct(OwnerData)2986_storage)": {
>>>>>>> 5f85d47e
            "label": "mapping(address => struct SSVNetwork.OwnerData)"
          },
          "t_address": {
            "label": "address"
          },
<<<<<<< HEAD
          "t_struct(OwnerData)3017_storage": {
=======
          "t_struct(OwnerData)2986_storage": {
>>>>>>> 5f85d47e
            "label": "struct SSVNetwork.OwnerData",
            "members": [
              {
                "label": "deposited",
                "type": "t_uint256"
              },
              {
                "label": "withdrawn",
                "type": "t_uint256"
              },
              {
                "label": "earned",
                "type": "t_uint256"
              },
              {
                "label": "used",
                "type": "t_uint256"
              },
              {
                "label": "networkFee",
                "type": "t_uint256"
              },
              {
                "label": "networkFeeIndex",
                "type": "t_uint256"
              },
              {
                "label": "activeValidatorCount",
                "type": "t_uint256"
              },
              {
                "label": "validatorsDisabled",
                "type": "t_bool"
              }
            ]
          },
          "t_bool": {
            "label": "bool"
          },
<<<<<<< HEAD
          "t_mapping(t_address,t_mapping(t_bytes_memory_ptr,t_struct(OperatorInUse)3028_storage))": {
            "label": "mapping(address => mapping(bytes => struct SSVNetwork.OperatorInUse))"
          },
          "t_mapping(t_bytes_memory_ptr,t_struct(OperatorInUse)3028_storage)": {
            "label": "mapping(bytes => struct SSVNetwork.OperatorInUse)"
          },
          "t_struct(OperatorInUse)3028_storage": {
=======
          "t_mapping(t_address,t_mapping(t_uint256,t_struct(OperatorInUse)2997_storage))": {
            "label": "mapping(address => mapping(uint256 => struct SSVNetwork.OperatorInUse))"
          },
          "t_mapping(t_uint256,t_struct(OperatorInUse)2997_storage)": {
            "label": "mapping(uint256 => struct SSVNetwork.OperatorInUse)"
          },
          "t_struct(OperatorInUse)2997_storage": {
>>>>>>> 5f85d47e
            "label": "struct SSVNetwork.OperatorInUse",
            "members": [
              {
                "label": "index",
                "type": "t_uint256"
              },
              {
                "label": "validatorCount",
                "type": "t_uint256"
              },
              {
                "label": "used",
                "type": "t_uint256"
              },
              {
                "label": "exists",
                "type": "t_bool"
              },
              {
                "label": "indexInArray",
                "type": "t_uint256"
              }
            ]
          },
<<<<<<< HEAD
          "t_mapping(t_address,t_array(t_bytes_storage)dyn_storage)": {
            "label": "mapping(address => bytes[])"
          },
          "t_array(t_bytes_storage)dyn_storage": {
            "label": "bytes[]"
          },
          "t_mapping(t_bytes_memory_ptr,t_uint256)": {
            "label": "mapping(bytes => uint256)"
          },
          "t_mapping(t_bytes_memory_ptr,t_struct(FeeChangeRequest)3035_storage)": {
            "label": "mapping(bytes => struct SSVNetwork.FeeChangeRequest)"
          },
          "t_struct(FeeChangeRequest)3035_storage": {
=======
          "t_mapping(t_address,t_array(t_uint256)dyn_storage)": {
            "label": "mapping(address => uint256[])"
          },
          "t_array(t_uint256)dyn_storage": {
            "label": "uint256[]"
          },
          "t_mapping(t_uint256,t_uint256)": {
            "label": "mapping(uint256 => uint256)"
          },
          "t_mapping(t_uint256,t_struct(FeeChangeRequest)3004_storage)": {
            "label": "mapping(uint256 => struct SSVNetwork.FeeChangeRequest)"
          },
          "t_struct(FeeChangeRequest)3004_storage": {
>>>>>>> 5f85d47e
            "label": "struct SSVNetwork.FeeChangeRequest",
            "members": [
              {
                "label": "fee",
                "type": "t_uint256"
              },
              {
                "label": "approvalBeginTime",
                "type": "t_uint256"
              },
              {
                "label": "approvalEndTime",
                "type": "t_uint256"
              }
            ]
          },
          "t_array(t_uint256)49_storage": {
            "label": "uint256[49]"
          },
          "t_array(t_uint256)50_storage": {
            "label": "uint256[50]"
          }
        }
      }
<<<<<<< HEAD
    },
    "30b347689b3fbbe62ef4dec9c7f49f06c1f500a9794a0dc0bea38554a895abc8": {
      "address": "0x42c9267263f216B0f1642e73442Fe03F685D0BD0",
      "txHash": "0x40bc35d5d0033b1d87b6fb3bcfd25e252df913cbf3149d4d885202f4a5eb5b39",
      "layout": {
        "storage": [
          {
            "contract": "Initializable",
            "label": "_initialized",
            "type": "t_bool",
            "src": "@openzeppelin/contracts/proxy/utils/Initializable.sol:23"
          },
          {
            "contract": "Initializable",
            "label": "_initializing",
            "type": "t_bool",
            "src": "@openzeppelin/contracts/proxy/utils/Initializable.sol:28"
          },
          {
            "contract": "ContextUpgradeable",
            "label": "__gap",
            "type": "t_array(t_uint256)50_storage",
            "src": "@openzeppelin/contracts-upgradeable/utils/ContextUpgradeable.sol:31"
          },
          {
            "contract": "OwnableUpgradeable",
            "label": "_owner",
            "type": "t_address",
            "src": "@openzeppelin/contracts-upgradeable/access/OwnableUpgradeable.sol:20"
          },
          {
            "contract": "OwnableUpgradeable",
            "label": "__gap",
            "type": "t_array(t_uint256)49_storage",
            "src": "@openzeppelin/contracts-upgradeable/access/OwnableUpgradeable.sol:74"
          },
          {
            "contract": "SSVRegistry",
            "label": "_operatorCount",
            "type": "t_uint256",
            "src": "contracts/SSVRegistry.sol:37"
          },
          {
            "contract": "SSVRegistry",
            "label": "_validatorCount",
            "type": "t_uint256",
            "src": "contracts/SSVRegistry.sol:38"
          },
          {
            "contract": "SSVRegistry",
            "label": "_activeValidatorCount",
            "type": "t_uint256",
            "src": "contracts/SSVRegistry.sol:39"
          },
          {
            "contract": "SSVRegistry",
            "label": "_operators",
            "type": "t_mapping(t_bytes_memory_ptr,t_struct(Operator)5754_storage)",
            "src": "contracts/SSVRegistry.sol:41"
          },
          {
            "contract": "SSVRegistry",
            "label": "_validators",
            "type": "t_mapping(t_bytes_memory_ptr,t_struct(Validator)5767_storage)",
            "src": "contracts/SSVRegistry.sol:42"
          },
          {
            "contract": "SSVRegistry",
            "label": "_operatorFees",
            "type": "t_mapping(t_bytes_memory_ptr,t_array(t_struct(OperatorFee)5772_storage)dyn_storage)",
            "src": "contracts/SSVRegistry.sol:44"
          },
          {
            "contract": "SSVRegistry",
            "label": "_operatorsByOwnerAddress",
            "type": "t_mapping(t_address,t_array(t_bytes_storage)dyn_storage)",
            "src": "contracts/SSVRegistry.sol:46"
          },
          {
            "contract": "SSVRegistry",
            "label": "_validatorsByAddress",
            "type": "t_mapping(t_address,t_array(t_bytes_storage)dyn_storage)",
            "src": "contracts/SSVRegistry.sol:47"
          },
          {
            "contract": "SSVRegistry",
            "label": "_owners",
            "type": "t_mapping(t_address,t_struct(OwnerData)5777_storage)",
            "src": "contracts/SSVRegistry.sol:48"
          },
          {
            "contract": "SSVRegistry",
            "label": "validatorsPerOperator",
            "type": "t_mapping(t_bytes_memory_ptr,t_uint256)",
            "src": "contracts/SSVRegistry.sol:50"
          },
          {
            "contract": "SSVRegistry",
            "label": "validatorsPerOperatorLimit",
            "type": "t_uint256",
            "src": "contracts/SSVRegistry.sol:51"
          }
        ],
        "types": {
          "t_uint256": {
            "label": "uint256"
          },
          "t_mapping(t_bytes_memory_ptr,t_struct(Operator)5754_storage)": {
            "label": "mapping(bytes => struct SSVRegistry.Operator)"
          },
          "t_bytes_storage": {
            "label": "bytes"
          },
          "t_struct(Operator)5754_storage": {
            "label": "struct SSVRegistry.Operator",
            "members": [
              {
                "label": "name",
                "type": "t_string_storage"
              },
              {
                "label": "ownerAddress",
                "type": "t_address"
              },
              {
                "label": "publicKey",
                "type": "t_bytes_storage"
              },
              {
                "label": "score",
                "type": "t_uint256"
              },
              {
                "label": "active",
                "type": "t_bool"
              },
              {
                "label": "index",
                "type": "t_uint256"
              }
            ]
          },
          "t_string_storage": {
            "label": "string"
          },
          "t_address": {
            "label": "address"
          },
          "t_bool": {
            "label": "bool"
          },
          "t_mapping(t_bytes_memory_ptr,t_struct(Validator)5767_storage)": {
            "label": "mapping(bytes => struct SSVRegistry.Validator)"
          },
          "t_struct(Validator)5767_storage": {
            "label": "struct SSVRegistry.Validator",
            "members": [
              {
                "label": "ownerAddress",
                "type": "t_address"
              },
              {
                "label": "publicKey",
                "type": "t_bytes_storage"
              },
              {
                "label": "oess",
                "type": "t_array(t_struct(Oess)2651_storage)dyn_storage"
              },
              {
                "label": "active",
                "type": "t_bool"
              },
              {
                "label": "index",
                "type": "t_uint256"
              }
            ]
          },
          "t_array(t_struct(Oess)2651_storage)dyn_storage": {
            "label": "struct ISSVRegistry.Oess[]"
          },
          "t_struct(Oess)2651_storage": {
            "label": "struct ISSVRegistry.Oess",
            "members": [
              {
                "label": "operatorPublicKey",
                "type": "t_bytes_storage"
              },
              {
                "label": "sharedPublicKey",
                "type": "t_bytes_storage"
              },
              {
                "label": "encryptedKey",
                "type": "t_bytes_storage"
              }
            ]
          },
          "t_mapping(t_bytes_memory_ptr,t_array(t_struct(OperatorFee)5772_storage)dyn_storage)": {
            "label": "mapping(bytes => struct SSVRegistry.OperatorFee[])"
          },
          "t_array(t_struct(OperatorFee)5772_storage)dyn_storage": {
            "label": "struct SSVRegistry.OperatorFee[]"
          },
          "t_struct(OperatorFee)5772_storage": {
            "label": "struct SSVRegistry.OperatorFee",
            "members": [
              {
                "label": "blockNumber",
                "type": "t_uint256"
              },
              {
                "label": "fee",
                "type": "t_uint256"
              }
            ]
          },
          "t_mapping(t_address,t_array(t_bytes_storage)dyn_storage)": {
            "label": "mapping(address => bytes[])"
          },
          "t_array(t_bytes_storage)dyn_storage": {
            "label": "bytes[]"
          },
          "t_mapping(t_address,t_struct(OwnerData)5777_storage)": {
            "label": "mapping(address => struct SSVRegistry.OwnerData)"
          },
          "t_struct(OwnerData)5777_storage": {
            "label": "struct SSVRegistry.OwnerData",
            "members": [
              {
                "label": "activeValidatorCount",
                "type": "t_uint256"
              },
              {
                "label": "validatorsDisabled",
                "type": "t_bool"
              }
            ]
          },
          "t_mapping(t_bytes_memory_ptr,t_uint256)": {
            "label": "mapping(bytes => uint256)"
          },
          "t_array(t_uint256)49_storage": {
            "label": "uint256[49]"
          },
          "t_array(t_uint256)50_storage": {
            "label": "uint256[50]"
          }
        }
      }
=======
>>>>>>> 5f85d47e
    }
  },
  "proxies": [
    {
      "address": "0x07C29d7381cd03d21327CF88B918ef790fb19e67",
      "kind": "transparent",
      "txHash": "0xafe771e2b9e65209e6dc1fafe47780ddc4a01a7f33275fe5481f36dd8e582b44"
    },
    {
      "address": "0x6186F08bbb12dA5797852Bb8C3FBEC0623D57d62",
      "kind": "transparent",
      "txHash": "0x1f599ba77123b6dec2a8b2ac5164c2961229b95c91e295b7108f0bab0cc89e43"
    },
    {
      "address": "0xe8c9934EBA868BB8f54549376b5157B4bc79F84B",
      "kind": "transparent",
      "txHash": "0x25add42aa25f8679923a60d2997beeed6906864b79de9d83898a6468d69b86e9"
    },
    {
      "address": "0xFC561F6CDA1b65423b00B427c13b3b3666cfe668",
      "kind": "transparent",
      "txHash": "0x05eb20754f8461dfba639e9ae77d06b8e52328d90ccb8c595c7afde1dd7091a5"
    },
    {
      "address": "0x3F90b99EEcb3F3745428255CecB5c6d54b0a5eaD",
      "kind": "transparent",
      "txHash": "0x26b8de1fa1ef28cc80c4d70769f803377dad6ba28ee1ff4644afaae5884137b8"
    },
    {
      "address": "0x1963eeaD9C100FE7375e5F3d4b17A014759cFb04",
      "kind": "transparent",
      "txHash": "0x890336b445669bbdc638de43b5aa4caa680a4217baf66b7028b88f26c947f503"
    },
    {
      "address": "0x38D6bc1531EE425F30e6647B21903F7bbA97DD6d",
      "kind": "transparent",
      "txHash": "0x8ece39536fd37708eaee4d7afe752fde3451a21ae9190259d83a92e48a8855fd"
    },
    {
      "address": "0x0C5b677E1f662fC28bFFD0cb001c90DF3c20aa0B",
      "kind": "transparent",
      "txHash": "0x5f7e16ee1f4ea77a9c48ac14e8b72f461adf59777cb6ba72efdf08fc43c866b5"
    },
    {
      "address": "0x1B5676Af47f954E24c207F0481a0BFd89A0cfc8a",
      "kind": "transparent",
      "txHash": "0x5038901d32c89caf3a9255de31647a0651a1869dcd28717828c14e1ad41a4a64"
    },
    {
      "address": "0xfE86B2653F47909C36620eD7B3DbB4C064266475",
      "kind": "transparent",
      "txHash": "0x7ee2a55fe0923a55fa8601f0d1bc904fadc5cca75a83eeef322b5f70eef90e2a"
    },
    {
      "address": "0xF1E8f1b98D6B05Dcc27E93B1b501c89e286EEbA9",
      "kind": "transparent",
      "txHash": "0x9253e46eec12dfb5749ee3917b7e7f839fe1e778ac89af38407a071114538b7f"
    },
    {
      "address": "0x3a6c1995586D4d6827e8D8dA9F5F89Ba4Ab58a1f",
      "kind": "transparent",
      "txHash": "0x6bf582eb758b7066402efdfc20e1ace5de636812ad7cb41d65ba780dc86128fa"
    },
    {
      "address": "0x862afFa4f2D055f7a33E6137d7B94C42b929B20C",
      "kind": "transparent",
      "txHash": "0x0f65d8956703f10cc16f4aa31f3862e4581f508a0512622a873b15829bbcebc7"
    },
    {
      "address": "0x79AFd88A8DD393D8F3dCB89323246E9Cd5E2d87a",
      "kind": "transparent",
      "txHash": "0x7e11278c8c9f8507eb396f2a10cf10a8240d48c45753e7667adbe1acadabd578"
    },
    {
      "address": "0xF2f7e10F48319fa1BFf8b52920beAc251174B84F",
      "kind": "transparent",
      "txHash": "0x7906e5f39ed7c2c9162b2fd8f1530109b4cd844ca4091b3f39a91b92ef85ec38"
    },
    {
      "address": "0x6D8741Ec680f01DAD35355F6c7c8378E90e1cd66",
      "kind": "transparent",
      "txHash": "0x048dc955f725fbb144a6a97c4b6a64eb5a8251ca38f10e97fb72154426511c80"
    },
    {
      "address": "0xd594C1ef4845713e86658cb42227A811625A285b",
      "kind": "transparent",
      "txHash": "0xc1f43dbfc796cded2d0ea3748828c569d9841a928d2554d6f1de11637da42586"
    },
    {
<<<<<<< HEAD
      "address": "0xFc49e70e7ded142C459fC861A57dB052844ae8c5",
      "kind": "transparent",
      "txHash": "0x3a82b57079f84e77a1519d59b7de40664becc3d2b47b3b1e183a9eb65154286e"
    },
    {
      "address": "0xce4574dA49b97649c4c79b702fFEB72B68bf94c3",
      "kind": "transparent",
      "txHash": "0x13134b5ef6c3b6ae3c019986d9644a5d62eac444c6f8c50d050992f7485a773c"
=======
      "address": "0x9A99b07128899a8772215AEAb70bC57160cccdF1",
      "kind": "transparent",
      "txHash": "0x4221336976bac8a687e0c1c1e132a1ed79c584c0e54cad0ef3cf6ebd004d967d"
    },
    {
      "address": "0xf5Bb64CdFA92315Aa8B13Cd2DD7c565C1EB6f077",
      "kind": "transparent",
      "txHash": "0xb69e3ed02a65ffb8595f76e453a779df573385cc1687f0242c9aac3479c8d15f"
    },
    {
      "address": "0x8AA6878bfCbF7c784C0C9e20e2dE2A50679FE553",
      "kind": "transparent",
      "txHash": "0xbc46130c5787ef1ba7bcbdc7dce506fb23310279fa686a26cc441e2255469da7"
    },
    {
      "address": "0x5e41f6E36B2bDE05eF2eFebF0EcEf6706A79E52D",
      "kind": "transparent",
      "txHash": "0x7dab5347f65a128c5a9bab21d429c050c8f7b4ddad83b6e133e083562c12f041"
    },
    {
      "address": "0x158C50eCd05674952Fb8533158885D90d311af22",
      "kind": "transparent",
      "txHash": "0x6679dafafde8b1b17fde9807a96af705b29ebaada0462974065a5d08fed2ad1f"
    },
    {
      "address": "0x9042f9D698FEA4A6aD13fBc83D2752D141522C7B",
      "kind": "transparent",
      "txHash": "0x0b6eb5bfa72da67438ef79918adb3af535885ed5b114f8cafcd358b4f290d0d5"
    },
    {
      "address": "0xD1fE29018CF54bdDa759a7C99fB85da58026030E",
      "kind": "transparent",
      "txHash": "0x82b0e60d92f5e0c39a03329bf07d69af8b92de5ba5abeceeb418b0303108f821"
    },
    {
      "address": "0x76B1c8E85A43c665eBC4aE1f8ea0Aebd2CAdd11e",
      "kind": "transparent",
      "txHash": "0x78af225cf066fa814b4c07fd173d82ce4bc68aec304e39c01f4b56021126a960"
>>>>>>> 5f85d47e
    }
  ],
  "admin": {
    "address": "0x550160B132987DD3197a637Ea5dfc21FE1a4bf1f",
    "txHash": "0x0f1f054bd276cc6e54294c35dc784f991402a60eff974c58b24941ef43740ddd"
  }
}<|MERGE_RESOLUTION|>--- conflicted
+++ resolved
@@ -3826,15 +3826,9 @@
         }
       }
     },
-<<<<<<< HEAD
-    "f7d4f82886b0a43e5b7ed36261359147ccd53bac2241c37f4abf6eaa0937224f": {
-      "address": "0x3EeE05e59F4e126064e41C1e2346ED01b3d2a8c3",
-      "txHash": "0xded43829e03485ccfe8d6e570e8ca4068bf869c83c96ac84a865c517bacaa91f",
-=======
     "43289e51990930f55e76f182fd7330669892b15e3c11389be9981a7c728b842a": {
       "address": "0xAEC49a01880f493d737254b8aA015B254eb1EA56",
       "txHash": "0x0f0319b7c244f5e7a7e0f4c56508f964fa9539d5303b66acddebeca9d808113b",
->>>>>>> 5f85d47e
       "layout": {
         "storage": [
           {
@@ -4136,36 +4130,22 @@
         }
       }
     },
-<<<<<<< HEAD
-    "d3460963b376b7828e0a4c88ec5f6d724dbe0955f31d8277428170ca00b01a15": {
-      "address": "0x2510602E18dc1795b51774fE73a8Fa4c61b48ac5",
-      "txHash": "0x13ca8d8446968be87566031ab328c42cdf1e5a145ec21b0710136d3c6bf1e2f6",
-=======
     "c63bf4bc1baa499980de2e288597db420f603f58bbb626a614d63b145179ed1c": {
       "address": "0x8750104499ffFcc16Af6B5c230BDd93aDc9E08CD",
       "txHash": "0x202fc6072d8b366d6c15d00db8744e7a989afa7cca3a7be393e011e833389d9f",
->>>>>>> 5f85d47e
       "layout": {
         "storage": [
           {
             "contract": "Initializable",
             "label": "_initialized",
             "type": "t_bool",
-<<<<<<< HEAD
-            "src": "@openzeppelin/contracts-upgradeable/proxy/utils/Initializable.sol:23"
-=======
             "src": "@openzeppelin/contracts/proxy/utils/Initializable.sol:23"
->>>>>>> 5f85d47e
           },
           {
             "contract": "Initializable",
             "label": "_initializing",
             "type": "t_bool",
-<<<<<<< HEAD
-            "src": "@openzeppelin/contracts-upgradeable/proxy/utils/Initializable.sol:28"
-=======
             "src": "@openzeppelin/contracts/proxy/utils/Initializable.sol:28"
->>>>>>> 5f85d47e
           },
           {
             "contract": "ContextUpgradeable",
@@ -4187,260 +4167,140 @@
           },
           {
             "contract": "SSVRegistry",
-<<<<<<< HEAD
-            "label": "_operatorCount",
-            "type": "t_uint256",
-            "src": "contracts/SSVRegistry.sol:37"
+            "label": "_activeValidatorCount",
+            "type": "t_uint256",
+            "src": "contracts/SSVRegistry.sol:38"
           },
           {
             "contract": "SSVRegistry",
-            "label": "_validatorCount",
-=======
-            "label": "_activeValidatorCount",
->>>>>>> 5f85d47e
-            "type": "t_uint256",
-            "src": "contracts/SSVRegistry.sol:38"
-          },
-          {
-            "contract": "SSVRegistry",
-<<<<<<< HEAD
-            "label": "_activeValidatorCount",
-            "type": "t_uint256",
-            "src": "contracts/SSVRegistry.sol:39"
-=======
             "label": "_lastOperatorId",
             "type": "t_struct(Counter)1597_storage",
             "src": "contracts/SSVRegistry.sol:40"
->>>>>>> 5f85d47e
           },
           {
             "contract": "SSVRegistry",
             "label": "_operators",
-<<<<<<< HEAD
-            "type": "t_mapping(t_bytes_memory_ptr,t_struct(Operator)645_storage)",
-            "src": "contracts/SSVRegistry.sol:41"
-=======
             "type": "t_mapping(t_uint256,t_struct(Operator)5521_storage)",
             "src": "contracts/SSVRegistry.sol:42"
->>>>>>> 5f85d47e
           },
           {
             "contract": "SSVRegistry",
             "label": "_validators",
-<<<<<<< HEAD
-            "type": "t_mapping(t_bytes_memory_ptr,t_struct(Validator)658_storage)",
-            "src": "contracts/SSVRegistry.sol:42"
-=======
             "type": "t_mapping(t_bytes_memory_ptr,t_struct(Validator)5531_storage)",
             "src": "contracts/SSVRegistry.sol:43"
->>>>>>> 5f85d47e
           },
           {
             "contract": "SSVRegistry",
             "label": "_operatorFees",
-<<<<<<< HEAD
-            "type": "t_mapping(t_bytes_memory_ptr,t_array(t_struct(OperatorFee)663_storage)dyn_storage)",
-=======
             "type": "t_mapping(t_uint256,t_array(t_struct(OperatorFee)5536_storage)dyn_storage)",
->>>>>>> 5f85d47e
             "src": "contracts/SSVRegistry.sol:44"
           },
           {
             "contract": "SSVRegistry",
             "label": "_operatorsByOwnerAddress",
-<<<<<<< HEAD
-            "type": "t_mapping(t_address,t_array(t_bytes_storage)dyn_storage)",
-=======
             "type": "t_mapping(t_address,t_array(t_uint256)dyn_storage)",
->>>>>>> 5f85d47e
             "src": "contracts/SSVRegistry.sol:46"
           },
           {
             "contract": "SSVRegistry",
-<<<<<<< HEAD
-            "label": "_validatorsByAddress",
-=======
             "label": "_validatorsByOwnerAddress",
->>>>>>> 5f85d47e
             "type": "t_mapping(t_address,t_array(t_bytes_storage)dyn_storage)",
             "src": "contracts/SSVRegistry.sol:47"
           },
           {
             "contract": "SSVRegistry",
             "label": "_owners",
-<<<<<<< HEAD
-            "type": "t_mapping(t_address,t_struct(OwnerData)668_storage)",
-=======
             "type": "t_mapping(t_address,t_struct(OwnerData)5541_storage)",
->>>>>>> 5f85d47e
             "src": "contracts/SSVRegistry.sol:48"
           },
           {
             "contract": "SSVRegistry",
-<<<<<<< HEAD
-            "label": "validatorsPerOperator",
-            "type": "t_mapping(t_bytes_memory_ptr,t_uint256)",
-            "src": "contracts/SSVRegistry.sol:50"
-          },
-          {
-            "contract": "SSVRegistry",
-            "label": "validatorsPerOperatorLimit",
-            "type": "t_uint256",
-            "src": "contracts/SSVRegistry.sol:51"
-=======
             "label": "_operatorPublicKeyToId",
             "type": "t_mapping(t_bytes_memory_ptr,t_uint256)",
             "src": "contracts/SSVRegistry.sol:50"
->>>>>>> 5f85d47e
           }
         ],
         "types": {
           "t_uint256": {
             "label": "uint256"
           },
-<<<<<<< HEAD
-          "t_mapping(t_bytes_memory_ptr,t_struct(Operator)645_storage)": {
-            "label": "mapping(bytes => struct SSVRegistry.Operator)"
+          "t_struct(Counter)1597_storage": {
+            "label": "struct Counters.Counter",
+            "members": [
+              {
+                "label": "_value",
+                "type": "t_uint256"
+              }
+            ]
+          },
+          "t_mapping(t_uint256,t_struct(Operator)5521_storage)": {
+            "label": "mapping(uint256 => struct SSVRegistry.Operator)"
+          },
+          "t_struct(Operator)5521_storage": {
+            "label": "struct SSVRegistry.Operator",
+            "members": [
+              {
+                "label": "name",
+                "type": "t_string_storage"
+              },
+              {
+                "label": "ownerAddress",
+                "type": "t_address"
+              },
+              {
+                "label": "publicKey",
+                "type": "t_bytes_storage"
+              },
+              {
+                "label": "score",
+                "type": "t_uint256"
+              },
+              {
+                "label": "active",
+                "type": "t_bool"
+              },
+              {
+                "label": "indexInOwner",
+                "type": "t_uint256"
+              }
+            ]
+          },
+          "t_string_storage": {
+            "label": "string"
+          },
+          "t_address": {
+            "label": "address"
           },
           "t_bytes_storage": {
             "label": "bytes"
           },
-          "t_struct(Operator)645_storage": {
-=======
-          "t_struct(Counter)1597_storage": {
-            "label": "struct Counters.Counter",
-            "members": [
-              {
-                "label": "_value",
-                "type": "t_uint256"
-              }
-            ]
-          },
-          "t_mapping(t_uint256,t_struct(Operator)5521_storage)": {
-            "label": "mapping(uint256 => struct SSVRegistry.Operator)"
-          },
-          "t_struct(Operator)5521_storage": {
->>>>>>> 5f85d47e
-            "label": "struct SSVRegistry.Operator",
-            "members": [
-              {
-                "label": "name",
-                "type": "t_string_storage"
-              },
+          "t_bool": {
+            "label": "bool"
+          },
+          "t_mapping(t_bytes_memory_ptr,t_struct(Validator)5531_storage)": {
+            "label": "mapping(bytes => struct SSVRegistry.Validator)"
+          },
+          "t_struct(Validator)5531_storage": {
+            "label": "struct SSVRegistry.Validator",
+            "members": [
               {
                 "label": "ownerAddress",
                 "type": "t_address"
               },
               {
-                "label": "publicKey",
-                "type": "t_bytes_storage"
-              },
-              {
-                "label": "score",
-                "type": "t_uint256"
+                "label": "operatorIds",
+                "type": "t_array(t_uint256)dyn_storage"
               },
               {
                 "label": "active",
                 "type": "t_bool"
               },
               {
-<<<<<<< HEAD
-                "label": "index",
-=======
                 "label": "indexInOwner",
->>>>>>> 5f85d47e
-                "type": "t_uint256"
-              }
-            ]
-          },
-          "t_string_storage": {
-            "label": "string"
-          },
-          "t_address": {
-            "label": "address"
-          },
-<<<<<<< HEAD
-          "t_bool": {
-            "label": "bool"
-          },
-          "t_mapping(t_bytes_memory_ptr,t_struct(Validator)658_storage)": {
-            "label": "mapping(bytes => struct SSVRegistry.Validator)"
-          },
-          "t_struct(Validator)658_storage": {
-=======
-          "t_bytes_storage": {
-            "label": "bytes"
-          },
-          "t_bool": {
-            "label": "bool"
-          },
-          "t_mapping(t_bytes_memory_ptr,t_struct(Validator)5531_storage)": {
-            "label": "mapping(bytes => struct SSVRegistry.Validator)"
-          },
-          "t_struct(Validator)5531_storage": {
->>>>>>> 5f85d47e
-            "label": "struct SSVRegistry.Validator",
-            "members": [
-              {
-                "label": "ownerAddress",
-                "type": "t_address"
-              },
-              {
-<<<<<<< HEAD
-                "label": "publicKey",
-                "type": "t_bytes_storage"
-              },
-              {
-                "label": "oess",
-                "type": "t_array(t_struct(Oess)303_storage)dyn_storage"
-=======
-                "label": "operatorIds",
-                "type": "t_array(t_uint256)dyn_storage"
->>>>>>> 5f85d47e
-              },
-              {
-                "label": "active",
-                "type": "t_bool"
-              },
-              {
-<<<<<<< HEAD
-                "label": "index",
-=======
-                "label": "indexInOwner",
->>>>>>> 5f85d47e
-                "type": "t_uint256"
-              }
-            ]
-          },
-<<<<<<< HEAD
-          "t_array(t_struct(Oess)303_storage)dyn_storage": {
-            "label": "struct ISSVRegistry.Oess[]"
-          },
-          "t_struct(Oess)303_storage": {
-            "label": "struct ISSVRegistry.Oess",
-            "members": [
-              {
-                "label": "operatorPublicKey",
-                "type": "t_bytes_storage"
-              },
-              {
-                "label": "sharedPublicKey",
-                "type": "t_bytes_storage"
-              },
-              {
-                "label": "encryptedKey",
-                "type": "t_bytes_storage"
-              }
-            ]
-          },
-          "t_mapping(t_bytes_memory_ptr,t_array(t_struct(OperatorFee)663_storage)dyn_storage)": {
-            "label": "mapping(bytes => struct SSVRegistry.OperatorFee[])"
-          },
-          "t_array(t_struct(OperatorFee)663_storage)dyn_storage": {
-            "label": "struct SSVRegistry.OperatorFee[]"
-          },
-          "t_struct(OperatorFee)663_storage": {
-=======
+                "type": "t_uint256"
+              }
+            ]
+          },
           "t_array(t_uint256)dyn_storage": {
             "label": "uint256[]"
           },
@@ -4451,7 +4311,6 @@
             "label": "struct SSVRegistry.OperatorFee[]"
           },
           "t_struct(OperatorFee)5536_storage": {
->>>>>>> 5f85d47e
             "label": "struct SSVRegistry.OperatorFee",
             "members": [
               {
@@ -4464,29 +4323,19 @@
               }
             ]
           },
-<<<<<<< HEAD
-=======
           "t_mapping(t_address,t_array(t_uint256)dyn_storage)": {
             "label": "mapping(address => uint256[])"
           },
->>>>>>> 5f85d47e
           "t_mapping(t_address,t_array(t_bytes_storage)dyn_storage)": {
             "label": "mapping(address => bytes[])"
           },
           "t_array(t_bytes_storage)dyn_storage": {
             "label": "bytes[]"
           },
-<<<<<<< HEAD
-          "t_mapping(t_address,t_struct(OwnerData)668_storage)": {
-            "label": "mapping(address => struct SSVRegistry.OwnerData)"
-          },
-          "t_struct(OwnerData)668_storage": {
-=======
           "t_mapping(t_address,t_struct(OwnerData)5541_storage)": {
             "label": "mapping(address => struct SSVRegistry.OwnerData)"
           },
           "t_struct(OwnerData)5541_storage": {
->>>>>>> 5f85d47e
             "label": "struct SSVRegistry.OwnerData",
             "members": [
               {
@@ -4511,36 +4360,22 @@
         }
       }
     },
-<<<<<<< HEAD
-    "ccfce11032249694ce0133eaede78441c3265cdc7bf5db1173ebe79971f7ab01": {
-      "address": "0x992FcCBFFe2016F900D604bbED10348B51176656",
-      "txHash": "0xc6e0d888fe798bcc7869e7b86f675034c00456ecc31d179ce5540686c14a756d",
-=======
     "8231eb1b6b1076f1610847d8f0bdb5b67e111aa452c6e10c52039dd930da4666": {
       "address": "0x4aB14200aF78DE3172112e204cB28aE319ff8d12",
       "txHash": "0x893b7ca00e014616385194792b777dd0ded27753432ff4456e61ce8e6f04df52",
->>>>>>> 5f85d47e
       "layout": {
         "storage": [
           {
             "contract": "Initializable",
             "label": "_initialized",
             "type": "t_bool",
-<<<<<<< HEAD
-            "src": "@openzeppelin/contracts-upgradeable/proxy/utils/Initializable.sol:23"
-=======
             "src": "@openzeppelin/contracts/proxy/utils/Initializable.sol:23"
->>>>>>> 5f85d47e
           },
           {
             "contract": "Initializable",
             "label": "_initializing",
             "type": "t_bool",
-<<<<<<< HEAD
-            "src": "@openzeppelin/contracts-upgradeable/proxy/utils/Initializable.sol:28"
-=======
             "src": "@openzeppelin/contracts/proxy/utils/Initializable.sol:28"
->>>>>>> 5f85d47e
           },
           {
             "contract": "ContextUpgradeable",
@@ -4561,555 +4396,6 @@
             "src": "@openzeppelin/contracts-upgradeable/access/OwnableUpgradeable.sol:74"
           },
           {
-            "contract": "SSVNetwork",
-            "label": "_ssvRegistryContract",
-<<<<<<< HEAD
-            "type": "t_contract(ISSVRegistry)1112",
-            "src": "contracts/SSVNetwork.sol:47"
-=======
-            "type": "t_contract(ISSVRegistry)2945",
-            "src": "contracts/SSVNetwork.sol:45"
->>>>>>> 5f85d47e
-          },
-          {
-            "contract": "SSVNetwork",
-            "label": "_token",
-<<<<<<< HEAD
-            "type": "t_contract(IERC20)299",
-            "src": "contracts/SSVNetwork.sol:48"
-=======
-            "type": "t_contract(IERC20)962",
-            "src": "contracts/SSVNetwork.sol:46"
->>>>>>> 5f85d47e
-          },
-          {
-            "contract": "SSVNetwork",
-            "label": "_minimumBlocksBeforeLiquidation",
-            "type": "t_uint256",
-<<<<<<< HEAD
-            "src": "contracts/SSVNetwork.sol:49"
-=======
-            "src": "contracts/SSVNetwork.sol:47"
->>>>>>> 5f85d47e
-          },
-          {
-            "contract": "SSVNetwork",
-            "label": "_operatorMaxFeeIncrease",
-            "type": "t_uint256",
-<<<<<<< HEAD
-            "src": "contracts/SSVNetwork.sol:50"
-=======
-            "src": "contracts/SSVNetwork.sol:48"
->>>>>>> 5f85d47e
-          },
-          {
-            "contract": "SSVNetwork",
-            "label": "_networkFee",
-            "type": "t_uint256",
-<<<<<<< HEAD
-            "src": "contracts/SSVNetwork.sol:52"
-=======
-            "src": "contracts/SSVNetwork.sol:50"
->>>>>>> 5f85d47e
-          },
-          {
-            "contract": "SSVNetwork",
-            "label": "_networkFeeIndex",
-            "type": "t_uint256",
-<<<<<<< HEAD
-            "src": "contracts/SSVNetwork.sol:53"
-=======
-            "src": "contracts/SSVNetwork.sol:51"
->>>>>>> 5f85d47e
-          },
-          {
-            "contract": "SSVNetwork",
-            "label": "_networkFeeIndexBlockNumber",
-            "type": "t_uint256",
-<<<<<<< HEAD
-            "src": "contracts/SSVNetwork.sol:54"
-=======
-            "src": "contracts/SSVNetwork.sol:52"
->>>>>>> 5f85d47e
-          },
-          {
-            "contract": "SSVNetwork",
-            "label": "_networkEarnings",
-            "type": "t_uint256",
-<<<<<<< HEAD
-            "src": "contracts/SSVNetwork.sol:55"
-=======
-            "src": "contracts/SSVNetwork.sol:53"
->>>>>>> 5f85d47e
-          },
-          {
-            "contract": "SSVNetwork",
-            "label": "_networkEarningsBlockNumber",
-            "type": "t_uint256",
-<<<<<<< HEAD
-            "src": "contracts/SSVNetwork.sol:56"
-=======
-            "src": "contracts/SSVNetwork.sol:54"
->>>>>>> 5f85d47e
-          },
-          {
-            "contract": "SSVNetwork",
-            "label": "_withdrawnFromTreasury",
-            "type": "t_uint256",
-<<<<<<< HEAD
-            "src": "contracts/SSVNetwork.sol:57"
-=======
-            "src": "contracts/SSVNetwork.sol:55"
->>>>>>> 5f85d47e
-          },
-          {
-            "contract": "SSVNetwork",
-            "label": "_operatorDatas",
-<<<<<<< HEAD
-            "type": "t_mapping(t_bytes_memory_ptr,t_struct(OperatorData)1137_storage)",
-            "src": "contracts/SSVNetwork.sol:59"
-=======
-            "type": "t_mapping(t_uint256,t_struct(OperatorData)2969_storage)",
-            "src": "contracts/SSVNetwork.sol:57"
->>>>>>> 5f85d47e
-          },
-          {
-            "contract": "SSVNetwork",
-            "label": "_owners",
-<<<<<<< HEAD
-            "type": "t_mapping(t_address,t_struct(OwnerData)1154_storage)",
-            "src": "contracts/SSVNetwork.sol:60"
-=======
-            "type": "t_mapping(t_address,t_struct(OwnerData)2986_storage)",
-            "src": "contracts/SSVNetwork.sol:58"
->>>>>>> 5f85d47e
-          },
-          {
-            "contract": "SSVNetwork",
-            "label": "_operatorsInUseByAddress",
-<<<<<<< HEAD
-            "type": "t_mapping(t_address,t_mapping(t_bytes_memory_ptr,t_struct(OperatorInUse)1165_storage))",
-            "src": "contracts/SSVNetwork.sol:61"
-=======
-            "type": "t_mapping(t_address,t_mapping(t_uint256,t_struct(OperatorInUse)2997_storage))",
-            "src": "contracts/SSVNetwork.sol:59"
->>>>>>> 5f85d47e
-          },
-          {
-            "contract": "SSVNetwork",
-            "label": "_operatorsInUseList",
-<<<<<<< HEAD
-            "type": "t_mapping(t_address,t_array(t_bytes_storage)dyn_storage)",
-            "src": "contracts/SSVNetwork.sol:62"
-=======
-            "type": "t_mapping(t_address,t_array(t_uint256)dyn_storage)",
-            "src": "contracts/SSVNetwork.sol:60"
->>>>>>> 5f85d47e
-          },
-          {
-            "contract": "SSVNetwork",
-            "label": "_lastOperatorUpdateNetworkFeeRun",
-<<<<<<< HEAD
-            "type": "t_mapping(t_bytes_memory_ptr,t_uint256)",
-            "src": "contracts/SSVNetwork.sol:63"
-=======
-            "type": "t_mapping(t_uint256,t_uint256)",
-            "src": "contracts/SSVNetwork.sol:61"
->>>>>>> 5f85d47e
-          },
-          {
-            "contract": "SSVNetwork",
-            "label": "_setOperatorFeePeriod",
-            "type": "t_uint256",
-<<<<<<< HEAD
-            "src": "contracts/SSVNetwork.sol:65"
-=======
-            "src": "contracts/SSVNetwork.sol:63"
->>>>>>> 5f85d47e
-          },
-          {
-            "contract": "SSVNetwork",
-            "label": "_approveOperatorFeePeriod",
-            "type": "t_uint256",
-<<<<<<< HEAD
-            "src": "contracts/SSVNetwork.sol:66"
-=======
-            "src": "contracts/SSVNetwork.sol:64"
->>>>>>> 5f85d47e
-          },
-          {
-            "contract": "SSVNetwork",
-            "label": "_feeChangeRequests",
-<<<<<<< HEAD
-            "type": "t_mapping(t_bytes_memory_ptr,t_struct(FeeChangeRequest)1172_storage)",
-            "src": "contracts/SSVNetwork.sol:67"
-          }
-        ],
-        "types": {
-          "t_contract(ISSVRegistry)1112": {
-            "label": "contract ISSVRegistry"
-          },
-          "t_contract(IERC20)299": {
-=======
-            "type": "t_mapping(t_uint256,t_struct(FeeChangeRequest)3004_storage)",
-            "src": "contracts/SSVNetwork.sol:65"
-          }
-        ],
-        "types": {
-          "t_contract(ISSVRegistry)2945": {
-            "label": "contract ISSVRegistry"
-          },
-          "t_contract(IERC20)962": {
->>>>>>> 5f85d47e
-            "label": "contract IERC20"
-          },
-          "t_uint256": {
-            "label": "uint256"
-          },
-<<<<<<< HEAD
-          "t_mapping(t_bytes_memory_ptr,t_struct(OperatorData)1137_storage)": {
-            "label": "mapping(bytes => struct SSVNetwork.OperatorData)"
-          },
-          "t_bytes_storage": {
-            "label": "bytes"
-          },
-          "t_struct(OperatorData)1137_storage": {
-=======
-          "t_mapping(t_uint256,t_struct(OperatorData)2969_storage)": {
-            "label": "mapping(uint256 => struct SSVNetwork.OperatorData)"
-          },
-          "t_struct(OperatorData)2969_storage": {
->>>>>>> 5f85d47e
-            "label": "struct SSVNetwork.OperatorData",
-            "members": [
-              {
-                "label": "blockNumber",
-                "type": "t_uint256"
-              },
-              {
-                "label": "activeValidatorCount",
-                "type": "t_uint256"
-              },
-              {
-                "label": "earnings",
-                "type": "t_uint256"
-              },
-              {
-                "label": "index",
-                "type": "t_uint256"
-              },
-              {
-                "label": "indexBlockNumber",
-                "type": "t_uint256"
-              },
-              {
-                "label": "previousFee",
-                "type": "t_uint256"
-              }
-            ]
-          },
-<<<<<<< HEAD
-          "t_mapping(t_address,t_struct(OwnerData)1154_storage)": {
-=======
-          "t_mapping(t_address,t_struct(OwnerData)2986_storage)": {
->>>>>>> 5f85d47e
-            "label": "mapping(address => struct SSVNetwork.OwnerData)"
-          },
-          "t_address": {
-            "label": "address"
-          },
-<<<<<<< HEAD
-          "t_struct(OwnerData)1154_storage": {
-=======
-          "t_struct(OwnerData)2986_storage": {
->>>>>>> 5f85d47e
-            "label": "struct SSVNetwork.OwnerData",
-            "members": [
-              {
-                "label": "deposited",
-                "type": "t_uint256"
-              },
-              {
-                "label": "withdrawn",
-                "type": "t_uint256"
-              },
-              {
-                "label": "earned",
-                "type": "t_uint256"
-              },
-              {
-                "label": "used",
-                "type": "t_uint256"
-              },
-              {
-                "label": "networkFee",
-                "type": "t_uint256"
-              },
-              {
-                "label": "networkFeeIndex",
-                "type": "t_uint256"
-              },
-              {
-                "label": "activeValidatorCount",
-                "type": "t_uint256"
-              },
-              {
-                "label": "validatorsDisabled",
-                "type": "t_bool"
-              }
-            ]
-          },
-          "t_bool": {
-            "label": "bool"
-          },
-<<<<<<< HEAD
-          "t_mapping(t_address,t_mapping(t_bytes_memory_ptr,t_struct(OperatorInUse)1165_storage))": {
-            "label": "mapping(address => mapping(bytes => struct SSVNetwork.OperatorInUse))"
-          },
-          "t_mapping(t_bytes_memory_ptr,t_struct(OperatorInUse)1165_storage)": {
-            "label": "mapping(bytes => struct SSVNetwork.OperatorInUse)"
-          },
-          "t_struct(OperatorInUse)1165_storage": {
-=======
-          "t_mapping(t_address,t_mapping(t_uint256,t_struct(OperatorInUse)2997_storage))": {
-            "label": "mapping(address => mapping(uint256 => struct SSVNetwork.OperatorInUse))"
-          },
-          "t_mapping(t_uint256,t_struct(OperatorInUse)2997_storage)": {
-            "label": "mapping(uint256 => struct SSVNetwork.OperatorInUse)"
-          },
-          "t_struct(OperatorInUse)2997_storage": {
->>>>>>> 5f85d47e
-            "label": "struct SSVNetwork.OperatorInUse",
-            "members": [
-              {
-                "label": "index",
-                "type": "t_uint256"
-              },
-              {
-                "label": "validatorCount",
-                "type": "t_uint256"
-              },
-              {
-                "label": "used",
-                "type": "t_uint256"
-              },
-              {
-                "label": "exists",
-                "type": "t_bool"
-              },
-              {
-                "label": "indexInArray",
-                "type": "t_uint256"
-              }
-            ]
-          },
-<<<<<<< HEAD
-          "t_mapping(t_address,t_array(t_bytes_storage)dyn_storage)": {
-            "label": "mapping(address => bytes[])"
-          },
-          "t_array(t_bytes_storage)dyn_storage": {
-            "label": "bytes[]"
-          },
-          "t_mapping(t_bytes_memory_ptr,t_uint256)": {
-            "label": "mapping(bytes => uint256)"
-          },
-          "t_mapping(t_bytes_memory_ptr,t_struct(FeeChangeRequest)1172_storage)": {
-            "label": "mapping(bytes => struct SSVNetwork.FeeChangeRequest)"
-          },
-          "t_struct(FeeChangeRequest)1172_storage": {
-=======
-          "t_mapping(t_address,t_array(t_uint256)dyn_storage)": {
-            "label": "mapping(address => uint256[])"
-          },
-          "t_array(t_uint256)dyn_storage": {
-            "label": "uint256[]"
-          },
-          "t_mapping(t_uint256,t_uint256)": {
-            "label": "mapping(uint256 => uint256)"
-          },
-          "t_mapping(t_uint256,t_struct(FeeChangeRequest)3004_storage)": {
-            "label": "mapping(uint256 => struct SSVNetwork.FeeChangeRequest)"
-          },
-          "t_struct(FeeChangeRequest)3004_storage": {
->>>>>>> 5f85d47e
-            "label": "struct SSVNetwork.FeeChangeRequest",
-            "members": [
-              {
-                "label": "fee",
-                "type": "t_uint256"
-              },
-              {
-                "label": "approvalBeginTime",
-                "type": "t_uint256"
-              },
-              {
-                "label": "approvalEndTime",
-                "type": "t_uint256"
-              }
-            ]
-          },
-          "t_array(t_uint256)49_storage": {
-            "label": "uint256[49]"
-          },
-          "t_array(t_uint256)50_storage": {
-            "label": "uint256[50]"
-          }
-        }
-      }
-    },
-<<<<<<< HEAD
-    "2db061b434e15572cc2322b61deaa1fbcdeae474058c4fe38d27528d4ed731fc": {
-      "address": "0x2B369e9aE99B6C94A651a4840BBb74E4037Bb08e",
-      "txHash": "0x149c0e88f788de2f6029b57b0e51cf2ce0bfb2eea8f3271cbcb25d67624814a8",
-=======
-    "6da42368d480c8d8b98536a3c1e80a736ff4145896375e0005dd2c17fb15ccae": {
-      "address": "0x4317Ad05B4535c64034Ae9d920D34c3f2a8d107e",
-      "txHash": "0x8c614ab6634ea308b623c1801cc26bc2fce58b246469fb2385b6ac31744e6c89",
->>>>>>> 5f85d47e
-      "layout": {
-        "storage": [
-          {
-            "contract": "Initializable",
-            "label": "_initialized",
-            "type": "t_bool",
-<<<<<<< HEAD
-            "src": "@openzeppelin/contracts-upgradeable/proxy/utils/Initializable.sol:23"
-=======
-            "src": "@openzeppelin/contracts/proxy/utils/Initializable.sol:23"
->>>>>>> 5f85d47e
-          },
-          {
-            "contract": "Initializable",
-            "label": "_initializing",
-            "type": "t_bool",
-<<<<<<< HEAD
-            "src": "@openzeppelin/contracts-upgradeable/proxy/utils/Initializable.sol:28"
-=======
-            "src": "@openzeppelin/contracts/proxy/utils/Initializable.sol:28"
->>>>>>> 5f85d47e
-          },
-          {
-            "contract": "ContextUpgradeable",
-            "label": "__gap",
-            "type": "t_array(t_uint256)50_storage",
-            "src": "@openzeppelin/contracts-upgradeable/utils/ContextUpgradeable.sol:31"
-          },
-          {
-            "contract": "OwnableUpgradeable",
-            "label": "_owner",
-            "type": "t_address",
-            "src": "@openzeppelin/contracts-upgradeable/access/OwnableUpgradeable.sol:20"
-          },
-          {
-            "contract": "OwnableUpgradeable",
-            "label": "__gap",
-            "type": "t_array(t_uint256)49_storage",
-            "src": "@openzeppelin/contracts-upgradeable/access/OwnableUpgradeable.sol:74"
-          },
-          {
-<<<<<<< HEAD
-            "contract": "SSVRegistry",
-            "label": "_operatorCount",
-            "type": "t_uint256",
-            "src": "contracts/SSVRegistry.sol:37"
-          },
-          {
-            "contract": "SSVRegistry",
-            "label": "_validatorCount",
-            "type": "t_uint256",
-            "src": "contracts/SSVRegistry.sol:38"
-          },
-          {
-            "contract": "SSVRegistry",
-            "label": "_activeValidatorCount",
-            "type": "t_uint256",
-            "src": "contracts/SSVRegistry.sol:39"
-          },
-          {
-            "contract": "SSVRegistry",
-            "label": "_operators",
-            "type": "t_mapping(t_bytes_memory_ptr,t_struct(Operator)651_storage)",
-            "src": "contracts/SSVRegistry.sol:41"
-          },
-          {
-            "contract": "SSVRegistry",
-            "label": "_validators",
-            "type": "t_mapping(t_bytes_memory_ptr,t_struct(Validator)664_storage)",
-            "src": "contracts/SSVRegistry.sol:42"
-          },
-          {
-            "contract": "SSVRegistry",
-            "label": "_operatorFees",
-            "type": "t_mapping(t_bytes_memory_ptr,t_array(t_struct(OperatorFee)669_storage)dyn_storage)",
-            "src": "contracts/SSVRegistry.sol:44"
-          },
-          {
-            "contract": "SSVRegistry",
-            "label": "_operatorsByOwnerAddress",
-            "type": "t_mapping(t_address,t_array(t_bytes_storage)dyn_storage)",
-            "src": "contracts/SSVRegistry.sol:46"
-          },
-          {
-            "contract": "SSVRegistry",
-            "label": "_validatorsByAddress",
-            "type": "t_mapping(t_address,t_array(t_bytes_storage)dyn_storage)",
-            "src": "contracts/SSVRegistry.sol:47"
-          },
-          {
-            "contract": "SSVRegistry",
-            "label": "_owners",
-            "type": "t_mapping(t_address,t_struct(OwnerData)674_storage)",
-            "src": "contracts/SSVRegistry.sol:48"
-          },
-          {
-            "contract": "SSVRegistry",
-            "label": "validatorsPerOperator",
-            "type": "t_mapping(t_bytes_memory_ptr,t_uint256)",
-            "src": "contracts/SSVRegistry.sol:50"
-          },
-          {
-            "contract": "SSVRegistry",
-            "label": "validatorsPerOperatorLimit",
-            "type": "t_uint256",
-            "src": "contracts/SSVRegistry.sol:51"
-          }
-        ],
-        "types": {
-          "t_uint256": {
-            "label": "uint256"
-          },
-          "t_mapping(t_bytes_memory_ptr,t_struct(Operator)651_storage)": {
-            "label": "mapping(bytes => struct SSVRegistry.Operator)"
-          },
-          "t_bytes_storage": {
-            "label": "bytes"
-          },
-          "t_struct(Operator)651_storage": {
-            "label": "struct SSVRegistry.Operator",
-            "members": [
-              {
-                "label": "name",
-                "type": "t_string_storage"
-              },
-              {
-                "label": "ownerAddress",
-                "type": "t_address"
-              },
-              {
-                "label": "publicKey",
-                "type": "t_bytes_storage"
-              },
-              {
-                "label": "score",
-                "type": "t_uint256"
-              },
-              {
-                "label": "active",
-                "type": "t_bool"
-              },
-              {
-                "label": "index",
-=======
             "contract": "SSVNetwork",
             "label": "_ssvRegistryContract",
             "type": "t_contract(ISSVRegistry)2945",
@@ -5256,130 +4542,56 @@
               },
               {
                 "label": "previousFee",
->>>>>>> 5f85d47e
-                "type": "t_uint256"
-              }
-            ]
-          },
-<<<<<<< HEAD
-          "t_string_storage": {
-            "label": "string"
-=======
+                "type": "t_uint256"
+              }
+            ]
+          },
           "t_mapping(t_address,t_struct(OwnerData)2986_storage)": {
             "label": "mapping(address => struct SSVNetwork.OwnerData)"
->>>>>>> 5f85d47e
           },
           "t_address": {
             "label": "address"
           },
-<<<<<<< HEAD
+          "t_struct(OwnerData)2986_storage": {
+            "label": "struct SSVNetwork.OwnerData",
+            "members": [
+              {
+                "label": "deposited",
+                "type": "t_uint256"
+              },
+              {
+                "label": "withdrawn",
+                "type": "t_uint256"
+              },
+              {
+                "label": "earned",
+                "type": "t_uint256"
+              },
+              {
+                "label": "used",
+                "type": "t_uint256"
+              },
+              {
+                "label": "networkFee",
+                "type": "t_uint256"
+              },
+              {
+                "label": "networkFeeIndex",
+                "type": "t_uint256"
+              },
+              {
+                "label": "activeValidatorCount",
+                "type": "t_uint256"
+              },
+              {
+                "label": "validatorsDisabled",
+                "type": "t_bool"
+              }
+            ]
+          },
           "t_bool": {
             "label": "bool"
           },
-          "t_mapping(t_bytes_memory_ptr,t_struct(Validator)664_storage)": {
-            "label": "mapping(bytes => struct SSVRegistry.Validator)"
-          },
-          "t_struct(Validator)664_storage": {
-            "label": "struct SSVRegistry.Validator",
-            "members": [
-              {
-                "label": "ownerAddress",
-                "type": "t_address"
-              },
-              {
-                "label": "publicKey",
-                "type": "t_bytes_storage"
-              },
-              {
-                "label": "oess",
-                "type": "t_array(t_struct(Oess)303_storage)dyn_storage"
-              },
-              {
-                "label": "active",
-                "type": "t_bool"
-              },
-              {
-                "label": "index",
-                "type": "t_uint256"
-              }
-            ]
-          },
-          "t_array(t_struct(Oess)303_storage)dyn_storage": {
-            "label": "struct ISSVRegistry.Oess[]"
-          },
-          "t_struct(Oess)303_storage": {
-            "label": "struct ISSVRegistry.Oess",
-            "members": [
-              {
-                "label": "operatorPublicKey",
-                "type": "t_bytes_storage"
-              },
-              {
-                "label": "sharedPublicKey",
-                "type": "t_bytes_storage"
-              },
-              {
-                "label": "encryptedKey",
-                "type": "t_bytes_storage"
-              }
-            ]
-          },
-          "t_mapping(t_bytes_memory_ptr,t_array(t_struct(OperatorFee)669_storage)dyn_storage)": {
-            "label": "mapping(bytes => struct SSVRegistry.OperatorFee[])"
-          },
-          "t_array(t_struct(OperatorFee)669_storage)dyn_storage": {
-            "label": "struct SSVRegistry.OperatorFee[]"
-          },
-          "t_struct(OperatorFee)669_storage": {
-            "label": "struct SSVRegistry.OperatorFee",
-            "members": [
-              {
-                "label": "blockNumber",
-                "type": "t_uint256"
-              },
-              {
-                "label": "fee",
-=======
-          "t_struct(OwnerData)2986_storage": {
-            "label": "struct SSVNetwork.OwnerData",
-            "members": [
-              {
-                "label": "deposited",
-                "type": "t_uint256"
-              },
-              {
-                "label": "withdrawn",
-                "type": "t_uint256"
-              },
-              {
-                "label": "earned",
-                "type": "t_uint256"
-              },
-              {
-                "label": "used",
-                "type": "t_uint256"
-              },
-              {
-                "label": "networkFee",
-                "type": "t_uint256"
-              },
-              {
-                "label": "networkFeeIndex",
-                "type": "t_uint256"
-              },
-              {
-                "label": "activeValidatorCount",
-                "type": "t_uint256"
-              },
-              {
-                "label": "validatorsDisabled",
-                "type": "t_bool"
-              }
-            ]
-          },
-          "t_bool": {
-            "label": "bool"
-          },
           "t_mapping(t_address,t_mapping(t_uint256,t_struct(OperatorInUse)2997_storage))": {
             "label": "mapping(address => mapping(uint256 => struct SSVNetwork.OperatorInUse))"
           },
@@ -5407,38 +4619,10 @@
               },
               {
                 "label": "indexInArray",
->>>>>>> 5f85d47e
-                "type": "t_uint256"
-              }
-            ]
-          },
-<<<<<<< HEAD
-          "t_mapping(t_address,t_array(t_bytes_storage)dyn_storage)": {
-            "label": "mapping(address => bytes[])"
-          },
-          "t_array(t_bytes_storage)dyn_storage": {
-            "label": "bytes[]"
-          },
-          "t_mapping(t_address,t_struct(OwnerData)674_storage)": {
-            "label": "mapping(address => struct SSVRegistry.OwnerData)"
-          },
-          "t_struct(OwnerData)674_storage": {
-            "label": "struct SSVRegistry.OwnerData",
-            "members": [
-              {
-                "label": "activeValidatorCount",
-                "type": "t_uint256"
-              },
-              {
-                "label": "validatorsDisabled",
-                "type": "t_bool"
-              }
-            ]
-          },
-          "t_mapping(t_bytes_memory_ptr,t_uint256)": {
-            "label": "mapping(bytes => uint256)"
-          },
-=======
+                "type": "t_uint256"
+              }
+            ]
+          },
           "t_mapping(t_address,t_array(t_uint256)dyn_storage)": {
             "label": "mapping(address => uint256[])"
           },
@@ -5468,7 +4652,6 @@
               }
             ]
           },
->>>>>>> 5f85d47e
           "t_array(t_uint256)49_storage": {
             "label": "uint256[49]"
           },
@@ -5478,15 +4661,9 @@
         }
       }
     },
-<<<<<<< HEAD
-    "f8eefeb8af25da71934435c8be23499b2a305a037d8f12be4c3c6ec06d76132f": {
-      "address": "0x0aff1fa43bd256e88E8033463Fc075dE0aB524fD",
-      "txHash": "0x51c9ba5d48d59f67707a8d17da12377f20d38d3be137543c6151a851343fc58e",
-=======
-    "440af0e34738528eb879d029e9fa150dd9cdae00e35fc93e552962c3f3865242": {
-      "address": "0x17f9b1643E02bf1c6D90d8442F4ac5194c993E3A",
-      "txHash": "0x98ef48dab27b1f3225362e86f432344d8fd4ea7ae62b90c850c0a47b12ba21f5",
->>>>>>> 5f85d47e
+    "6da42368d480c8d8b98536a3c1e80a736ff4145896375e0005dd2c17fb15ccae": {
+      "address": "0x4317Ad05B4535c64034Ae9d920D34c3f2a8d107e",
+      "txHash": "0x8c614ab6634ea308b623c1801cc26bc2fce58b246469fb2385b6ac31744e6c89",
       "layout": {
         "storage": [
           {
@@ -5522,197 +4699,114 @@
           {
             "contract": "SSVNetwork",
             "label": "_ssvRegistryContract",
-<<<<<<< HEAD
-            "type": "t_contract(ISSVRegistry)2975",
-            "src": "contracts/SSVNetwork.sol:47"
-=======
             "type": "t_contract(ISSVRegistry)2945",
             "src": "contracts/SSVNetwork.sol:45"
->>>>>>> 5f85d47e
           },
           {
             "contract": "SSVNetwork",
             "label": "_token",
             "type": "t_contract(IERC20)962",
-<<<<<<< HEAD
+            "src": "contracts/SSVNetwork.sol:46"
+          },
+          {
+            "contract": "SSVNetwork",
+            "label": "_minimumBlocksBeforeLiquidation",
+            "type": "t_uint256",
+            "src": "contracts/SSVNetwork.sol:47"
+          },
+          {
+            "contract": "SSVNetwork",
+            "label": "_operatorMaxFeeIncrease",
+            "type": "t_uint256",
             "src": "contracts/SSVNetwork.sol:48"
-=======
-            "src": "contracts/SSVNetwork.sol:46"
->>>>>>> 5f85d47e
-          },
-          {
-            "contract": "SSVNetwork",
-            "label": "_minimumBlocksBeforeLiquidation",
-            "type": "t_uint256",
-<<<<<<< HEAD
-            "src": "contracts/SSVNetwork.sol:49"
-=======
-            "src": "contracts/SSVNetwork.sol:47"
->>>>>>> 5f85d47e
-          },
-          {
-            "contract": "SSVNetwork",
-            "label": "_operatorMaxFeeIncrease",
-            "type": "t_uint256",
-<<<<<<< HEAD
+          },
+          {
+            "contract": "SSVNetwork",
+            "label": "_networkFee",
+            "type": "t_uint256",
             "src": "contracts/SSVNetwork.sol:50"
-=======
-            "src": "contracts/SSVNetwork.sol:48"
->>>>>>> 5f85d47e
-          },
-          {
-            "contract": "SSVNetwork",
-            "label": "_networkFee",
-            "type": "t_uint256",
-<<<<<<< HEAD
+          },
+          {
+            "contract": "SSVNetwork",
+            "label": "_networkFeeIndex",
+            "type": "t_uint256",
+            "src": "contracts/SSVNetwork.sol:51"
+          },
+          {
+            "contract": "SSVNetwork",
+            "label": "_networkFeeIndexBlockNumber",
+            "type": "t_uint256",
             "src": "contracts/SSVNetwork.sol:52"
-=======
-            "src": "contracts/SSVNetwork.sol:50"
->>>>>>> 5f85d47e
-          },
-          {
-            "contract": "SSVNetwork",
-            "label": "_networkFeeIndex",
-            "type": "t_uint256",
-<<<<<<< HEAD
+          },
+          {
+            "contract": "SSVNetwork",
+            "label": "_networkEarnings",
+            "type": "t_uint256",
             "src": "contracts/SSVNetwork.sol:53"
-=======
-            "src": "contracts/SSVNetwork.sol:51"
->>>>>>> 5f85d47e
-          },
-          {
-            "contract": "SSVNetwork",
-            "label": "_networkFeeIndexBlockNumber",
-            "type": "t_uint256",
-<<<<<<< HEAD
+          },
+          {
+            "contract": "SSVNetwork",
+            "label": "_networkEarningsBlockNumber",
+            "type": "t_uint256",
             "src": "contracts/SSVNetwork.sol:54"
-=======
-            "src": "contracts/SSVNetwork.sol:52"
->>>>>>> 5f85d47e
-          },
-          {
-            "contract": "SSVNetwork",
-            "label": "_networkEarnings",
-            "type": "t_uint256",
-<<<<<<< HEAD
+          },
+          {
+            "contract": "SSVNetwork",
+            "label": "_withdrawnFromTreasury",
+            "type": "t_uint256",
             "src": "contracts/SSVNetwork.sol:55"
-=======
-            "src": "contracts/SSVNetwork.sol:53"
->>>>>>> 5f85d47e
-          },
-          {
-            "contract": "SSVNetwork",
-            "label": "_networkEarningsBlockNumber",
-            "type": "t_uint256",
-<<<<<<< HEAD
-            "src": "contracts/SSVNetwork.sol:56"
-=======
-            "src": "contracts/SSVNetwork.sol:54"
->>>>>>> 5f85d47e
-          },
-          {
-            "contract": "SSVNetwork",
-            "label": "_withdrawnFromTreasury",
-            "type": "t_uint256",
-<<<<<<< HEAD
-            "src": "contracts/SSVNetwork.sol:57"
-=======
-            "src": "contracts/SSVNetwork.sol:55"
->>>>>>> 5f85d47e
           },
           {
             "contract": "SSVNetwork",
             "label": "_operatorDatas",
-<<<<<<< HEAD
-            "type": "t_mapping(t_bytes_memory_ptr,t_struct(OperatorData)3000_storage)",
-            "src": "contracts/SSVNetwork.sol:59"
-=======
             "type": "t_mapping(t_uint256,t_struct(OperatorData)2969_storage)",
             "src": "contracts/SSVNetwork.sol:57"
->>>>>>> 5f85d47e
           },
           {
             "contract": "SSVNetwork",
             "label": "_owners",
-<<<<<<< HEAD
-            "type": "t_mapping(t_address,t_struct(OwnerData)3017_storage)",
-            "src": "contracts/SSVNetwork.sol:60"
-=======
             "type": "t_mapping(t_address,t_struct(OwnerData)2986_storage)",
             "src": "contracts/SSVNetwork.sol:58"
->>>>>>> 5f85d47e
           },
           {
             "contract": "SSVNetwork",
             "label": "_operatorsInUseByAddress",
-<<<<<<< HEAD
-            "type": "t_mapping(t_address,t_mapping(t_bytes_memory_ptr,t_struct(OperatorInUse)3028_storage))",
-            "src": "contracts/SSVNetwork.sol:61"
-=======
             "type": "t_mapping(t_address,t_mapping(t_uint256,t_struct(OperatorInUse)2997_storage))",
             "src": "contracts/SSVNetwork.sol:59"
->>>>>>> 5f85d47e
           },
           {
             "contract": "SSVNetwork",
             "label": "_operatorsInUseList",
-<<<<<<< HEAD
-            "type": "t_mapping(t_address,t_array(t_bytes_storage)dyn_storage)",
-            "src": "contracts/SSVNetwork.sol:62"
-=======
             "type": "t_mapping(t_address,t_array(t_uint256)dyn_storage)",
             "src": "contracts/SSVNetwork.sol:60"
->>>>>>> 5f85d47e
           },
           {
             "contract": "SSVNetwork",
             "label": "_lastOperatorUpdateNetworkFeeRun",
-<<<<<<< HEAD
-            "type": "t_mapping(t_bytes_memory_ptr,t_uint256)",
-            "src": "contracts/SSVNetwork.sol:63"
-=======
             "type": "t_mapping(t_uint256,t_uint256)",
             "src": "contracts/SSVNetwork.sol:61"
->>>>>>> 5f85d47e
           },
           {
             "contract": "SSVNetwork",
             "label": "_setOperatorFeePeriod",
             "type": "t_uint256",
-<<<<<<< HEAD
-            "src": "contracts/SSVNetwork.sol:65"
-=======
             "src": "contracts/SSVNetwork.sol:63"
->>>>>>> 5f85d47e
           },
           {
             "contract": "SSVNetwork",
             "label": "_approveOperatorFeePeriod",
             "type": "t_uint256",
-<<<<<<< HEAD
-            "src": "contracts/SSVNetwork.sol:66"
-=======
             "src": "contracts/SSVNetwork.sol:64"
->>>>>>> 5f85d47e
           },
           {
             "contract": "SSVNetwork",
             "label": "_feeChangeRequests",
-<<<<<<< HEAD
-            "type": "t_mapping(t_bytes_memory_ptr,t_struct(FeeChangeRequest)3035_storage)",
-            "src": "contracts/SSVNetwork.sol:67"
-          }
-        ],
-        "types": {
-          "t_contract(ISSVRegistry)2975": {
-=======
             "type": "t_mapping(t_uint256,t_struct(FeeChangeRequest)3004_storage)",
             "src": "contracts/SSVNetwork.sol:65"
           }
         ],
         "types": {
           "t_contract(ISSVRegistry)2945": {
->>>>>>> 5f85d47e
             "label": "contract ISSVRegistry"
           },
           "t_contract(IERC20)962": {
@@ -5721,20 +4815,10 @@
           "t_uint256": {
             "label": "uint256"
           },
-<<<<<<< HEAD
-          "t_mapping(t_bytes_memory_ptr,t_struct(OperatorData)3000_storage)": {
-            "label": "mapping(bytes => struct SSVNetwork.OperatorData)"
-          },
-          "t_bytes_storage": {
-            "label": "bytes"
-          },
-          "t_struct(OperatorData)3000_storage": {
-=======
           "t_mapping(t_uint256,t_struct(OperatorData)2969_storage)": {
             "label": "mapping(uint256 => struct SSVNetwork.OperatorData)"
           },
           "t_struct(OperatorData)2969_storage": {
->>>>>>> 5f85d47e
             "label": "struct SSVNetwork.OperatorData",
             "members": [
               {
@@ -5763,21 +4847,13 @@
               }
             ]
           },
-<<<<<<< HEAD
-          "t_mapping(t_address,t_struct(OwnerData)3017_storage)": {
-=======
           "t_mapping(t_address,t_struct(OwnerData)2986_storage)": {
->>>>>>> 5f85d47e
             "label": "mapping(address => struct SSVNetwork.OwnerData)"
           },
           "t_address": {
             "label": "address"
           },
-<<<<<<< HEAD
-          "t_struct(OwnerData)3017_storage": {
-=======
           "t_struct(OwnerData)2986_storage": {
->>>>>>> 5f85d47e
             "label": "struct SSVNetwork.OwnerData",
             "members": [
               {
@@ -5817,15 +4893,6 @@
           "t_bool": {
             "label": "bool"
           },
-<<<<<<< HEAD
-          "t_mapping(t_address,t_mapping(t_bytes_memory_ptr,t_struct(OperatorInUse)3028_storage))": {
-            "label": "mapping(address => mapping(bytes => struct SSVNetwork.OperatorInUse))"
-          },
-          "t_mapping(t_bytes_memory_ptr,t_struct(OperatorInUse)3028_storage)": {
-            "label": "mapping(bytes => struct SSVNetwork.OperatorInUse)"
-          },
-          "t_struct(OperatorInUse)3028_storage": {
-=======
           "t_mapping(t_address,t_mapping(t_uint256,t_struct(OperatorInUse)2997_storage))": {
             "label": "mapping(address => mapping(uint256 => struct SSVNetwork.OperatorInUse))"
           },
@@ -5833,7 +4900,6 @@
             "label": "mapping(uint256 => struct SSVNetwork.OperatorInUse)"
           },
           "t_struct(OperatorInUse)2997_storage": {
->>>>>>> 5f85d47e
             "label": "struct SSVNetwork.OperatorInUse",
             "members": [
               {
@@ -5858,21 +4924,6 @@
               }
             ]
           },
-<<<<<<< HEAD
-          "t_mapping(t_address,t_array(t_bytes_storage)dyn_storage)": {
-            "label": "mapping(address => bytes[])"
-          },
-          "t_array(t_bytes_storage)dyn_storage": {
-            "label": "bytes[]"
-          },
-          "t_mapping(t_bytes_memory_ptr,t_uint256)": {
-            "label": "mapping(bytes => uint256)"
-          },
-          "t_mapping(t_bytes_memory_ptr,t_struct(FeeChangeRequest)3035_storage)": {
-            "label": "mapping(bytes => struct SSVNetwork.FeeChangeRequest)"
-          },
-          "t_struct(FeeChangeRequest)3035_storage": {
-=======
           "t_mapping(t_address,t_array(t_uint256)dyn_storage)": {
             "label": "mapping(address => uint256[])"
           },
@@ -5886,7 +4937,6 @@
             "label": "mapping(uint256 => struct SSVNetwork.FeeChangeRequest)"
           },
           "t_struct(FeeChangeRequest)3004_storage": {
->>>>>>> 5f85d47e
             "label": "struct SSVNetwork.FeeChangeRequest",
             "members": [
               {
@@ -5911,11 +4961,10 @@
           }
         }
       }
-<<<<<<< HEAD
     },
-    "30b347689b3fbbe62ef4dec9c7f49f06c1f500a9794a0dc0bea38554a895abc8": {
-      "address": "0x42c9267263f216B0f1642e73442Fe03F685D0BD0",
-      "txHash": "0x40bc35d5d0033b1d87b6fb3bcfd25e252df913cbf3149d4d885202f4a5eb5b39",
+    "440af0e34738528eb879d029e9fa150dd9cdae00e35fc93e552962c3f3865242": {
+      "address": "0x17f9b1643E02bf1c6D90d8442F4ac5194c993E3A",
+      "txHash": "0x98ef48dab27b1f3225362e86f432344d8fd4ea7ae62b90c850c0a47b12ba21f5",
       "layout": {
         "storage": [
           {
@@ -5949,211 +4998,261 @@
             "src": "@openzeppelin/contracts-upgradeable/access/OwnableUpgradeable.sol:74"
           },
           {
-            "contract": "SSVRegistry",
-            "label": "_operatorCount",
-            "type": "t_uint256",
-            "src": "contracts/SSVRegistry.sol:37"
-          },
-          {
-            "contract": "SSVRegistry",
-            "label": "_validatorCount",
-            "type": "t_uint256",
-            "src": "contracts/SSVRegistry.sol:38"
-          },
-          {
-            "contract": "SSVRegistry",
-            "label": "_activeValidatorCount",
-            "type": "t_uint256",
-            "src": "contracts/SSVRegistry.sol:39"
-          },
-          {
-            "contract": "SSVRegistry",
-            "label": "_operators",
-            "type": "t_mapping(t_bytes_memory_ptr,t_struct(Operator)5754_storage)",
-            "src": "contracts/SSVRegistry.sol:41"
-          },
-          {
-            "contract": "SSVRegistry",
-            "label": "_validators",
-            "type": "t_mapping(t_bytes_memory_ptr,t_struct(Validator)5767_storage)",
-            "src": "contracts/SSVRegistry.sol:42"
-          },
-          {
-            "contract": "SSVRegistry",
-            "label": "_operatorFees",
-            "type": "t_mapping(t_bytes_memory_ptr,t_array(t_struct(OperatorFee)5772_storage)dyn_storage)",
-            "src": "contracts/SSVRegistry.sol:44"
-          },
-          {
-            "contract": "SSVRegistry",
-            "label": "_operatorsByOwnerAddress",
-            "type": "t_mapping(t_address,t_array(t_bytes_storage)dyn_storage)",
-            "src": "contracts/SSVRegistry.sol:46"
-          },
-          {
-            "contract": "SSVRegistry",
-            "label": "_validatorsByAddress",
-            "type": "t_mapping(t_address,t_array(t_bytes_storage)dyn_storage)",
-            "src": "contracts/SSVRegistry.sol:47"
-          },
-          {
-            "contract": "SSVRegistry",
+            "contract": "SSVNetwork",
+            "label": "_ssvRegistryContract",
+            "type": "t_contract(ISSVRegistry)2945",
+            "src": "contracts/SSVNetwork.sol:45"
+          },
+          {
+            "contract": "SSVNetwork",
+            "label": "_token",
+            "type": "t_contract(IERC20)962",
+            "src": "contracts/SSVNetwork.sol:46"
+          },
+          {
+            "contract": "SSVNetwork",
+            "label": "_minimumBlocksBeforeLiquidation",
+            "type": "t_uint256",
+            "src": "contracts/SSVNetwork.sol:47"
+          },
+          {
+            "contract": "SSVNetwork",
+            "label": "_operatorMaxFeeIncrease",
+            "type": "t_uint256",
+            "src": "contracts/SSVNetwork.sol:48"
+          },
+          {
+            "contract": "SSVNetwork",
+            "label": "_networkFee",
+            "type": "t_uint256",
+            "src": "contracts/SSVNetwork.sol:50"
+          },
+          {
+            "contract": "SSVNetwork",
+            "label": "_networkFeeIndex",
+            "type": "t_uint256",
+            "src": "contracts/SSVNetwork.sol:51"
+          },
+          {
+            "contract": "SSVNetwork",
+            "label": "_networkFeeIndexBlockNumber",
+            "type": "t_uint256",
+            "src": "contracts/SSVNetwork.sol:52"
+          },
+          {
+            "contract": "SSVNetwork",
+            "label": "_networkEarnings",
+            "type": "t_uint256",
+            "src": "contracts/SSVNetwork.sol:53"
+          },
+          {
+            "contract": "SSVNetwork",
+            "label": "_networkEarningsBlockNumber",
+            "type": "t_uint256",
+            "src": "contracts/SSVNetwork.sol:54"
+          },
+          {
+            "contract": "SSVNetwork",
+            "label": "_withdrawnFromTreasury",
+            "type": "t_uint256",
+            "src": "contracts/SSVNetwork.sol:55"
+          },
+          {
+            "contract": "SSVNetwork",
+            "label": "_operatorDatas",
+            "type": "t_mapping(t_uint256,t_struct(OperatorData)2969_storage)",
+            "src": "contracts/SSVNetwork.sol:57"
+          },
+          {
+            "contract": "SSVNetwork",
             "label": "_owners",
-            "type": "t_mapping(t_address,t_struct(OwnerData)5777_storage)",
-            "src": "contracts/SSVRegistry.sol:48"
-          },
-          {
-            "contract": "SSVRegistry",
-            "label": "validatorsPerOperator",
-            "type": "t_mapping(t_bytes_memory_ptr,t_uint256)",
-            "src": "contracts/SSVRegistry.sol:50"
-          },
-          {
-            "contract": "SSVRegistry",
-            "label": "validatorsPerOperatorLimit",
-            "type": "t_uint256",
-            "src": "contracts/SSVRegistry.sol:51"
+            "type": "t_mapping(t_address,t_struct(OwnerData)2986_storage)",
+            "src": "contracts/SSVNetwork.sol:58"
+          },
+          {
+            "contract": "SSVNetwork",
+            "label": "_operatorsInUseByAddress",
+            "type": "t_mapping(t_address,t_mapping(t_uint256,t_struct(OperatorInUse)2997_storage))",
+            "src": "contracts/SSVNetwork.sol:59"
+          },
+          {
+            "contract": "SSVNetwork",
+            "label": "_operatorsInUseList",
+            "type": "t_mapping(t_address,t_array(t_uint256)dyn_storage)",
+            "src": "contracts/SSVNetwork.sol:60"
+          },
+          {
+            "contract": "SSVNetwork",
+            "label": "_lastOperatorUpdateNetworkFeeRun",
+            "type": "t_mapping(t_uint256,t_uint256)",
+            "src": "contracts/SSVNetwork.sol:61"
+          },
+          {
+            "contract": "SSVNetwork",
+            "label": "_setOperatorFeePeriod",
+            "type": "t_uint256",
+            "src": "contracts/SSVNetwork.sol:63"
+          },
+          {
+            "contract": "SSVNetwork",
+            "label": "_approveOperatorFeePeriod",
+            "type": "t_uint256",
+            "src": "contracts/SSVNetwork.sol:64"
+          },
+          {
+            "contract": "SSVNetwork",
+            "label": "_feeChangeRequests",
+            "type": "t_mapping(t_uint256,t_struct(FeeChangeRequest)3004_storage)",
+            "src": "contracts/SSVNetwork.sol:65"
           }
         ],
         "types": {
+          "t_contract(ISSVRegistry)2945": {
+            "label": "contract ISSVRegistry"
+          },
+          "t_contract(IERC20)962": {
+            "label": "contract IERC20"
+          },
           "t_uint256": {
             "label": "uint256"
           },
-          "t_mapping(t_bytes_memory_ptr,t_struct(Operator)5754_storage)": {
-            "label": "mapping(bytes => struct SSVRegistry.Operator)"
-          },
-          "t_bytes_storage": {
-            "label": "bytes"
-          },
-          "t_struct(Operator)5754_storage": {
-            "label": "struct SSVRegistry.Operator",
-            "members": [
-              {
-                "label": "name",
-                "type": "t_string_storage"
-              },
-              {
-                "label": "ownerAddress",
-                "type": "t_address"
-              },
-              {
-                "label": "publicKey",
-                "type": "t_bytes_storage"
-              },
-              {
-                "label": "score",
-                "type": "t_uint256"
-              },
-              {
-                "label": "active",
-                "type": "t_bool"
+          "t_mapping(t_uint256,t_struct(OperatorData)2969_storage)": {
+            "label": "mapping(uint256 => struct SSVNetwork.OperatorData)"
+          },
+          "t_struct(OperatorData)2969_storage": {
+            "label": "struct SSVNetwork.OperatorData",
+            "members": [
+              {
+                "label": "blockNumber",
+                "type": "t_uint256"
+              },
+              {
+                "label": "activeValidatorCount",
+                "type": "t_uint256"
+              },
+              {
+                "label": "earnings",
+                "type": "t_uint256"
               },
               {
                 "label": "index",
                 "type": "t_uint256"
-              }
-            ]
-          },
-          "t_string_storage": {
-            "label": "string"
+              },
+              {
+                "label": "indexBlockNumber",
+                "type": "t_uint256"
+              },
+              {
+                "label": "previousFee",
+                "type": "t_uint256"
+              }
+            ]
+          },
+          "t_mapping(t_address,t_struct(OwnerData)2986_storage)": {
+            "label": "mapping(address => struct SSVNetwork.OwnerData)"
           },
           "t_address": {
             "label": "address"
           },
+          "t_struct(OwnerData)2986_storage": {
+            "label": "struct SSVNetwork.OwnerData",
+            "members": [
+              {
+                "label": "deposited",
+                "type": "t_uint256"
+              },
+              {
+                "label": "withdrawn",
+                "type": "t_uint256"
+              },
+              {
+                "label": "earned",
+                "type": "t_uint256"
+              },
+              {
+                "label": "used",
+                "type": "t_uint256"
+              },
+              {
+                "label": "networkFee",
+                "type": "t_uint256"
+              },
+              {
+                "label": "networkFeeIndex",
+                "type": "t_uint256"
+              },
+              {
+                "label": "activeValidatorCount",
+                "type": "t_uint256"
+              },
+              {
+                "label": "validatorsDisabled",
+                "type": "t_bool"
+              }
+            ]
+          },
           "t_bool": {
             "label": "bool"
           },
-          "t_mapping(t_bytes_memory_ptr,t_struct(Validator)5767_storage)": {
-            "label": "mapping(bytes => struct SSVRegistry.Validator)"
-          },
-          "t_struct(Validator)5767_storage": {
-            "label": "struct SSVRegistry.Validator",
-            "members": [
-              {
-                "label": "ownerAddress",
-                "type": "t_address"
-              },
-              {
-                "label": "publicKey",
-                "type": "t_bytes_storage"
-              },
-              {
-                "label": "oess",
-                "type": "t_array(t_struct(Oess)2651_storage)dyn_storage"
-              },
-              {
-                "label": "active",
+          "t_mapping(t_address,t_mapping(t_uint256,t_struct(OperatorInUse)2997_storage))": {
+            "label": "mapping(address => mapping(uint256 => struct SSVNetwork.OperatorInUse))"
+          },
+          "t_mapping(t_uint256,t_struct(OperatorInUse)2997_storage)": {
+            "label": "mapping(uint256 => struct SSVNetwork.OperatorInUse)"
+          },
+          "t_struct(OperatorInUse)2997_storage": {
+            "label": "struct SSVNetwork.OperatorInUse",
+            "members": [
+              {
+                "label": "index",
+                "type": "t_uint256"
+              },
+              {
+                "label": "validatorCount",
+                "type": "t_uint256"
+              },
+              {
+                "label": "used",
+                "type": "t_uint256"
+              },
+              {
+                "label": "exists",
                 "type": "t_bool"
               },
               {
-                "label": "index",
-                "type": "t_uint256"
-              }
-            ]
-          },
-          "t_array(t_struct(Oess)2651_storage)dyn_storage": {
-            "label": "struct ISSVRegistry.Oess[]"
-          },
-          "t_struct(Oess)2651_storage": {
-            "label": "struct ISSVRegistry.Oess",
-            "members": [
-              {
-                "label": "operatorPublicKey",
-                "type": "t_bytes_storage"
-              },
-              {
-                "label": "sharedPublicKey",
-                "type": "t_bytes_storage"
-              },
-              {
-                "label": "encryptedKey",
-                "type": "t_bytes_storage"
-              }
-            ]
-          },
-          "t_mapping(t_bytes_memory_ptr,t_array(t_struct(OperatorFee)5772_storage)dyn_storage)": {
-            "label": "mapping(bytes => struct SSVRegistry.OperatorFee[])"
-          },
-          "t_array(t_struct(OperatorFee)5772_storage)dyn_storage": {
-            "label": "struct SSVRegistry.OperatorFee[]"
-          },
-          "t_struct(OperatorFee)5772_storage": {
-            "label": "struct SSVRegistry.OperatorFee",
-            "members": [
-              {
-                "label": "blockNumber",
-                "type": "t_uint256"
-              },
+                "label": "indexInArray",
+                "type": "t_uint256"
+              }
+            ]
+          },
+          "t_mapping(t_address,t_array(t_uint256)dyn_storage)": {
+            "label": "mapping(address => uint256[])"
+          },
+          "t_array(t_uint256)dyn_storage": {
+            "label": "uint256[]"
+          },
+          "t_mapping(t_uint256,t_uint256)": {
+            "label": "mapping(uint256 => uint256)"
+          },
+          "t_mapping(t_uint256,t_struct(FeeChangeRequest)3004_storage)": {
+            "label": "mapping(uint256 => struct SSVNetwork.FeeChangeRequest)"
+          },
+          "t_struct(FeeChangeRequest)3004_storage": {
+            "label": "struct SSVNetwork.FeeChangeRequest",
+            "members": [
               {
                 "label": "fee",
                 "type": "t_uint256"
-              }
-            ]
-          },
-          "t_mapping(t_address,t_array(t_bytes_storage)dyn_storage)": {
-            "label": "mapping(address => bytes[])"
-          },
-          "t_array(t_bytes_storage)dyn_storage": {
-            "label": "bytes[]"
-          },
-          "t_mapping(t_address,t_struct(OwnerData)5777_storage)": {
-            "label": "mapping(address => struct SSVRegistry.OwnerData)"
-          },
-          "t_struct(OwnerData)5777_storage": {
-            "label": "struct SSVRegistry.OwnerData",
-            "members": [
-              {
-                "label": "activeValidatorCount",
-                "type": "t_uint256"
-              },
-              {
-                "label": "validatorsDisabled",
-                "type": "t_bool"
-              }
-            ]
-          },
-          "t_mapping(t_bytes_memory_ptr,t_uint256)": {
-            "label": "mapping(bytes => uint256)"
+              },
+              {
+                "label": "approvalBeginTime",
+                "type": "t_uint256"
+              },
+              {
+                "label": "approvalEndTime",
+                "type": "t_uint256"
+              }
+            ]
           },
           "t_array(t_uint256)49_storage": {
             "label": "uint256[49]"
@@ -6163,8 +5262,6 @@
           }
         }
       }
-=======
->>>>>>> 5f85d47e
     }
   },
   "proxies": [
@@ -6254,16 +5351,6 @@
       "txHash": "0xc1f43dbfc796cded2d0ea3748828c569d9841a928d2554d6f1de11637da42586"
     },
     {
-<<<<<<< HEAD
-      "address": "0xFc49e70e7ded142C459fC861A57dB052844ae8c5",
-      "kind": "transparent",
-      "txHash": "0x3a82b57079f84e77a1519d59b7de40664becc3d2b47b3b1e183a9eb65154286e"
-    },
-    {
-      "address": "0xce4574dA49b97649c4c79b702fFEB72B68bf94c3",
-      "kind": "transparent",
-      "txHash": "0x13134b5ef6c3b6ae3c019986d9644a5d62eac444c6f8c50d050992f7485a773c"
-=======
       "address": "0x9A99b07128899a8772215AEAb70bC57160cccdF1",
       "kind": "transparent",
       "txHash": "0x4221336976bac8a687e0c1c1e132a1ed79c584c0e54cad0ef3cf6ebd004d967d"
@@ -6302,7 +5389,6 @@
       "address": "0x76B1c8E85A43c665eBC4aE1f8ea0Aebd2CAdd11e",
       "kind": "transparent",
       "txHash": "0x78af225cf066fa814b4c07fd173d82ce4bc68aec304e39c01f4b56021126a960"
->>>>>>> 5f85d47e
     }
   ],
   "admin": {
