# SSV Network Project


This repository contains a SSVNetwork smart contacts project.

## Quick start

The first things you need to do are cloning this repository and installing its dependencies:


```sh
git clone git@github.com:bloxapp/ssv-network.git
cd ssv-network
npm install
```

### Run locally HardHat TestNetwork node

Once installed, to run Hardhat's testing network:


```sh
npx hardhat node
```

For more details about it and how to use MainNet forking you can find [here](https://hardhat.org/hardhat-network/).
  

### Compile contracts

Take a look at `contracts/` folder, you should be able to find:
- `SSVNetwork.sol`: Base contract for SSV Network operations.
- `SSVNetworkViews.sol`: Contract with view functions only to retrive information from SSVNetwork contract.
- `libraries`: Folder which contains library contracts that implement operators, clusters and network functionalities.

To compile them, simply run:

```sh
npx hardhat compile
```
  
## CI/CD Workflow  

### Step 1: Test contracts

Take a look at `test/` folder, you should be able to find tests related to specific actions.

It comes with tests that use [Ethers.js](https://github.com/ethers-io/ethers.js/).

To run tests, run:
 
```sh
npx hardhat test
```


### Step 2: Deploy new contracts

We use [UUPS Proxy Upgrade pattern](https://docs.openzeppelin.com/contracts/4.x/api/proxy) for smart contracts to have an ability to upgrade them later.

To deploy the contract we will use a Hardhat script. Inside `scripts/` you will find:
- `deploy-all.ts`: Deploys both `SSVNetwork.sol` and `SSVNetworkViews.sol`.
- `validate-upgrade-ssv-network`: Validates if `SSVNetwork` is upgrade safe.
- `validate-upgrade-ssv-network-views`: Validates if `SSVNetworkViews` is upgrade safe.
- `upgrade-ssv-network`: Upgrades `SSVNetwork` contract.
- `upgrade-ssv-network-views`: Upgrades `SSVNetworkViews` contract.

As general rule, you can target any network configured in the `hardhat.config.ts`, specifying the right [network]_ETH_NODE_URL and [network]_OWNER_PRIVATE_KEY in `.env` file.
  
#### Deploy SSV Network

Before run the cli command, in `.env` need to add the following seetings:


```sh
[NETWORK]_ETH_NODE_URL=# RPC URL of the node
[NETWORK]_OWNER_PRIVATE_KEY=# Private key of the deployer account, without 0x prefix
GAS_PRICE=# example 30000000000
GAS=# example 8000000
ETHERSCAN_KEY=# etherescan API key
SSVTOKEN_ADDRESS=#SSV Token contract address
MINIMUM_BLOCKS_BEFORE_LIQUIDATION=# custom param
OPERATOR_MAX_FEE_INCREASE=# custom param
DECLARE_OPERATOR_FEE_PERIOD=# custom param
EXECUTE_OPERATOR_FEE_PERIOD=# custom param
VALIDATORS_PER_OPERATOR_LIMIT=# custom param
REGISTERED_OPERATORS_PER_ACCOUNT_LIMIT=# custom param
SSVNETWORK_PROXY_ADDRESS=# SSVNetwork proxy address, set it when runnning upgrade-ssv-network.ts script
SSVNETWORKVIEWS_PROXY_ADDRESS=# SSVNetworkViews proxy address, set it when runnning upgrade-ssv-network-views.ts script
INITIAL_VERSION=# SSVNetwork initial version, example: "1.0.0"
```

  Then run:
```sh
npx hardhat run --network <your-network> scripts/deploy-all.ts
```

Output of this action will be:

```sh
Deploying contracts with the account:0xf39Fd6...
Deploying SSVNetwork with ssvToken 0x6471F7...
SSVNetwork proxy deployed to: 0x8A7916...
SSVNetwork implementation deployed to: 0x2279B7...
Deploying SSVNetworkViews with SSVNetwork 0x8A7916...
SSVNetworkViews proxy deployed to: 0xB7f8BC...
SSVNetworkViews implementation deployed to: 0x610178...
```

You can now go to Etherscan and see:
- `SSVNetwork` proxy contract is deployed to the address shown previously in `SSVNetwork proxy deployed to`
- `SSVNetwork` implementation contract is deployed to the address shown previously in `SSVNetwork implementation deployed to`
- `SSVNetworkViews` proxy contract is deployed to the address shown previously in `SSVNetworkViews proxy deployed to`
- `SSVNetworkViews` implementation contract is deployed to the address shown previously in `SSVNetworkViews implementation deployed to`

Example: [https://goerli.etherscan.io/address/0xe2e28fdea8ba1bb59a0056f6a5eabd443d47ec78](https://goerli.etherscan.io/address/0xe2e28fdea8ba1bb59a0056f6a5eabd443d47ec78)

### Step 3: Verify implementation contract on etherscan (each time after upgrade)

Open `.openzeppelin/<network>.json` file and find `[impls.<hash>.address]` value which is implementation smart contract address.
You will find 2 `[impls.<hash>]` entries, one for `SSVNetwork` and another for `SSVNetworkViews`.
Run this verification process for both.

You can take it from the output of the `deploy-all.ts` script.
 

To verify an implementation contract, run this:

```sh
npx hardhat verify --network <network> <implementation-address>
```

Output of this action will be:
```sh
Nothing to compile
No need to generate any newer typings.
Successfully submitted source code for contract
contracts/SSVNetwork.sol:SSVNetwork at 0x2279B7...
for verification on the block explorer. Waiting for verification result...

Successfully verified contract SSVNetwork on Etherscan.
https://goerli.etherscan.io/address/0x2279b7dea8ba1bb59a0056f6a5eabd443d47ec78#code
```

After this action, you can go to the proxy contract in Etherscan and start interacting with it.
  
## Upgrade process
### Upgrade SSVNetwork contract

Once we have tested our new implementation, for example `contracts/SSVNetwork_V2.sol` we can prepare the upgrade.

  
In `.env` file, remember to set `SSVNETWORK_PROXY_ADDRESS` with the address of the `SSVNetwork` proxy contract.

To validate the upgrade before running it:

```sh
npx hardhat run --network <your-network> scripts/validate-upgrade-ssv-network.ts
```

To fire the upgrade process:

```sh
npx hardhat run --network <your-network> scripts/upgrade-ssv-network.ts
```

If you get the error:

`
Error: invalid hex string ...
reason: 'invalid hex string',
code: 'INVALID_ARGUMENT',
`

Set or change the parameters `GAS_PRICE` and `GAS` in `.env` file.

### Upgrade SSVNetworkViews contract

Once we have tested our new implementation, for example `contracts/SSVNetworkViews_V2.sol` we can prepare the upgrade.

In `.env` file, remember to set `SSVNETWORKVIEWS_PROXY_ADDRESS` with the address of the `SSVNetworkViews` proxy .

To validate the upgrade before running it:

```sh
npx hardhat run --network <your-network> scripts/validate-upgrade-ssv-network-views.ts
```

To fire the upgrade process:

```sh
npx hardhat run --network <your-network> scripts/upgrade-ssv-network-views.ts
```

**Important note on upgrades**

Pay special attention when changing storage layout, for example adding new storage variables in `SSVNetwork` and `SSVNetworkViews` (base) contracts.

There is a state variable `uint256[50] __gap;` that you should reduce the size according to the size of the new variables added. More info: [Storage Gaps](https://docs.openzeppelin.com/upgrades-plugins/1.x/writing-upgradeable#storage-gaps)


## Modify the limit of validators that an operator can manage
In `SSVNetwork` contract, the state variable `validatorsPerOperatorLimit` is used to represent the máximum number of validators that can be registered per operator. Its default value is `2000`.

To change it, the upgrade process should be fired. The assignement to a new value must be in a new initializer function. Pay special attention to the `reinitializer` modifier where there should be a number higher than the one consumed in previous initialized contracts. More info [here](https://docs.openzeppelin.com/contracts/4.x/api/proxy#Initializable-reinitializer-uint8-)
Example upgrade contract:
```
// SPDX-License-Identifier: GPL-3.0-or-later
pragma solidity 0.8.16;

import "../SSVNetwork.sol";

contract SSVNetwork_v2 is SSVNetwork {
    
    function initializev2(uint32 validatorsPerOperatorLimit_) reinitializer(2) external {
        validatorsPerOperatorLimit = validatorsPerOperatorLimit_;
    }
}
```


## Transfer the ownership of the contract
The process of transferring the ownership of the SSVNetwork contract is implemented using OpenZeppelin's `Ownable2StepUpgradeable` contract, and consists of the following steps:
1. Current owner calls `SSVNetwork`'s `transferOwnership` function with the new owner address as parameter.
2. The new owner calls `SSVNetwork`'s `acceptOwnership` fucntion and the ownership of the contract is transferred.

#### Version tracking

<<<<<<< HEAD
## ABI
The SSV Network ABI can be obtained by going to a direct URL.
You must know the version of the ABI you want.

URL Format - Fill in for {ABI_VERSION}: https://bloxapp.github.io/ssv-network/abi/{ABI_VERSION}/SSVNetwork.json: 

Example of the 20001 version of the ABI: https://bloxapp.github.io/ssv-network/abi/20001/SSVNetwork.json

## Security Audit [OLD Version]
=======
`SSVNetwork` contract keeps its version number using the state variable `version`, which can be queried at any time but is only updated via the upgrade process. The assignement of the new version number takes place in the initializer function of the new contract. We follow [SemVer](https://semver.org/) spec. 
>>>>>>> 8bfbe51b

Example upgrade contract:
```
// SPDX-License-Identifier: GPL-3.0-or-later
pragma solidity 0.8.16;

import "./SSVNetwork.sol";

contract SSVNetworkVersionUpgrade is SSVNetwork {
    function initializev2(string calldata _version) external reinitializer(_getInitializedVersion() + 1) {
         version = bytes32(abi.encodePacked((_version)));
    }
}
```
Here a new `_version` is passed to the `initializev2` function that is executed in the upgrade process. The `Initializable._getInitializedVersion()` call picks the latest version of previously initialized contracts and is increased by 1.<|MERGE_RESOLUTION|>--- conflicted
+++ resolved
@@ -226,19 +226,7 @@
 
 #### Version tracking
 
-<<<<<<< HEAD
-## ABI
-The SSV Network ABI can be obtained by going to a direct URL.
-You must know the version of the ABI you want.
-
-URL Format - Fill in for {ABI_VERSION}: https://bloxapp.github.io/ssv-network/abi/{ABI_VERSION}/SSVNetwork.json: 
-
-Example of the 20001 version of the ABI: https://bloxapp.github.io/ssv-network/abi/20001/SSVNetwork.json
-
-## Security Audit [OLD Version]
-=======
 `SSVNetwork` contract keeps its version number using the state variable `version`, which can be queried at any time but is only updated via the upgrade process. The assignement of the new version number takes place in the initializer function of the new contract. We follow [SemVer](https://semver.org/) spec. 
->>>>>>> 8bfbe51b
 
 Example upgrade contract:
 ```
