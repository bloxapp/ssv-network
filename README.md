# SSV Network Smart Contracts

### Intro | [Architecture](./docs/architecture.md) | [Setup](./docs/setup.md) | [Tasks](./docs/tasks.md) | [Local development](./docs/local-dev.md) | [Roles](./docs/roles.md)

This repository contains the Solidity smart contracts for the SSV Network. The SSV Network is a decentralized network for the operation of Ethereum validators. It allows for secure, scalable, and decentralized staking on the Ethereum blockchain. The key elements of this system are represented through several Ethereum smart contracts, all of which are outlined below.

The documentation is divided into different sections:

- **Architecture** Provides an overview of the system and all its components.
- **Setup** The basic setup of the repository to be able to compile the contracts, run tests, etc.
- **Tasks** Detailed instructions to run useful tools, deploy, and upgrade the contracts.
- **Local development** Guide to setup the local environment to work with the contracts.
- **Roles** Detailed information about the privileged roles in the system.

## SSV Documentation

Check the **[Smart contracts](https://docs.ssv.network/developers/smart-contracts)** official documentation for more information about contracts' functionalities, official releases, etc.

## How to contribute

### Join the Buidlers

Start getting familiar with DVT staking, go to [SSV Discord](https://discord.gg/invite/ssvnetworkofficial) and check out `#dev-support` channel. If you cannot see it claim a role.

### Fix errors

We love to receive feedback and input from the community, so if you found a potential bug or have an enhancement you want to share, please **Open a PR!**.

### Suggest improvements

Do you think some things could be done better in the repo or have new ideas?
**Open an issue** in the repo and share it in the `#dev-support channel`.

## Bug Bounty Program

SSV Network is committed to ensuring the security of our smart contracts. We've partnered with [Immunefi](https://immunefi.com/) to host a dedicated bug bounty program.

<<<<<<< HEAD
If you believe you've identified a vulnerability within our project, we encourage you to report it via our [Immunefi Bug Bounty page](https://immunefi.com/bounty/ssvnetwork/). All submissions and communications regarding vulnerabilities will be managed by the Immunefi team.
=======
If you believe you've identified a vulnerability in our smart contracts, we encourage you to report it via our [Immunefi Bug Bounty page](https://immunefi.com/bounty/ssvnetwork/). All submissions and communications regarding vulnerabilities will be managed by the Immunefi team.
>>>>>>> d1d08da3

Visit our [bounty page](https://immunefi.com/bounty/ssvnetwork/) to get detailed information on the types of vulnerabilities we're interested in, potential reward amounts, and the guidelines for participation.

Please note: Failing to abide by the participation guidelines may result in disqualification from the program and forfeiture of potential rewards.<|MERGE_RESOLUTION|>--- conflicted
+++ resolved
@@ -35,11 +35,7 @@
 
 SSV Network is committed to ensuring the security of our smart contracts. We've partnered with [Immunefi](https://immunefi.com/) to host a dedicated bug bounty program.
 
-<<<<<<< HEAD
-If you believe you've identified a vulnerability within our project, we encourage you to report it via our [Immunefi Bug Bounty page](https://immunefi.com/bounty/ssvnetwork/). All submissions and communications regarding vulnerabilities will be managed by the Immunefi team.
-=======
 If you believe you've identified a vulnerability in our smart contracts, we encourage you to report it via our [Immunefi Bug Bounty page](https://immunefi.com/bounty/ssvnetwork/). All submissions and communications regarding vulnerabilities will be managed by the Immunefi team.
->>>>>>> d1d08da3
 
 Visit our [bounty page](https://immunefi.com/bounty/ssvnetwork/) to get detailed information on the types of vulnerabilities we're interested in, potential reward amounts, and the guidelines for participation.
 
