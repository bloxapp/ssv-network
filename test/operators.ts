import { ethers } from 'hardhat';
import { solidity } from 'ethereum-waffle';

import * as chai from 'chai';
import * as chaiAsPromised from 'chai-as-promised';

before(() => {
  chai.should();
  chai.use(chaiAsPromised);
});

const { expect } = chai;

const [name1, name2] = ["stakefish", "stakefish2"];
const publicKey = '0xe3c1ad14a84ac273f627e08f961f81211bc2dcce730f40db6e06b6c9adf57598fe1c4b2b7d94bac46b380b67ac9f75dec5e0683bbe063be0bc831c988e48c1a8';
let contract;
let account1, account2, account3;

describe('Operators', function() {
  beforeEach(async function () {
<<<<<<< HEAD
    [account1, account2, account3] = await ethers.getSigners();
    const contractFactory = await ethers.getContractFactory('SSVNetwork');
    contract = await contractFactory.deploy();
=======
    Contract = await ethers.getContractFactory('SSVNetwork');
    contract = await Contract.deploy();
>>>>>>> 6dcd05c8
    await contract.deployed();
  });

  it('Add first operator and emit the event', async function () {
    // Add new operator and check if event was emitted
    await expect(contract.addOperator(name1, account1.address, publicKey))
      .to.emit(contract, 'OperatorAdded')
      .withArgs(name1, account1.address, publicKey);

    // Note that we need to use strings to compare the 256 bit integers
    expect((await contract.operatorCount()).toString()).to.equal('1');
  });

  // Test case
  it('Revert adding new operator with same public key', async function () {
    // Add new operator
    await contract.addOperator(name1, account1.address, publicKey);

    // Try to sttore with duplicated public key
    await contract.addOperator(name2, account2.address, publicKey)
      .should.eventually.be.rejectedWith('Operator with same public key already exists');

    // Note that we need to use strings to compare the 256 bit integers
    expect((await contract.operatorCount()).toString()).to.equal('1');
  });

  // Test case
  it('Get operator by public key', async function () {
    const [name, pubKey, paymentAddress] = [
      'stakefish2',
      'ab53226da4e3ff35eab810b0dea331732d29baf4d93217f14367bc885adfdde30345a94d494c74cf1f7671b6150f15cf',
      '0xe52350A8335192905359c4c3C2149976dCC3D8bF'
    ];
    // Add new operator and check if event was emitted
    await expect(contract.addOperator(name, pubKey, paymentAddress))
      .to.emit(contract, 'OperatorAdded')
      .withArgs(name, `0x${Buffer.from(pubKey, 'utf8').toString('hex')}`, paymentAddress);

    // Add new operator and check if event was emitted
    expect((await contract.getOperator(pubKey))).not.empty;
  });

  it('Get operator fails for not existed public key', async function () {
    const [name, pubKey, paymentAddress] = [
      'stakefish2',
      'ab53226da4e3ff35eab810b0dea331732d29baf4d93217f14367bc885adfdde30345a94d494c74cf1f7671b6150f15cf',
      '0xe52350A8335192905359c4c3C2149976dCC3D8bF'
    ];
    // Add new operator and check if event was emitted
    await expect(contract.addOperator(name, pubKey, paymentAddress))
      .to.emit(contract, 'OperatorAdded')
      .withArgs(name, `0x${Buffer.from(pubKey, 'utf8').toString('hex')}`, paymentAddress);

    // Add new operator and check if event was emitted
    await contract.getOperator('ab53226da4e3ff35eab810b0dea331732d29baf4d93217f14367bc885adfdde30345a94d494c74cf1f7671b6150f15cs')
      .should.eventually.be.rejectedWith('Operator with public key not exists');
  });

});<|MERGE_RESOLUTION|>--- conflicted
+++ resolved
@@ -13,19 +13,15 @@
 
 const [name1, name2] = ["stakefish", "stakefish2"];
 const publicKey = '0xe3c1ad14a84ac273f627e08f961f81211bc2dcce730f40db6e06b6c9adf57598fe1c4b2b7d94bac46b380b67ac9f75dec5e0683bbe063be0bc831c988e48c1a8';
+const publicKey2 = '0xab53226da4e3ff35eab810b0dea331732d29baf4d93217f14367bc885adfdde30345a94d494c74cf1f7671b6150f15cf';
 let contract;
 let account1, account2, account3;
 
 describe('Operators', function() {
   beforeEach(async function () {
-<<<<<<< HEAD
     [account1, account2, account3] = await ethers.getSigners();
     const contractFactory = await ethers.getContractFactory('SSVNetwork');
     contract = await contractFactory.deploy();
-=======
-    Contract = await ethers.getContractFactory('SSVNetwork');
-    contract = await Contract.deploy();
->>>>>>> 6dcd05c8
     await contract.deployed();
   });
 
@@ -54,34 +50,25 @@
 
   // Test case
   it('Get operator by public key', async function () {
-    const [name, pubKey, paymentAddress] = [
-      'stakefish2',
-      'ab53226da4e3ff35eab810b0dea331732d29baf4d93217f14367bc885adfdde30345a94d494c74cf1f7671b6150f15cf',
-      '0xe52350A8335192905359c4c3C2149976dCC3D8bF'
-    ];
     // Add new operator and check if event was emitted
-    await expect(contract.addOperator(name, pubKey, paymentAddress))
+    await expect(contract.addOperator(name2, account2.address, publicKey2 ))
       .to.emit(contract, 'OperatorAdded')
-      .withArgs(name, `0x${Buffer.from(pubKey, 'utf8').toString('hex')}`, paymentAddress);
+      .withArgs(name2, account2.address, publicKey2);
 
     // Add new operator and check if event was emitted
-    expect((await contract.getOperator(pubKey))).not.empty;
+    expect((await contract.operators(publicKey2))).not.empty;
   });
 
   it('Get operator fails for not existed public key', async function () {
-    const [name, pubKey, paymentAddress] = [
-      'stakefish2',
-      'ab53226da4e3ff35eab810b0dea331732d29baf4d93217f14367bc885adfdde30345a94d494c74cf1f7671b6150f15cf',
-      '0xe52350A8335192905359c4c3C2149976dCC3D8bF'
-    ];
     // Add new operator and check if event was emitted
-    await expect(contract.addOperator(name, pubKey, paymentAddress))
+    await expect(contract.addOperator(name2, account2.address, publicKey2))
       .to.emit(contract, 'OperatorAdded')
-      .withArgs(name, `0x${Buffer.from(pubKey, 'utf8').toString('hex')}`, paymentAddress);
+      .withArgs(name2, account2.address, publicKey2);
 
     // Add new operator and check if event was emitted
-    await contract.getOperator('ab53226da4e3ff35eab810b0dea331732d29baf4d93217f14367bc885adfdde30345a94d494c74cf1f7671b6150f15cs')
-      .should.eventually.be.rejectedWith('Operator with public key not exists');
+    const [,address,,] = await contract.operators(publicKey);
+
+    expect(address).to.equal('0x0000000000000000000000000000000000000000');
   });
 
 });