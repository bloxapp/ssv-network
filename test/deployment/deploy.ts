// Imports
import { CONFIG, DB, initializeContract, DataGenerator } from '../helpers/contract-helpers';
<<<<<<< HEAD
=======
import { trackGas } from '../helpers/gas-usage';

>>>>>>> e710aae1
import { expect } from 'chai';

describe('Deployment tests', () => {
    let ssvNetworkContract: any, ssvNetworkViews: any;

    beforeEach(async () => {
        const metadata = await initializeContract();
        ssvNetworkContract = metadata.contract;
        ssvNetworkViews = metadata.ssvViews;
    });

    it('Upgrade SSVNetwork contract. Check new function execution', async () => {
        await ssvNetworkContract.setRegisterAuth(DB.owners[1].address, true, false);

        await ssvNetworkContract.connect(DB.owners[1]).registerOperator(
            DataGenerator.publicKey(0),
            CONFIG.minimalOperatorFee);

        const BasicUpgrade = await ethers.getContractFactory("SSVNetworkBasicUpgrade");
        const ssvNetworkUpgrade = await upgrades.upgradeProxy(ssvNetworkContract.address, BasicUpgrade, {
            kind: 'uups',
            unsafeAllow: ['delegatecall']
        });
        await ssvNetworkUpgrade.deployed();

        await ssvNetworkUpgrade.resetNetworkFee(10000000);
        expect((await ssvNetworkViews.getNetworkFee())).to.equal(10000000);
    });

    it('Upgrade SSVNetwork contract. Deploy implemetation manually', async () => {
        const SSVNetwork = await ethers.getContractFactory("SSVNetwork");
        const BasicUpgrade = await ethers.getContractFactory("SSVNetworkBasicUpgrade");

        // Get current SSVNetwork proxy
        const ssvNetwork = SSVNetwork.attach(ssvNetworkContract.address);

        // Deploy a new implementation with another account
        const contractImpl = await BasicUpgrade.connect(DB.owners[1]).deploy();
        await contractImpl.deployed();

        const calldata = contractImpl.interface.getSighash('resetNetworkFee');

        // The owner of SSVNetwork contract peforms the upgrade
        await ssvNetwork.upgradeToAndCall(contractImpl.address, calldata);

        expect((await ssvNetworkViews.getNetworkFee())).to.equal(10000000);

    });

    it('Upgrade SSVNetwork contract. Check base contract is not re-initialized', async () => {
        const BasicUpgrade = await ethers.getContractFactory("SSVNetworkBasicUpgrade");
        const ssvNetworkUpgrade = await upgrades.upgradeProxy(ssvNetworkContract.address, BasicUpgrade, {
            kind: 'uups',
            unsafeAllow: ['delegatecall']
        });
        await ssvNetworkUpgrade.deployed();

        const address = await upgrades.erc1967.getImplementationAddress(ssvNetworkUpgrade.address);
        const instance = await ssvNetworkUpgrade.attach(address);

        await expect(instance.connect(DB.owners[1]).initialize(
            '0x6471F70b932390f527c6403773D082A0Db8e8A9F',
            '0x6471F70b932390f527c6403773D082A0Db8e8A9F',
            '0x6471F70b932390f527c6403773D082A0Db8e8A9F',
            '0x6471F70b932390f527c6403773D082A0Db8e8A9F',
            '0x6471F70b932390f527c6403773D082A0Db8e8A9F',
            2000000,
            2000000,
            2000000,
            2000000,
            2000000,
            2000)).to.be.revertedWith('Function must be called through delegatecall');
    });

    it('Upgrade SSVNetwork contract. Check state is only changed from proxy contract', async () => {
        const BasicUpgrade = await ethers.getContractFactory("SSVNetworkBasicUpgrade");
        const ssvNetworkUpgrade = await upgrades.upgradeProxy(ssvNetworkContract.address, BasicUpgrade, {
            kind: 'uups',
            unsafeAllow: ['delegatecall']
        });
        await ssvNetworkUpgrade.deployed();

        const address = await upgrades.erc1967.getImplementationAddress(ssvNetworkUpgrade.address);
        const instance = await ssvNetworkUpgrade.attach(address);

        await trackGas(
            instance.connect(DB.owners[1]).resetNetworkFee(100000000000)
        );

        expect(await ssvNetworkViews.getNetworkFee()).to.be.equals(0);
    });

    it('Remove registerAuth from SSVNetwork contract', async () => {
        const publicKey = DataGenerator.publicKey(4);
        await ssvNetworkContract.setRegisterAuth(DB.owners[1].address, true, false);

        await ssvNetworkContract.connect(DB.owners[1]).registerOperator(
            publicKey,
            CONFIG.minimalOperatorFee);

        const SSVNetworkUpgrade = await ethers.getContractFactory("SSVNetworkUpgrade");
        const ssvNetworkUpgrade = await upgrades.upgradeProxy(ssvNetworkContract.address, SSVNetworkUpgrade, {
            kind: 'uups',
            unsafeAllow: ['delegatecall']
        });
        await ssvNetworkUpgrade.deployed();

        expect(await ssvNetworkViews.getOperatorById(1)).to.deep.equal(
            [DB.owners[1].address, // owner
            CONFIG.minimalOperatorFee, // fee
                0, // validatorCount
            ethers.constants.AddressZero, // whitelisted
                false, // isPrivate
                true // active
            ]);

        await expect(ssvNetworkContract.connect(DB.owners[4]).registerOperator(
            publicKey,
            CONFIG.minimalOperatorFee
        )).to.be.revertedWithCustomError(ssvNetworkContract, 'OperatorAlreadyExists');

        await expect(ssvNetworkContract.connect(DB.owners[1]).registerOperator(
            DataGenerator.publicKey(2),
            CONFIG.minimalOperatorFee
        )).to.emit(ssvNetworkContract, 'OperatorAdded').withArgs(2, DB.owners[1].address, DataGenerator.publicKey(2), CONFIG.minimalOperatorFee);
    });

    it('Update a module (SSVOperators)', async () => {

        const ssvNetworkFactory = await ethers.getContractFactory('SSVNetwork');
        const ssvNetwork = await ssvNetworkFactory.attach(ssvNetworkContract.address);

        const ssvOperatorsFactory = await ethers.getContractFactory('SSVOperatorsUpdate');

        const operatorsImpl = await ssvOperatorsFactory.connect(DB.owners[1]).deploy();
        await operatorsImpl.deployed();

        await ssvNetwork.upgradeModule(0, operatorsImpl.address);

        await expect(ssvNetworkContract.declareOperatorFee(0, 0))
            .to.be.revertedWithCustomError(ssvNetworkContract, 'NoFeeDeclared');
    });
});<|MERGE_RESOLUTION|>--- conflicted
+++ resolved
@@ -1,10 +1,7 @@
 // Imports
 import { CONFIG, DB, initializeContract, DataGenerator } from '../helpers/contract-helpers';
-<<<<<<< HEAD
-=======
 import { trackGas } from '../helpers/gas-usage';
-
->>>>>>> e710aae1
+import { ethers, upgrades } from 'hardhat';
 import { expect } from 'chai';
 
 describe('Deployment tests', () => {
@@ -45,7 +42,8 @@
         const contractImpl = await BasicUpgrade.connect(DB.owners[1]).deploy();
         await contractImpl.deployed();
 
-        const calldata = contractImpl.interface.getSighash('resetNetworkFee');
+        const newNetworkFee = ethers.utils.parseUnits("10000000", "wei");
+        const calldata = contractImpl.interface.encodeFunctionData('resetNetworkFee', [newNetworkFee]);
 
         // The owner of SSVNetwork contract peforms the upgrade
         await ssvNetwork.upgradeToAndCall(contractImpl.address, calldata);
