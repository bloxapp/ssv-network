// Declare imports
import * as helpers from '../helpers/contract-helpers';
import { progressTime, progressBlocks } from '../helpers/utils';
import { expect } from 'chai';
import { GasGroup } from '../helpers/gas-usage';
import { time } from "@nomicfoundation/hardhat-network-helpers";


// Declare globals
let ssvNetworkContract: any, ssvViews: any, minDepositAmount: any, burnPerBlock: any, networkFee: any;

describe('DAO Network Fee Withdraw Tests', () => {
  beforeEach(async () => {
    // Initialize contract
    const metadata = (await helpers.initializeContract());
    ssvNetworkContract = metadata.contract;
    ssvViews = metadata.ssvViews;

    // Define minumum allowed network fee to pass shrinkable validation
    networkFee = helpers.CONFIG.minimalOperatorFee;

    // Register operators
    await helpers.registerOperators(0, 12, helpers.CONFIG.minimalOperatorFee);

    burnPerBlock = helpers.CONFIG.minimalOperatorFee * 4 + networkFee;
    minDepositAmount = helpers.CONFIG.minimalBlocksBeforeLiquidation * burnPerBlock;

    // Deposit into accounts
    // await helpers.deposit([4], [minDepositAmount]);

    // Set network fee
    await ssvNetworkContract.updateNetworkFee(networkFee);
    await progressTime(172800); // 2 days
    await ssvNetworkContract.updateNetworkFee(networkFee);

    // Register validators
    // cold register
    await helpers.DB.ssvToken.connect(helpers.DB.owners[6]).approve(helpers.DB.ssvNetwork.contract.address, '1000000000000000');
    await ssvNetworkContract.connect(helpers.DB.owners[6]).registerValidator(
      '0x221111111111111111111111111111111111111111111111111111111111111111111111111111111111111111111119',
      [1, 2, 3, 4],
      helpers.DataGenerator.shares(4),
      '1000000000000000',
      {
        validatorCount: 0,
        networkFee: 0,
        networkFeeIndex: 0,
        index: 0,
        balance: 0,
        disabled: false
      }
    );

    await helpers.registerValidators(4, 1, minDepositAmount, helpers.DataGenerator.cluster.new(), [GasGroup.REGISTER_VALIDATOR_NEW_STATE]);
    await progressBlocks(10);

    // Temporary till deposit logic not available
    // Mint tokens
    await helpers.DB.ssvToken.mint(ssvNetworkContract.address, minDepositAmount);
  });

  it('Withdraw network earnings emits "NetworkEarningsWithdrawn"', async () => {
<<<<<<< HEAD
    const timestamp = await time.latest() + 1;
    const releaseDate = timestamp + (86400 * 2);
    const selector = ssvNetworkContract.interface.getSighash("withdrawNetworkEarnings(uint256)");

    const amount = await ssvNetworkContract.getNetworkEarnings();
=======
    const amount = await ssvViews.getNetworkEarnings();
>>>>>>> 5ddba740
    await expect(ssvNetworkContract.withdrawNetworkEarnings(amount
    )).to.emit(ssvNetworkContract, 'FunctionLocked').withArgs(selector, releaseDate, helpers.DB.owners[0].address);
    await progressTime(172800); // 2 days

    await expect(ssvNetworkContract.withdrawNetworkEarnings(amount
    )).to.emit(ssvNetworkContract, 'NetworkEarningsWithdrawn').withArgs(amount, helpers.DB.owners[0].address);
  });

  it('Withdraw network earnings before 2 days period reverts "FunctionIsLocked"', async () => {
    const timestamp = await time.latest() + 1;
    const releaseDate = timestamp + (86400 * 2);
    const signature = ssvNetworkContract.interface.getSighash("withdrawNetworkEarnings(uint256)");

    const amount = await ssvNetworkContract.getNetworkEarnings();
    await expect(ssvNetworkContract.withdrawNetworkEarnings(amount)).to.emit(ssvNetworkContract, 'FunctionLocked').withArgs(signature, releaseDate, helpers.DB.owners[0].address);

    await progressTime(86400); // 1 day

    await expect(ssvNetworkContract.withdrawNetworkEarnings(amount)).to.be.revertedWithCustomError(ssvNetworkContract, 'FunctionIsLocked');
  });

  it('Get withdrawable network earnings', async () => {
    expect(await ssvViews.getNetworkEarnings()).to.above(0);
  });

  it('Get withdrawable network earnings as not owner', async () => {
    await ssvViews.connect(helpers.DB.owners[3]).getNetworkEarnings();
  });

  it('Withdraw network earnings with not enough balance reverts "InsufficientBalance"', async () => {
<<<<<<< HEAD
    const amount = await ssvNetworkContract.getNetworkEarnings() * 2;
    await ssvNetworkContract.withdrawNetworkEarnings(amount);
    await progressTime(172800); // 2 days
=======
    const amount = await ssvViews.getNetworkEarnings() * 2;
>>>>>>> 5ddba740
    await expect(ssvNetworkContract.withdrawNetworkEarnings(amount
    )).to.be.revertedWithCustomError(ssvNetworkContract, 'InsufficientBalance');
  });

  it('Withdraw network earnings from an address thats not the DAO reverts "caller is not the owner"', async () => {
    const amount = await ssvViews.getNetworkEarnings();
    await expect(ssvNetworkContract.connect(helpers.DB.owners[3]).withdrawNetworkEarnings(amount
    )).to.be.revertedWith('Ownable: caller is not the owner');
  });
});<|MERGE_RESOLUTION|>--- conflicted
+++ resolved
@@ -60,15 +60,11 @@
   });
 
   it('Withdraw network earnings emits "NetworkEarningsWithdrawn"', async () => {
-<<<<<<< HEAD
     const timestamp = await time.latest() + 1;
     const releaseDate = timestamp + (86400 * 2);
     const selector = ssvNetworkContract.interface.getSighash("withdrawNetworkEarnings(uint256)");
 
-    const amount = await ssvNetworkContract.getNetworkEarnings();
-=======
     const amount = await ssvViews.getNetworkEarnings();
->>>>>>> 5ddba740
     await expect(ssvNetworkContract.withdrawNetworkEarnings(amount
     )).to.emit(ssvNetworkContract, 'FunctionLocked').withArgs(selector, releaseDate, helpers.DB.owners[0].address);
     await progressTime(172800); // 2 days
@@ -82,7 +78,7 @@
     const releaseDate = timestamp + (86400 * 2);
     const signature = ssvNetworkContract.interface.getSighash("withdrawNetworkEarnings(uint256)");
 
-    const amount = await ssvNetworkContract.getNetworkEarnings();
+    const amount = await ssvViews.getNetworkEarnings();
     await expect(ssvNetworkContract.withdrawNetworkEarnings(amount)).to.emit(ssvNetworkContract, 'FunctionLocked').withArgs(signature, releaseDate, helpers.DB.owners[0].address);
 
     await progressTime(86400); // 1 day
@@ -99,13 +95,9 @@
   });
 
   it('Withdraw network earnings with not enough balance reverts "InsufficientBalance"', async () => {
-<<<<<<< HEAD
-    const amount = await ssvNetworkContract.getNetworkEarnings() * 2;
+    const amount = await ssvViews.getNetworkEarnings() * 2;
     await ssvNetworkContract.withdrawNetworkEarnings(amount);
     await progressTime(172800); // 2 days
-=======
-    const amount = await ssvViews.getNetworkEarnings() * 2;
->>>>>>> 5ddba740
     await expect(ssvNetworkContract.withdrawNetworkEarnings(amount
     )).to.be.revertedWithCustomError(ssvNetworkContract, 'InsufficientBalance');
   });
