--- conflicted
+++ resolved
@@ -29,21 +29,14 @@
   });
 
   it('Get operator by id', async () => {
-    await trackGas(ssvNetworkContract.connect(helpers.DB.owners[1]).registerOperator(
+    await ssvNetworkContract.connect(helpers.DB.owners[1]).registerOperator(
       helpers.DataGenerator.publicKey(0),
-      helpers.CONFIG.minimalOperatorFee,
-    ), [GasGroup.REGISTER_OPERATOR]);
+      helpers.CONFIG.minimalOperatorFee);
 
-<<<<<<< HEAD
-    expect((await ssvNetworkContract.getOperatorById(1)).owner).to.equal(helpers.DB.owners[1].address);
-    expect((await ssvNetworkContract.getOperatorById(1)).fee).to.equal(helpers.CONFIG.minimalOperatorFee);
-    expect((await ssvNetworkContract.getOperatorById(1)).validatorCount).to.equal(0);
-    expect((await ssvNetworkContract.getOperatorById(1)).active).to.equal(true);
-=======
     expect((await ssvViews.getOperatorById(1))[0]).to.equal(helpers.DB.owners[1].address); // owner
     expect((await ssvViews.getOperatorById(1))[1]).to.equal(helpers.CONFIG.minimalOperatorFee); // fee
     expect((await ssvViews.getOperatorById(1))[2]).to.equal(0); // validatorCount
->>>>>>> 5ddba740
+    expect((await ssvViews.getOperatorById(1))[3]).to.equal(true); // active
   });
 
   it('Get operator by id reverts "OperatorDoesNotExist"', async () => {
@@ -52,8 +45,7 @@
       helpers.CONFIG.minimalOperatorFee,
     ), [GasGroup.REGISTER_OPERATOR]);
 
-<<<<<<< HEAD
-    await expect(ssvNetworkContract.getOperatorById(3)).to.be.revertedWithCustomError(ssvNetworkContract, 'OperatorDoesNotExist');
+    await expect(ssvViews.getOperatorById(3)).to.be.revertedWithCustomError(ssvNetworkContract, 'OperatorDoesNotExist');
   });
 
   it('Get operator removed by id', async () => {
@@ -63,13 +55,10 @@
     );
     await ssvNetworkContract.connect(helpers.DB.owners[1]).removeOperator(1);
 
-    expect((await ssvNetworkContract.getOperatorById(1)).owner).to.equal(helpers.DB.owners[1].address);
-    expect((await ssvNetworkContract.getOperatorById(1)).fee).to.equal(0);
-    expect((await ssvNetworkContract.getOperatorById(1)).validatorCount).to.equal(0);
-    expect((await ssvNetworkContract.getOperatorById(1)).active).to.equal(false);
-=======
-    await expect(ssvViews.getOperatorById(3)).to.be.revertedWithCustomError(ssvNetworkContract,'OperatorDoesNotExist');
->>>>>>> 5ddba740
+    expect((await ssvViews.getOperatorById(1))[0]).to.equal(helpers.DB.owners[1].address);
+    expect((await ssvViews.getOperatorById(1))[1]).to.equal(0);
+    expect((await ssvViews.getOperatorById(1))[2]).to.equal(0);
+    expect((await ssvViews.getOperatorById(1))[3]).to.equal(false);
   });
 
   it('Register an operator with a fee thats too low reverts "FeeTooLow"', async () => {
