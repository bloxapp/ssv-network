import * as helpers from '../helpers/contract-helpers';

import { expect } from 'chai';
import { trackGas, GasGroup } from '../helpers/gas-usage';

let ssvNetworkContract: any, clusterResult1: any, clusterResult2: any, clusterResult3: any;

describe('Bulk Transfer Validator Tests', () => {
  beforeEach(async () => {
    // Initialize contract
    ssvNetworkContract = (await helpers.initializeContract()).contract;

    // Register operators
    await helpers.registerOperators(0, 12, '10');

    // Deposit into accounts
    await helpers.deposit([4], ['1000000']);
    await helpers.deposit([5], ['100000']);

    // Register validators
    clusterResult1 = await helpers.registerValidators(4, 1, '10000', helpers.DataGenerator.cluster.new(), [GasGroup.REGISTER_VALIDATOR_NEW_STATE]);
    clusterResult2 = await helpers.registerValidators(4, 9, '10000', helpers.DataGenerator.cluster.byId(clusterResult1.clusterId), [GasGroup.REGISTER_VALIDATOR_EXISTING_CLUSTER]);
    clusterResult3 = await helpers.registerValidators(4, 1, '90000', helpers.DataGenerator.cluster.new(), [GasGroup.REGISTER_VALIDATOR_NEW_STATE]);
  });

  it('Bulk transfer 10 validators emits BulkValidatorTransferred event', async () => {
    await expect(ssvNetworkContract.connect(helpers.DB.owners[4]).bulkTransferValidators(
      [clusterResult1.validators[0].publicKey, ...clusterResult2.validators.map((validator: any) => validator.publicKey)],
      clusterResult1.clusterId,
      clusterResult3.clusterId,
      Array(clusterResult2.validators.length + 1).fill(helpers.DataGenerator.shares(0)),
      '10000'
    )).to.emit(ssvNetworkContract, 'BulkValidatorTransferred');
  });

  it('Bulk transfer validator with an invalid owner', async () => {
    // Transfer validator with an invalid owner
    await expect(ssvNetworkContract.connect(helpers.DB.owners[5]).bulkTransferValidators(
      [clusterResult1.validators[0].publicKey, ...clusterResult2.validators.map((validator: any) => validator.publicKey)],
      clusterResult1.clusterId,
      clusterResult3.clusterId,
      Array(clusterResult2.validators.length + 1).fill(helpers.DataGenerator.shares(0)),
      '10000'
    )).to.be.revertedWith('ValidatorNotOwned');

    // Transfer validator with an unowned validator
    const account5cluster = await helpers.registerValidators(5, 1, '10000', helpers.DataGenerator.cluster.new(), [GasGroup.REGISTER_VALIDATOR_NEW_STATE]);
    await expect(ssvNetworkContract.connect(helpers.DB.owners[4]).bulkTransferValidators(
      [clusterResult1.validators[0].publicKey, account5cluster.validators[0].publicKey, ...clusterResult2.validators.map((validator: any) => validator.publicKey)],
      clusterResult1.clusterId,
      clusterResult3.clusterId,
      Array(clusterResult2.validators.length + 2).fill(helpers.DataGenerator.shares(0)),
      '10000'
    )).to.be.revertedWith('ValidatorNotOwned');

    // Transfer with an invalid public key
    await expect(ssvNetworkContract.connect(helpers.DB.owners[4]).bulkTransferValidators(
      [clusterResult1.validators[0].publicKey, helpers.DataGenerator.shares(0), ...clusterResult2.validators.map((validator: any) => validator.publicKey)],
      clusterResult1.clusterId,
      clusterResult3.clusterId,
      Array(clusterResult2.validators.length + 2).fill(helpers.DataGenerator.shares(0)),
      '10000'
    )).to.be.revertedWith('ValidatorNotOwned');
  });

  // NEED TO MAKE NEW GAS GROUP FOR BULK TRANSFER
  it('Bulk transfer 10 validators', async () => {
    await trackGas(ssvNetworkContract.connect(helpers.DB.owners[4]).bulkTransferValidators(
      [clusterResult1.validators[0].publicKey, ...clusterResult2.validators.map((validator: any) => validator.publicKey)],
      clusterResult1.clusterId,
      clusterResult3.clusterId,
      Array(clusterResult2.validators.length + 1).fill(helpers.DataGenerator.shares(0)),
      '10000'
    ), [GasGroup.REGISTER_VALIDATOR_EXISTING_CLUSTER]);
  });

  // NEED TO MAKE NEW GAS GROUP FOR BULK TRANSFER
  it('Bulk transfer 10 validators to a cluster with 7 operators', async () => {
    // Register validator with 7 operators
    const { clusterId } = await helpers.registerValidators(4, 1, '90000', [1, 2, 3, 4, 5, 6, 7]);

    // Transfer validator to an existing cluster
    await trackGas(ssvNetworkContract.connect(helpers.DB.owners[4]).bulkTransferValidators(
      [clusterResult1.validators[0].publicKey, ...clusterResult2.validators.map((validator: any) => validator.publicKey)],
      clusterResult1.clusterId,
      clusterId,
      Array(clusterResult2.validators.length + 1).fill(helpers.DataGenerator.shares(0)),
      '10000'
    ), [GasGroup.REGISTER_VALIDATOR_EXISTING_CLUSTER]);
  });

  // IMPOSSIBLE TO DO WITHOUT AMOUNT PARAM
  it('Bulk transfer 10 validators to cluster created by other owner', async () => {
    // Register validator with 7 operators
    const { clusterId } = await helpers.registerValidators(5, 1, '90000', helpers.DataGenerator.cluster.new(), [GasGroup.REGISTER_VALIDATOR_NEW_STATE]);

    await trackGas(ssvNetworkContract.connect(helpers.DB.owners[4]).bulkTransferValidators(
      [clusterResult1.validators[0].publicKey, ...clusterResult2.validators.map((validator: any) => validator.publicKey)],
      clusterResult1.clusterId,
      clusterId,
<<<<<<< HEAD
      Array(clusterResult2.validators.length + 1).fill(helpers.DataGenerator.shares(0)),
      '100000'
    )).to.emit(ssvNetworkContract, 'BulkValidatorTransferred');
=======
      Array(clusterResult2.validators.length).fill(helpers.DataGenerator.shares(0))
      ), [GasGroup.REGISTER_VALIDATOR_EXISTING_CLUSTER]);
>>>>>>> d263d2fe
  });

  // SHOULD GIVE ERROR OF MAYBE INVALID FROM cluster
  it('Bulk transfer 10 validators to an invalid cluster', async () => {
    await expect(ssvNetworkContract.connect(helpers.DB.owners[4]).bulkTransferValidators(
      [clusterResult1.validators[0].publicKey, ...clusterResult2.validators.map((validator: any) => validator.publicKey)],
      clusterResult1.clusterId.slice(0, -1) + 'a',
      clusterResult1.clusterId,
      Array(clusterResult2.validators.length + 1).fill(helpers.DataGenerator.shares(0)),
      '10000'
    )).to.be.revertedWith('InvalidCluster');
  });

  // SHOULD GIVE ERROR OF MAYBE VALIDATOR SHARE MISMATCH
  it('Validator and share length mismatch', async () => {
    // 10 validators and 11 shares
    await expect(ssvNetworkContract.connect(helpers.DB.owners[4]).bulkTransferValidators(
      [clusterResult1.validators[0].publicKey, ...clusterResult2.validators.map((validator: any) => validator.publicKey)],
      clusterResult1.clusterId,
      clusterResult3.clusterId,
      Array(clusterResult2.validators.length).fill(helpers.DataGenerator.shares(0)),
      '10000'
    )).to.be.revertedWith('ParametersMismatch');

    // 9 validators and 8 shares
    await expect(ssvNetworkContract.connect(helpers.DB.owners[4]).bulkTransferValidators(
      clusterResult2.validators.map((validator: any) => validator.publicKey),
      clusterResult1.clusterId,
      clusterResult3.clusterId,
<<<<<<< HEAD
      Array(clusterResult2.validators.length + 1).fill(helpers.DataGenerator.shares(0)),
      '10000'
    )).to.be.revertedWith('ParametersMismatch');
=======
      Array(8).fill(helpers.DataGenerator.shares(0))
    )).to.be.revertedWith('ValidatorShareMismatch');
>>>>>>> d263d2fe
  });

  // // NEED TO IMPLEMENT AN AMOUNT
  // it('Transfer validator with not enough amount', async () => {

  // });

  // // NEED TO IMPLEMENT AN AMOUNT
  // it('Transfer validator with not enough balance', async () => {

  // });
});<|MERGE_RESOLUTION|>--- conflicted
+++ resolved
@@ -98,14 +98,9 @@
       [clusterResult1.validators[0].publicKey, ...clusterResult2.validators.map((validator: any) => validator.publicKey)],
       clusterResult1.clusterId,
       clusterId,
-<<<<<<< HEAD
       Array(clusterResult2.validators.length + 1).fill(helpers.DataGenerator.shares(0)),
       '100000'
-    )).to.emit(ssvNetworkContract, 'BulkValidatorTransferred');
-=======
-      Array(clusterResult2.validators.length).fill(helpers.DataGenerator.shares(0))
-      ), [GasGroup.REGISTER_VALIDATOR_EXISTING_CLUSTER]);
->>>>>>> d263d2fe
+    ), [GasGroup.REGISTER_VALIDATOR_EXISTING_CLUSTER]);
   });
 
   // SHOULD GIVE ERROR OF MAYBE INVALID FROM cluster
@@ -135,14 +130,9 @@
       clusterResult2.validators.map((validator: any) => validator.publicKey),
       clusterResult1.clusterId,
       clusterResult3.clusterId,
-<<<<<<< HEAD
-      Array(clusterResult2.validators.length + 1).fill(helpers.DataGenerator.shares(0)),
+      Array(clusterResult2.validators.length - 1).fill(helpers.DataGenerator.shares(0)),
       '10000'
     )).to.be.revertedWith('ParametersMismatch');
-=======
-      Array(8).fill(helpers.DataGenerator.shares(0))
-    )).to.be.revertedWith('ValidatorShareMismatch');
->>>>>>> d263d2fe
   });
 
   // // NEED TO IMPLEMENT AN AMOUNT
