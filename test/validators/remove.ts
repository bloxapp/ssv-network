import * as helpers from '../helpers/contract-helpers';

import { expect } from 'chai';
import { trackGas, GasGroup } from '../helpers/gas-usage';

<<<<<<< HEAD

let ssvNetworkContract: any;
let minDepositAmount: any;

describe('Remove Validator Tests', () => {
  beforeEach(async () => {
    ssvNetworkContract = (await helpers.initializeContract()).contract;
    await helpers.registerOperators(0, 1, helpers.CONFIG.minimalOperatorFee);
    await helpers.registerOperators(1, 1, helpers.CONFIG.minimalOperatorFee);
    await helpers.registerOperators(2, 1, helpers.CONFIG.minimalOperatorFee);
    await helpers.registerOperators(3, 1, helpers.CONFIG.minimalOperatorFee);

    minDepositAmount = helpers.CONFIG.minimalBlocksBeforeLiquidation * helpers.CONFIG.minimalOperatorFee * 4;

    await helpers.deposit([4], [minDepositAmount]);
  });

  it('Remove validator emits ValidatorRemoved event', async () => {
    const { validators } = await helpers.registerValidators(4, 1, minDepositAmount, helpers.DataGenerator.pod.new());

    await expect(ssvNetworkContract.connect(helpers.DB.owners[4]).removeValidator(
      validators[0].publicKey,
    )).to.emit(ssvNetworkContract, 'ValidatorRemoved');
  });

  it('Remove validator track gas', async () => {
    const { validators } = await helpers.registerValidators(4, 1, minDepositAmount, helpers.DataGenerator.pod.new());
    await trackGas(ssvNetworkContract.connect(helpers.DB.owners[4]).removeValidator(validators[0].publicKey), [GasGroup.REMOVE_VALIDATOR]);
  });

  it('Fails to remove validator with no owner', async () => {
    const { validators } = await helpers.registerValidators(4, 1, minDepositAmount, helpers.DataGenerator.pod.new());
    await expect(ssvNetworkContract.connect(helpers.DB.owners[3]).removeValidator(validators[0].publicKey)).to.be.revertedWith('ValidatorNotOwned');
  });
=======
let ssvNetworkContract: any, clusterResult: any;

describe('Remove Validator Tests', () => {
    beforeEach(async () => {
        // Initialize contract
        ssvNetworkContract = (await helpers.initializeContract()).contract;

        // Register operators
        await helpers.registerOperators(0, 4, '10');

        // Deposit into accounts
        await helpers.deposit([4], ['100000']);

        // Register a validator
        clusterResult = await helpers.registerValidators(4, 1, '10000', helpers.DataGenerator.cluster.new(), [GasGroup.REGISTER_VALIDATOR_NEW_STATE]);
    });

    it('Remove validator emits ValidatorRemoved event', async () => {
        await expect(ssvNetworkContract.connect(helpers.DB.owners[4]).removeValidator(
            clusterResult.validators[0].publicKey,
        )).to.emit(ssvNetworkContract, 'ValidatorRemoved');
    });

    it('Remove validator', async () => {
        await trackGas(ssvNetworkContract.connect(helpers.DB.owners[4]).removeValidator(clusterResult.validators[0].publicKey), [GasGroup.REMOVE_VALIDATOR]);
    });

    it('Remove validator with an invalid owner', async () => {
        await expect(ssvNetworkContract.connect(helpers.DB.owners[3]).removeValidator(clusterResult.validators[0].publicKey)).to.be.revertedWith('ValidatorNotOwned');
    });

    it('Remove validator twice', async () => {
        // Remove validator
        await trackGas(ssvNetworkContract.connect(helpers.DB.owners[4]).removeValidator(clusterResult.validators[0].publicKey), [GasGroup.REMOVE_VALIDATOR]);

        // Remove validator again
        await expect(ssvNetworkContract.connect(helpers.DB.owners[4]).removeValidator(clusterResult.validators[0].publicKey)).to.be.revertedWith('ValidatorNotOwned');
    });

    it('Register / remove validator twice', async () => {
        // Remove validator
        await trackGas(ssvNetworkContract.connect(helpers.DB.owners[4]).removeValidator(clusterResult.validators[0].publicKey), [GasGroup.REMOVE_VALIDATOR]);

        // Re-register validator
        await ssvNetworkContract.connect(helpers.DB.owners[4]).registerValidator(
            helpers.DataGenerator.publicKey(0),
            [1, 2, 3, 4],
            helpers.DataGenerator.shares(0),
            '1000'
        );

        // Remove the validator again
        await trackGas(ssvNetworkContract.connect(helpers.DB.owners[4]).removeValidator(helpers.DataGenerator.publicKey(0)), [GasGroup.REMOVE_VALIDATOR]);
    });

    // TODO: Once liquidation is updated
    it('Remove validator from a liquidated cluster', async () => {
        // // Register validator
        // const { validators } = await helpers.registerValidators(4, 1, '10000', helpers.DataGenerator.cluster.new());
        // // Liquidate cluster
        // // Progress blocks to liquidatable state
        // // Liquidate cluster
        // // Remove validator
        // await expect(ssvNetworkContract.connect(helpers.DB.owners[4]).removeValidator(
        //     validators[0].publicKey,
        // )).to.emit(ssvNetworkContract, 'ValidatorRemoved');
    });
>>>>>>> a34764f8
});<|MERGE_RESOLUTION|>--- conflicted
+++ resolved
@@ -3,108 +3,73 @@
 import { expect } from 'chai';
 import { trackGas, GasGroup } from '../helpers/gas-usage';
 
-<<<<<<< HEAD
-
-let ssvNetworkContract: any;
-let minDepositAmount: any;
+let ssvNetworkContract: any, clusterResult: any, minDepositAmount: any;
 
 describe('Remove Validator Tests', () => {
   beforeEach(async () => {
+    // Initialize contract
     ssvNetworkContract = (await helpers.initializeContract()).contract;
-    await helpers.registerOperators(0, 1, helpers.CONFIG.minimalOperatorFee);
-    await helpers.registerOperators(1, 1, helpers.CONFIG.minimalOperatorFee);
-    await helpers.registerOperators(2, 1, helpers.CONFIG.minimalOperatorFee);
-    await helpers.registerOperators(3, 1, helpers.CONFIG.minimalOperatorFee);
 
     minDepositAmount = helpers.CONFIG.minimalBlocksBeforeLiquidation * helpers.CONFIG.minimalOperatorFee * 4;
 
+    // Register operators
+    await helpers.registerOperators(0, 4, helpers.CONFIG.minimalOperatorFee);
+
+    // Deposit into accounts
     await helpers.deposit([4], [minDepositAmount]);
+
+    // Register a validator
+    clusterResult = await helpers.registerValidators(4, 1, minDepositAmount, helpers.DataGenerator.cluster.new(), [GasGroup.REGISTER_VALIDATOR_NEW_STATE]);
   });
 
   it('Remove validator emits ValidatorRemoved event', async () => {
-    const { validators } = await helpers.registerValidators(4, 1, minDepositAmount, helpers.DataGenerator.pod.new());
-
     await expect(ssvNetworkContract.connect(helpers.DB.owners[4]).removeValidator(
-      validators[0].publicKey,
+      clusterResult.validators[0].publicKey,
     )).to.emit(ssvNetworkContract, 'ValidatorRemoved');
   });
 
-  it('Remove validator track gas', async () => {
-    const { validators } = await helpers.registerValidators(4, 1, minDepositAmount, helpers.DataGenerator.pod.new());
-    await trackGas(ssvNetworkContract.connect(helpers.DB.owners[4]).removeValidator(validators[0].publicKey), [GasGroup.REMOVE_VALIDATOR]);
+  it('Remove validator', async () => {
+    await trackGas(ssvNetworkContract.connect(helpers.DB.owners[4]).removeValidator(clusterResult.validators[0].publicKey), [GasGroup.REMOVE_VALIDATOR]);
   });
 
-  it('Fails to remove validator with no owner', async () => {
-    const { validators } = await helpers.registerValidators(4, 1, minDepositAmount, helpers.DataGenerator.pod.new());
-    await expect(ssvNetworkContract.connect(helpers.DB.owners[3]).removeValidator(validators[0].publicKey)).to.be.revertedWith('ValidatorNotOwned');
+  it('Remove validator with an invalid owner', async () => {
+    await expect(ssvNetworkContract.connect(helpers.DB.owners[3]).removeValidator(clusterResult.validators[0].publicKey)).to.be.revertedWith('ValidatorNotOwned');
   });
-=======
-let ssvNetworkContract: any, clusterResult: any;
 
-describe('Remove Validator Tests', () => {
-    beforeEach(async () => {
-        // Initialize contract
-        ssvNetworkContract = (await helpers.initializeContract()).contract;
+  it('Remove validator twice', async () => {
+    // Remove validator
+    await trackGas(ssvNetworkContract.connect(helpers.DB.owners[4]).removeValidator(clusterResult.validators[0].publicKey), [GasGroup.REMOVE_VALIDATOR]);
 
-        // Register operators
-        await helpers.registerOperators(0, 4, '10');
+    // Remove validator again
+    await expect(ssvNetworkContract.connect(helpers.DB.owners[4]).removeValidator(clusterResult.validators[0].publicKey)).to.be.revertedWith('ValidatorNotOwned');
+  });
 
-        // Deposit into accounts
-        await helpers.deposit([4], ['100000']);
+  it('Register / remove validator twice', async () => {
+    // Remove validator
+    await trackGas(ssvNetworkContract.connect(helpers.DB.owners[4]).removeValidator(clusterResult.validators[0].publicKey), [GasGroup.REMOVE_VALIDATOR]);
 
-        // Register a validator
-        clusterResult = await helpers.registerValidators(4, 1, '10000', helpers.DataGenerator.cluster.new(), [GasGroup.REGISTER_VALIDATOR_NEW_STATE]);
-    });
+    // Re-register validator
+    await ssvNetworkContract.connect(helpers.DB.owners[4]).registerValidator(
+      helpers.DataGenerator.publicKey(0),
+      [1, 2, 3, 4],
+      helpers.DataGenerator.shares(0),
+      minDepositAmount
+    );
 
-    it('Remove validator emits ValidatorRemoved event', async () => {
-        await expect(ssvNetworkContract.connect(helpers.DB.owners[4]).removeValidator(
-            clusterResult.validators[0].publicKey,
-        )).to.emit(ssvNetworkContract, 'ValidatorRemoved');
-    });
+    // Remove the validator again
+    await trackGas(ssvNetworkContract.connect(helpers.DB.owners[4]).removeValidator(helpers.DataGenerator.publicKey(0)), [GasGroup.REMOVE_VALIDATOR]);
+  });
 
-    it('Remove validator', async () => {
-        await trackGas(ssvNetworkContract.connect(helpers.DB.owners[4]).removeValidator(clusterResult.validators[0].publicKey), [GasGroup.REMOVE_VALIDATOR]);
-    });
-
-    it('Remove validator with an invalid owner', async () => {
-        await expect(ssvNetworkContract.connect(helpers.DB.owners[3]).removeValidator(clusterResult.validators[0].publicKey)).to.be.revertedWith('ValidatorNotOwned');
-    });
-
-    it('Remove validator twice', async () => {
-        // Remove validator
-        await trackGas(ssvNetworkContract.connect(helpers.DB.owners[4]).removeValidator(clusterResult.validators[0].publicKey), [GasGroup.REMOVE_VALIDATOR]);
-
-        // Remove validator again
-        await expect(ssvNetworkContract.connect(helpers.DB.owners[4]).removeValidator(clusterResult.validators[0].publicKey)).to.be.revertedWith('ValidatorNotOwned');
-    });
-
-    it('Register / remove validator twice', async () => {
-        // Remove validator
-        await trackGas(ssvNetworkContract.connect(helpers.DB.owners[4]).removeValidator(clusterResult.validators[0].publicKey), [GasGroup.REMOVE_VALIDATOR]);
-
-        // Re-register validator
-        await ssvNetworkContract.connect(helpers.DB.owners[4]).registerValidator(
-            helpers.DataGenerator.publicKey(0),
-            [1, 2, 3, 4],
-            helpers.DataGenerator.shares(0),
-            '1000'
-        );
-
-        // Remove the validator again
-        await trackGas(ssvNetworkContract.connect(helpers.DB.owners[4]).removeValidator(helpers.DataGenerator.publicKey(0)), [GasGroup.REMOVE_VALIDATOR]);
-    });
-
-    // TODO: Once liquidation is updated
-    it('Remove validator from a liquidated cluster', async () => {
-        // // Register validator
-        // const { validators } = await helpers.registerValidators(4, 1, '10000', helpers.DataGenerator.cluster.new());
-        // // Liquidate cluster
-        // // Progress blocks to liquidatable state
-        // // Liquidate cluster
-        // // Remove validator
-        // await expect(ssvNetworkContract.connect(helpers.DB.owners[4]).removeValidator(
-        //     validators[0].publicKey,
-        // )).to.emit(ssvNetworkContract, 'ValidatorRemoved');
-    });
->>>>>>> a34764f8
+  // TODO: Once liquidation is updated
+  it('Remove validator from a liquidated cluster', async () => {
+    // // Register validator
+    // const { validators } = await helpers.registerValidators(4, 1, '10000', helpers.DataGenerator.cluster.new());
+    // // Liquidate cluster
+    // // Progress blocks to liquidatable state
+    // // Liquidate cluster
+    // // Remove validator
+    // await expect(ssvNetworkContract.connect(helpers.DB.owners[4]).removeValidator(
+    //     validators[0].publicKey,
+    // )).to.emit(ssvNetworkContract, 'ValidatorRemoved');
+  });
 });