--- conflicted
+++ resolved
@@ -109,11 +109,7 @@
       firstCluster.owner,
       firstCluster.operatorIds,
       firstCluster.cluster
-<<<<<<< HEAD
-    ), [GasGroup.LIQUIDATE_CLUSTER]);
-=======
-    ), [GasGroup.LIQUIDATE_POD_4]);
->>>>>>> aabbca91
+    ), [GasGroup.LIQUIDATE_CLUSTER_4]);
     const updatedCluster = liquidatedCluster.eventsByName.ClusterLiquidated[0].args;
 
     await trackGas(ssvNetworkContract.connect(helpers.DB.owners[1]).removeValidator(
