--- conflicted
+++ resolved
@@ -1,14 +1,11 @@
 // Decalre imports
 import * as helpers from '../helpers/contract-helpers';
+import * as utils from '../helpers/utils';
+
 import { expect } from 'chai';
 import { trackGas, GasGroup } from '../helpers/gas-usage';
 
-<<<<<<< HEAD
 let ssvNetworkContract: any, minDepositAmount: any, firstPod: any;
-=======
-// Decalre globals 
-let ssvNetworkContract: any, clusterResult: any, minDepositAmount: any;
->>>>>>> 68e4de9e
 
 describe('Remove Validator Tests', () => {
   beforeEach(async () => {
@@ -57,7 +54,6 @@
     firstPod = register.eventsByName.PodMetadataUpdated[0].args;
   });
 
-<<<<<<< HEAD
   it('Remove validator emits ValidatorRemoved event', async () => {
     await expect(ssvNetworkContract.connect(helpers.DB.owners[1]).removeValidator(
       helpers.DataGenerator.publicKey(1),
@@ -109,24 +105,6 @@
   });
 
   it('Register / remove validator twice', async () => {
-=======
-  it('Remove validator emits "ValidatorRemoved"', async () => {
-    await expect(ssvNetworkContract.connect(helpers.DB.owners[4]).removeValidator(
-      clusterResult.validators[0].publicKey,
-    )).to.emit(ssvNetworkContract, 'ValidatorRemoved');
-  });
-
-  it('Remove validator gas limits', async () => {
-    await trackGas(ssvNetworkContract.connect(helpers.DB.owners[4]).removeValidator(clusterResult.validators[0].publicKey), [GasGroup.REMOVE_VALIDATOR]);
-  });
-
-  it('Remove validator with a removed operator in the cluster', async () => {
-    await trackGas(ssvNetworkContract.removeOperator(1), [GasGroup.REMOVE_OPERATOR_WITH_WITHDRAW]);
-    await trackGas(ssvNetworkContract.connect(helpers.DB.owners[4]).removeValidator(clusterResult.validators[0].publicKey), [GasGroup.REMOVE_VALIDATOR]);
-  });
-
-  it('Register a removed validator and remove the same validator again', async () => {
->>>>>>> 68e4de9e
     // Remove validator
     const remove = await trackGas(ssvNetworkContract.connect(helpers.DB.owners[1]).removeValidator(
       helpers.DataGenerator.publicKey(1),
@@ -153,7 +131,6 @@
     ), [GasGroup.REMOVE_VALIDATOR]);
   });
 
-<<<<<<< HEAD
   it('Remove validator from a liquidated pod', async () => {
     await utils.progressBlocks(helpers.CONFIG.minimalBlocksBeforeLiquidation);
     const liquidatedPod = await trackGas(ssvNetworkContract.liquidatePod(
@@ -168,32 +145,5 @@
       updatedPod.operatorIds,
       updatedPod.pod
     ), [GasGroup.REMOVE_VALIDATOR]);
-=======
-  it('Remove validator I do not own reverts "ValidatorNotOwned"', async () => {
-    await expect(ssvNetworkContract.connect(helpers.DB.owners[3]).removeValidator(clusterResult.validators[0].publicKey
-    )).to.be.revertedWith('ValidatorNotOwned');
-  });
-
-  it('Remove the same validator twice reverts "ValidatorNotOwned"', async () => {
-    // Remove validator
-    await trackGas(ssvNetworkContract.connect(helpers.DB.owners[4]).removeValidator(clusterResult.validators[0].publicKey), [GasGroup.REMOVE_VALIDATOR]);
-
-    // Remove validator again
-    await expect(ssvNetworkContract.connect(helpers.DB.owners[4]).removeValidator(clusterResult.validators[0].publicKey
-    )).to.be.revertedWith('ValidatorNotOwned');
-  });
-
-  // TODO: Once liquidation is updated
-  it('Remove validator from a liquidated cluster', async () => {
-    // // Register validator
-    // const { validators } = await helpers.registerValidators(4, 1, '10000', helpers.DataGenerator.cluster.new());
-    // // Liquidate cluster
-    // // Progress blocks to liquidatable state
-    // // Liquidate cluster
-    // // Remove validator
-    // await expect(ssvNetworkContract.connect(helpers.DB.owners[4]).removeValidator(
-    //     validators[0].publicKey,
-    // )).to.emit(ssvNetworkContract, 'ValidatorRemoved');
->>>>>>> 68e4de9e
   });
 });