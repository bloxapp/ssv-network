--- conflicted
+++ resolved
@@ -82,15 +82,9 @@
   it('Remove validator with an invalid owner', async () => {
     await expect(ssvNetworkContract.connect(helpers.DB.owners[3]).removeValidator(
       helpers.DataGenerator.publicKey(1),
-<<<<<<< HEAD
-      firstPod.operatorIds,
-      firstPod.pod
-    )).to.be.revertedWithCustomError(ssvNetworkContract,'ValidatorNotOwned');
-=======
       firstCluster.operatorIds,
       firstCluster.cluster
-    )).to.be.revertedWith('NoValidatorOwnership');
->>>>>>> ebcc4d04
+    )).to.be.revertedWithCustomError(ssvNetworkContract,'NoValidatorOwnership');
   });
 
   it('Remove validator twice', async () => {
@@ -104,15 +98,9 @@
     // Remove validator again
     await expect(ssvNetworkContract.connect(helpers.DB.owners[1]).removeValidator(
       helpers.DataGenerator.publicKey(1),
-<<<<<<< HEAD
-      firstPod.operatorIds,
-      firstPod.pod
-    )).to.be.revertedWithCustomError(ssvNetworkContract,'ValidatorNotOwned');
-=======
       firstCluster.operatorIds,
       firstCluster.cluster
-    )).to.be.revertedWith('NoValidatorOwnership');
->>>>>>> ebcc4d04
+    )).to.be.revertedWithCustomError(ssvNetworkContract,'NoValidatorOwnership');
   });
 
   it('Register / remove validator twice', async () => {
