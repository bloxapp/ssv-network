--- conflicted
+++ resolved
@@ -3,12 +3,7 @@
 import { expect } from 'chai';
 import { trackGas, GasGroup } from '../helpers/gas-usage';
 
-<<<<<<< HEAD
 let ssvNetworkContract: any, ssvViews: any, minDepositAmount: any;
-=======
-// Declare globals
-let ssvNetworkContract: any, minDepositAmount: any;
->>>>>>> 2ead0292
 
 describe('Register Validator Tests', () => {
   beforeEach(async () => {
@@ -420,11 +415,11 @@
   });
 
   it('Get cluster burn rate', async () => {
-    expect(await ssvNetworkContract.getClusterBurnRate([1,2,3,4])).to.equal(helpers.CONFIG.minimalOperatorFee * 4);
+    expect(await ssvViews.getClusterBurnRate([1,2,3,4])).to.equal(helpers.CONFIG.minimalOperatorFee * 4);
   });
 
   it('Get cluster burn rate when one of the operators does not exsit', async () => {
-    expect(await ssvNetworkContract.getClusterBurnRate([1,2,3,41])).to.equal(helpers.CONFIG.minimalOperatorFee * 3);
+    expect(await ssvViews.getClusterBurnRate([1,2,3,41])).to.equal(helpers.CONFIG.minimalOperatorFee * 3);
   });
 
   it('Register validator with incorrect input data reverts "IncorrectClusterState"', async () => {
@@ -563,7 +558,6 @@
       }
     )).to.be.revertedWithCustomError(ssvNetworkContract,'ValidatorAlreadyExists');
   });
-<<<<<<< HEAD
 
   it('Get cluster burn rate', async () => {
     expect(await ssvViews.getClusterBurnRate([1,2,3,4])).to.equal(helpers.CONFIG.minimalOperatorFee * 4);
@@ -572,6 +566,4 @@
   it('Get cluster burn rate by not existed operator in the list', async () => {
     expect(await ssvViews.getClusterBurnRate([1,2,3,41])).to.equal(helpers.CONFIG.minimalOperatorFee * 3);
   });
-=======
->>>>>>> 2ead0292
 });