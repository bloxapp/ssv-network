// Declare imports
import * as helpers from '../helpers/contract-helpers';
import { expect } from 'chai';
import { trackGas, GasGroup } from '../helpers/gas-usage';

let ssvNetworkContract: any, ssvViews: any, minDepositAmount: any, cluster1: any;

describe('Register Validator Tests', () => {
  beforeEach(async () => {
    // Initialize contract
    const metadata = (await helpers.initializeContract());
    ssvNetworkContract = metadata.contract;
    ssvViews = metadata.ssvViews;

    // Register operators
    await helpers.registerOperators(0, 14, helpers.CONFIG.minimalOperatorFee);

    minDepositAmount = (helpers.CONFIG.minimalBlocksBeforeLiquidation + 2) * helpers.CONFIG.minimalOperatorFee * 13;

    // cold register
    await helpers.DB.ssvToken.connect(helpers.DB.owners[6]).approve(helpers.DB.ssvNetwork.contract.address, '1000000000000000');
    cluster1 = await trackGas(ssvNetworkContract.connect(helpers.DB.owners[6]).registerValidator(
      helpers.DataGenerator.publicKey(90),
      [1, 2, 3, 4],
      helpers.DataGenerator.shares(4),
      '1000000000000000',
      {
        validatorCount: 0,
        networkFee: 0,
        networkFeeIndex: 0,
        index: 0,
        balance: 0,
        active: true
      }
    ));
  });

  it('Register validator with 4 operators emits "ValidatorAdded"', async () => {
    await helpers.DB.ssvToken.approve(ssvNetworkContract.address, minDepositAmount);
    await expect(ssvNetworkContract.registerValidator(
      helpers.DataGenerator.publicKey(1),
      [1, 2, 3, 4],
      helpers.DataGenerator.shares(4),
      minDepositAmount,
      {
        validatorCount: 0,
        networkFee: 0,
        networkFeeIndex: 0,
        index: 0,
        balance: 0,
        active: true
      }
    )).to.emit(ssvNetworkContract, 'ValidatorAdded');
  });

  it('Register validator with 4 operators gas limit', async () => {
    await helpers.DB.ssvToken.connect(helpers.DB.owners[1]).approve(ssvNetworkContract.address, minDepositAmount);
    await trackGas(ssvNetworkContract.connect(helpers.DB.owners[1]).registerValidator(
      helpers.DataGenerator.publicKey(1),
      helpers.DataGenerator.cluster.new(),
      helpers.DataGenerator.shares(4),
      minDepositAmount,
      {
        validatorCount: 0,
        networkFee: 0,
        networkFeeIndex: 0,
        index: 0,
        balance: 0,
        active: true
      }
    ), [GasGroup.REGISTER_VALIDATOR_NEW_STATE]);
  });

  it('Register 2 validators into the same cluster gas limit', async () => {
    await helpers.DB.ssvToken.connect(helpers.DB.owners[1]).approve(ssvNetworkContract.address, minDepositAmount);
    const { eventsByName } = await trackGas(ssvNetworkContract.connect(helpers.DB.owners[1]).registerValidator(
      helpers.DataGenerator.publicKey(1),
      [1, 2, 3, 4],
      helpers.DataGenerator.shares(4),
      minDepositAmount,
      {
        validatorCount: 0,
        networkFee: 0,
        networkFeeIndex: 0,
        index: 0,
        balance: 0,
        active: true
      }
    ), [GasGroup.REGISTER_VALIDATOR_NEW_STATE]);

    const args = eventsByName.ValidatorAdded[0].args;

    await helpers.DB.ssvToken.connect(helpers.DB.owners[1]).approve(ssvNetworkContract.address, minDepositAmount);
    await trackGas(ssvNetworkContract.connect(helpers.DB.owners[1]).registerValidator(
      helpers.DataGenerator.publicKey(2),
      [1, 2, 3, 4],
      helpers.DataGenerator.shares(4),
      minDepositAmount,
      args.cluster
    ), [GasGroup.REGISTER_VALIDATOR_EXISTING_POD]);
  });

  it('Register 2 validators into the same cluster and 1 validator into a new cluster gas limit', async () => {
    await helpers.DB.ssvToken.connect(helpers.DB.owners[1]).approve(ssvNetworkContract.address, minDepositAmount);
    const { eventsByName } = await trackGas(ssvNetworkContract.connect(helpers.DB.owners[1]).registerValidator(
      helpers.DataGenerator.publicKey(1),
      [1, 2, 3, 4],
      helpers.DataGenerator.shares(4),
      minDepositAmount,
      {
        validatorCount: 0,
        networkFee: 0,
        networkFeeIndex: 0,
        index: 0,
        balance: 0,
        active: true
      }
    ), [GasGroup.REGISTER_VALIDATOR_NEW_STATE]);

    const args = eventsByName.ValidatorAdded[0].args;

    await helpers.DB.ssvToken.connect(helpers.DB.owners[1]).approve(ssvNetworkContract.address, minDepositAmount);
    await trackGas(ssvNetworkContract.connect(helpers.DB.owners[1]).registerValidator(
      helpers.DataGenerator.publicKey(2),
      [1, 2, 3, 4],
      helpers.DataGenerator.shares(4),
      minDepositAmount,
      args.cluster
    ), [GasGroup.REGISTER_VALIDATOR_EXISTING_POD]);

    await helpers.DB.ssvToken.connect(helpers.DB.owners[2]).approve(ssvNetworkContract.address, minDepositAmount);
    await trackGas(ssvNetworkContract.connect(helpers.DB.owners[2]).registerValidator(
      helpers.DataGenerator.publicKey(4),
      [2, 3, 4, 5],
      helpers.DataGenerator.shares(4),
      minDepositAmount,
      {
        validatorCount: 0,
        networkFee: 0,
        networkFeeIndex: 0,
        index: 0,
        balance: 0,
        active: true
      }
    ), [GasGroup.REGISTER_VALIDATOR_NEW_STATE]);
  });

  it('Register 2 validators into the same cluster with one time deposit gas limit', async () => {
    await helpers.DB.ssvToken.connect(helpers.DB.owners[1]).approve(ssvNetworkContract.address, `${minDepositAmount * 2}`);
    const { eventsByName } = await trackGas(ssvNetworkContract.connect(helpers.DB.owners[1]).registerValidator(
      helpers.DataGenerator.publicKey(1),
      [1, 2, 3, 4],
      helpers.DataGenerator.shares(4),
      `${minDepositAmount * 2}`,
      {
        validatorCount: 0,
        networkFee: 0,
        networkFeeIndex: 0,
        index: 0,
        balance: 0,
        active: true
      }
    ), [GasGroup.REGISTER_VALIDATOR_NEW_STATE]);

    const args = eventsByName.ValidatorAdded[0].args;
    await trackGas(ssvNetworkContract.connect(helpers.DB.owners[1]).registerValidator(
      helpers.DataGenerator.publicKey(2),
      [1, 2, 3, 4],
      helpers.DataGenerator.shares(4),
      0,
      args.cluster
    ), [GasGroup.REGISTER_VALIDATOR_NEW_STATE_WITHOUT_DEPOSIT]);
  });

  // 7 operators

  it('Register validator with 7 operators gas limit', async () => {
    await helpers.DB.ssvToken.connect(helpers.DB.owners[1]).approve(ssvNetworkContract.address, minDepositAmount);
    await trackGas(ssvNetworkContract.connect(helpers.DB.owners[1]).registerValidator(
      helpers.DataGenerator.publicKey(1),
      helpers.DataGenerator.cluster.new(7),
      helpers.DataGenerator.shares(7),
      minDepositAmount,
      {
        validatorCount: 0,
        networkFee: 0,
        networkFeeIndex: 0,
        index: 0,
        balance: 0,
        active: true
      }
    ), [GasGroup.REGISTER_VALIDATOR_NEW_STATE_7]);
  });

  it('Register 2 validators with 7 operators into the same cluster gas limit', async () => {
    await helpers.DB.ssvToken.connect(helpers.DB.owners[1]).approve(ssvNetworkContract.address, minDepositAmount);
    const { eventsByName } = await trackGas(ssvNetworkContract.connect(helpers.DB.owners[1]).registerValidator(
      helpers.DataGenerator.publicKey(1),
      [1, 2, 3, 4, 5, 6, 7],
      helpers.DataGenerator.shares(7),
      minDepositAmount,
      {
        validatorCount: 0,
        networkFee: 0,
        networkFeeIndex: 0,
        index: 0,
        balance: 0,
        active: true
      }
    ), [GasGroup.REGISTER_VALIDATOR_NEW_STATE_7]);

    const args = eventsByName.ValidatorAdded[0].args;

    await helpers.DB.ssvToken.connect(helpers.DB.owners[1]).approve(ssvNetworkContract.address, minDepositAmount);
    await trackGas(ssvNetworkContract.connect(helpers.DB.owners[1]).registerValidator(
      helpers.DataGenerator.publicKey(2),
      [1, 2, 3, 4, 5, 6, 7],
      helpers.DataGenerator.shares(7),
      minDepositAmount,
      args.cluster
    ), [GasGroup.REGISTER_VALIDATOR_EXISTING_POD_7]);
  });

  it('Register 2 validators with 7 operators into the same cluster and 1 validator into a new cluster with 7 operators gas limit', async () => {
    await helpers.DB.ssvToken.connect(helpers.DB.owners[1]).approve(ssvNetworkContract.address, minDepositAmount);
    const { eventsByName } = await trackGas(ssvNetworkContract.connect(helpers.DB.owners[1]).registerValidator(
      helpers.DataGenerator.publicKey(1),
      [1, 2, 3, 4, 5, 6, 7],
      helpers.DataGenerator.shares(7),
      minDepositAmount,
      {
        validatorCount: 0,
        networkFee: 0,
        networkFeeIndex: 0,
        index: 0,
        balance: 0,
        active: true
      }
    ), [GasGroup.REGISTER_VALIDATOR_NEW_STATE_7]);

    const args = eventsByName.ValidatorAdded[0].args;

    await helpers.DB.ssvToken.connect(helpers.DB.owners[1]).approve(ssvNetworkContract.address, minDepositAmount);
    await trackGas(ssvNetworkContract.connect(helpers.DB.owners[1]).registerValidator(
      helpers.DataGenerator.publicKey(2),
      [1, 2, 3, 4, 5, 6, 7],
      helpers.DataGenerator.shares(7),
      minDepositAmount,
      args.cluster
    ), [GasGroup.REGISTER_VALIDATOR_EXISTING_POD_7]);

    await helpers.DB.ssvToken.connect(helpers.DB.owners[2]).approve(ssvNetworkContract.address, minDepositAmount);
    await trackGas(ssvNetworkContract.connect(helpers.DB.owners[2]).registerValidator(
      helpers.DataGenerator.publicKey(4),
      [2, 3, 4, 5, 6, 7, 8],
      helpers.DataGenerator.shares(7),
      minDepositAmount,
      {
        validatorCount: 0,
        networkFee: 0,
        networkFeeIndex: 0,
        index: 0,
        balance: 0,
        active: true
      }
    ), [GasGroup.REGISTER_VALIDATOR_NEW_STATE_7]);
  });

  it('Register 2 validators with 7 operators into the same cluster with one time deposit gas limit', async () => {
    await helpers.DB.ssvToken.connect(helpers.DB.owners[1]).approve(ssvNetworkContract.address, `${minDepositAmount * 2}`);
    const { eventsByName } = await trackGas(ssvNetworkContract.connect(helpers.DB.owners[1]).registerValidator(
      helpers.DataGenerator.publicKey(1),
      [1, 2, 3, 4, 5, 6, 7],
      helpers.DataGenerator.shares(7),
      `${minDepositAmount * 2}`,
      {
        validatorCount: 0,
        networkFee: 0,
        networkFeeIndex: 0,
        index: 0,
        balance: 0,
        active: true
      }
    ), [GasGroup.REGISTER_VALIDATOR_NEW_STATE_7]);

    const args = eventsByName.ValidatorAdded[0].args;
    await trackGas(ssvNetworkContract.connect(helpers.DB.owners[1]).registerValidator(
      helpers.DataGenerator.publicKey(2),
      [1, 2, 3, 4, 5, 6, 7],
      helpers.DataGenerator.shares(7),
      0,
      args.cluster
    ), [GasGroup.REGISTER_VALIDATOR_NEW_STATE_WITHOUT_DEPOSIT_7]);
  });

  // 13 operators

  it('Register validator with 13 operators gas limit', async () => {
    await helpers.DB.ssvToken.connect(helpers.DB.owners[1]).approve(ssvNetworkContract.address, minDepositAmount);
    await trackGas(ssvNetworkContract.connect(helpers.DB.owners[1]).registerValidator(
      helpers.DataGenerator.publicKey(1),
      helpers.DataGenerator.cluster.new(13),
      helpers.DataGenerator.shares(13),
      minDepositAmount,
      {
        validatorCount: 0,
        networkFee: 0,
        networkFeeIndex: 0,
        index: 0,
        balance: 0,
        active: true
      }
    ), [GasGroup.REGISTER_VALIDATOR_NEW_STATE_13]);
  });

  it('Register 2 validators with 13 operators into the same cluster gas limit', async () => {
    await helpers.DB.ssvToken.connect(helpers.DB.owners[1]).approve(ssvNetworkContract.address, minDepositAmount);
    const { eventsByName } = await trackGas(ssvNetworkContract.connect(helpers.DB.owners[1]).registerValidator(
      helpers.DataGenerator.publicKey(1),
      [1, 2, 3, 4, 5, 6, 7, 8, 9, 10, 11, 12, 13],
      helpers.DataGenerator.shares(13),
      minDepositAmount,
      {
        validatorCount: 0,
        networkFee: 0,
        networkFeeIndex: 0,
        index: 0,
        balance: 0,
        active: true
      }
    ), [GasGroup.REGISTER_VALIDATOR_NEW_STATE_13]);

    const args = eventsByName.ValidatorAdded[0].args;

    await helpers.DB.ssvToken.connect(helpers.DB.owners[1]).approve(ssvNetworkContract.address, minDepositAmount);
    await trackGas(ssvNetworkContract.connect(helpers.DB.owners[1]).registerValidator(
      helpers.DataGenerator.publicKey(2),
      [1, 2, 3, 4, 5, 6, 7, 8, 9, 10, 11, 12, 13],
      helpers.DataGenerator.shares(13),
      minDepositAmount,
      args.cluster
    ), [GasGroup.REGISTER_VALIDATOR_EXISTING_POD_13]);
  });

  it('Register 2 validators with 13 operators into the same cluster and 1 validator into a new cluster with 13 operators gas limit', async () => {
    await helpers.DB.ssvToken.connect(helpers.DB.owners[1]).approve(ssvNetworkContract.address, minDepositAmount);
    const { eventsByName } = await trackGas(ssvNetworkContract.connect(helpers.DB.owners[1]).registerValidator(
      helpers.DataGenerator.publicKey(1),
      [1, 2, 3, 4, 5, 6, 7, 8, 9, 10, 11, 12, 13],
      helpers.DataGenerator.shares(13),
      minDepositAmount,
      {
        validatorCount: 0,
        networkFee: 0,
        networkFeeIndex: 0,
        index: 0,
        balance: 0,
        active: true
      }
    ), [GasGroup.REGISTER_VALIDATOR_NEW_STATE_13]);

    const args = eventsByName.ValidatorAdded[0].args;

    await helpers.DB.ssvToken.connect(helpers.DB.owners[1]).approve(ssvNetworkContract.address, minDepositAmount);
    await trackGas(ssvNetworkContract.connect(helpers.DB.owners[1]).registerValidator(
      helpers.DataGenerator.publicKey(2),
      [1, 2, 3, 4, 5, 6, 7, 8, 9, 10, 11, 12, 13],
      helpers.DataGenerator.shares(13),
      minDepositAmount,
      args.cluster
    ), [GasGroup.REGISTER_VALIDATOR_EXISTING_POD_13]);

    await helpers.DB.ssvToken.connect(helpers.DB.owners[2]).approve(ssvNetworkContract.address, minDepositAmount);
    await trackGas(ssvNetworkContract.connect(helpers.DB.owners[2]).registerValidator(
      helpers.DataGenerator.publicKey(4),
      [2, 3, 4, 5, 6, 7, 8, 9, 10, 11, 12, 13, 14],
      helpers.DataGenerator.shares(13),
      minDepositAmount,
      {
        validatorCount: 0,
        networkFee: 0,
        networkFeeIndex: 0,
        index: 0,
        balance: 0,
        active: true
      }
    ), [GasGroup.REGISTER_VALIDATOR_NEW_STATE_13]);
  });

  it('Register 2 validators with 13 operators into the same cluster with one time deposit gas limit', async () => {
    await helpers.DB.ssvToken.connect(helpers.DB.owners[1]).approve(ssvNetworkContract.address, `${minDepositAmount * 2}`);
    const { eventsByName } = await trackGas(ssvNetworkContract.connect(helpers.DB.owners[1]).registerValidator(
      helpers.DataGenerator.publicKey(1),
      [1, 2, 3, 4, 5, 6, 7, 8, 9, 10, 11, 12, 13],
      helpers.DataGenerator.shares(13),
      `${minDepositAmount * 2}`,
      {
        validatorCount: 0,
        networkFee: 0,
        networkFeeIndex: 0,
        index: 0,
        balance: 0,
        active: true
      }
    ), [GasGroup.REGISTER_VALIDATOR_NEW_STATE_13]);

    const args = eventsByName.ValidatorAdded[0].args;
    await trackGas(ssvNetworkContract.connect(helpers.DB.owners[1]).registerValidator(
      helpers.DataGenerator.publicKey(2),
      [1, 2, 3, 4, 5, 6, 7, 8, 9, 10, 11, 12, 13],
      helpers.DataGenerator.shares(13),
      0,
      args.cluster
    ), [GasGroup.REGISTER_VALIDATOR_NEW_STATE_WITHOUT_DEPOSIT_13]);
  });

  it('Get cluster burn rate', async () => {
    const networkFee = helpers.CONFIG.minimalOperatorFee;
    await ssvNetworkContract.updateNetworkFee(networkFee);

    let clusterData = cluster1.eventsByName.ValidatorAdded[0].args.cluster;
    expect(await ssvViews.getClusterBurnRate(helpers.DB.owners[6].address, [1, 2, 3, 4], clusterData)).to.equal((helpers.CONFIG.minimalOperatorFee * 4) + networkFee);

    await helpers.DB.ssvToken.connect(helpers.DB.owners[6]).approve(helpers.DB.ssvNetwork.contract.address, '1000000000000000');
    const validator2 = await trackGas(ssvNetworkContract.connect(helpers.DB.owners[6]).registerValidator(
      helpers.DataGenerator.publicKey(2),
      [1, 2, 3, 4],
      helpers.DataGenerator.shares(4),
      '1000000000000000',
      clusterData
    ));
    clusterData = validator2.eventsByName.ValidatorAdded[0].args.cluster;
    expect(await ssvViews.getClusterBurnRate(helpers.DB.owners[6].address, [1, 2, 3, 4], clusterData)).to.equal(((helpers.CONFIG.minimalOperatorFee * 4) + networkFee) * 2);
  });

<<<<<<< HEAD
  it('Get cluster burn rate when one of the operators does not exist', async () => {
    expect(await ssvViews.getClusterBurnRate([1,2,3,41])).to.equal(helpers.CONFIG.minimalOperatorFee * 3);
=======
  it('Get cluster burn rate when one of the operators does not exsit', async () => {
    const clusterData = cluster1.eventsByName.ValidatorAdded[0].args.cluster;
    await expect(ssvViews.getClusterBurnRate(helpers.DB.owners[6].address, [1, 2, 3, 41], clusterData)).to.be.revertedWithCustomError(ssvNetworkContract, 'ClusterDoesNotExists');
>>>>>>> cfd8f68d
  });

  it('Register validator with incorrect input data reverts "IncorrectClusterState"', async () => {
    await helpers.DB.ssvToken.connect(helpers.DB.owners[1]).approve(ssvNetworkContract.address, `${minDepositAmount * 2}`);
    await ssvNetworkContract.connect(helpers.DB.owners[1]).registerValidator(
      helpers.DataGenerator.publicKey(2),
      [1, 2, 3, 4],
      helpers.DataGenerator.shares(4),
      minDepositAmount,
      {
        validatorCount: 0,
        networkFee: 0,
        networkFeeIndex: 0,
        index: 0,
        balance: 0,
        active: true
      }
    );

    await expect(ssvNetworkContract.connect(helpers.DB.owners[1]).registerValidator(
      helpers.DataGenerator.publicKey(3),
      [1, 2, 3, 4],
      helpers.DataGenerator.shares(4),
      minDepositAmount,
      {
        validatorCount: 2,
        networkFee: 10,
        networkFeeIndex: 0,
        index: 0,
        balance: 0,
        active: true
      }
    )).to.be.revertedWithCustomError(ssvNetworkContract, 'IncorrectClusterState');
  });

  it('Register validator when an operator does not exsit in the cluster reverts "OperatorDoesNotExist"', async () => {
    await expect(ssvNetworkContract.registerValidator(
      helpers.DataGenerator.publicKey(2),
      [1, 2, 3, 25],
      helpers.DataGenerator.shares(4),
      minDepositAmount,
      {
        validatorCount: 0,
        networkFee: 0,
        networkFeeIndex: 0,
        index: 0,
        balance: 0,
        active: true
      }
    )).to.be.revertedWithCustomError(ssvNetworkContract, 'OperatorDoesNotExist');
  });

  it('Register validator with a removed operator in the cluster reverts "OperatorDoesNotExist"', async () => {
    await ssvNetworkContract.removeOperator(1);
    await expect(ssvNetworkContract.registerValidator(
      helpers.DataGenerator.publicKey(4),
      [1, 2, 3, 4],
      helpers.DataGenerator.shares(4),
      minDepositAmount,
      {
        validatorCount: 0,
        networkFee: 0,
        networkFeeIndex: 0,
        index: 0,
        balance: 0,
        active: true
      }
    )).to.be.revertedWithCustomError(ssvNetworkContract, 'OperatorDoesNotExist');
  });


  it('Register cluster with unsorted operators reverts "The operators list should be in ascending order"', async () => {
    await expect(helpers.registerValidators(2, 1, minDepositAmount, [3, 2, 1, 4])).to.be.revertedWithCustomError(ssvNetworkContract, 'UnsortedOperatorsList');
  });

  it('Register validator into a cluster with an invalid amount of operators reverts "InvalidOperatorIdsLength"', async () => {
    // 2 Operators
    await expect(helpers.registerValidators(2, 1, minDepositAmount, [1, 2])).to.be.revertedWithCustomError(ssvNetworkContract, 'InvalidOperatorIdsLength');

    // 6 Operators
    await expect(helpers.registerValidators(2, 1, minDepositAmount, [1, 2, 3, 4, 5, 6])).to.be.revertedWithCustomError(ssvNetworkContract, 'InvalidOperatorIdsLength');

    // 14 Operators
    await expect(helpers.registerValidators(2, 1, minDepositAmount, [1, 2, 3, 4, 5, 6, 7, 8, 9, 10, 11, 12, 13, 14])).to.be.revertedWithCustomError(ssvNetworkContract, 'InvalidOperatorIdsLength');
  });

  it('Register validator with an invalild public key reverts "InvalidPublicKeyLength"', async () => {
    await expect(ssvNetworkContract.registerValidator(
      helpers.DataGenerator.shares(0),
      [1, 2, 3, 4],
      helpers.DataGenerator.shares(4),
      minDepositAmount,
      {
        validatorCount: 0,
        networkFee: 0,
        networkFeeIndex: 0,
        index: 0,
        balance: 0,
        active: true
      }
    )).to.be.revertedWithCustomError(ssvNetworkContract, 'InvalidPublicKeyLength');
  });

  it('Register validator with not enough balance reverts "InsufficientBalance"', async () => {
    await helpers.DB.ssvToken.approve(ssvNetworkContract.address, helpers.CONFIG.minimalOperatorFee);
    await expect(ssvNetworkContract.registerValidator(
      helpers.DataGenerator.publicKey(1),
      [1, 2, 3, 4],
      helpers.DataGenerator.shares(4),
      helpers.CONFIG.minimalOperatorFee,
      {
        validatorCount: 0,
        networkFee: 0,
        networkFeeIndex: 0,
        index: 0,
        balance: 0,
        active: true
      }
    )).to.be.revertedWithCustomError(ssvNetworkContract, 'InsufficientBalance');
  });

  it('Register an existing validator reverts "ValidatorAlreadyExists"', async () => {
    await helpers.DB.ssvToken.approve(ssvNetworkContract.address, helpers.CONFIG.minimalOperatorFee);
    await expect(ssvNetworkContract.connect(helpers.DB.owners[6]).registerValidator(
      helpers.DataGenerator.publicKey(90),
      [1, 2, 3, 4],
      helpers.DataGenerator.shares(4),
      minDepositAmount,
      {
        validatorCount: 0,
        networkFee: 0,
        networkFeeIndex: 0,
        index: 0,
        balance: 0,
        active: true
      }
    )).to.be.revertedWithCustomError(ssvNetworkContract, 'ValidatorAlreadyExists');
  });

  it('Surpassing max number of validators per operator reverts "ExceedValidatorLimit"', async () => {
    helpers.registerValidatorsRaw(2, 50, minDepositAmount, [8, 9, 10, 11]);

    const SSVNetworkValidatorsPerOperator = await ethers.getContractFactory("SSVNetworkValidatorsPerOperator");
    const ssvNetwork = await upgrades.upgradeProxy(ssvNetworkContract.address, SSVNetworkValidatorsPerOperator, {
      kind: 'uups',
      call: {
        fn: 'initializev2',
        args: [25]
      }
    });
    await ssvNetwork.deployed();

    await helpers.DB.ssvToken.connect(helpers.DB.owners[6]).approve(ssvNetwork.address, minDepositAmount);
    await expect(ssvNetwork.connect(helpers.DB.owners[6]).registerValidator(
      helpers.DataGenerator.publicKey(55),
      [8, 9, 12, 14],
      helpers.DataGenerator.shares(4),
      minDepositAmount,
      {
        validatorCount: 0,
        networkFee: 0,
        networkFeeIndex: 0,
        index: 0,
        balance: 0,
        active: true
      }
    )).to.be.revertedWithCustomError(ssvNetwork, 'ExceedValidatorLimit');

  });
<<<<<<< HEAD

  it('Register whitelisted validator in 1 operator with 4 operators emits "ValidatorAdded"', async () => {
    const result = await trackGas(ssvNetworkContract.connect(helpers.DB.owners[1]).registerOperator(
      helpers.DataGenerator.publicKey(2),
      helpers.CONFIG.minimalOperatorFee,
      helpers.DB.owners[3].address
    ));
    const operatorId = result.eventsByName.OperatorAdded[0].args.id;

    await helpers.DB.ssvToken.connect(helpers.DB.owners[3]).approve(ssvNetworkContract.address, minDepositAmount);
    await expect(ssvNetworkContract.connect(helpers.DB.owners[3]).registerValidator(
      helpers.DataGenerator.publicKey(1),
      [1, 2, 3, operatorId],
      helpers.DataGenerator.shares(4),
      minDepositAmount,
      {
        validatorCount: 0,
        networkFee: 0,
        networkFeeIndex: 0,
        index: 0,
        balance: 0,
        disabled: false
      }
    )).to.emit(ssvNetworkContract, 'ValidatorAdded');
  });

  it('Register a non whitelisted validator reverts "CallerNotWhitelisted"', async () => {
    const result = await trackGas(ssvNetworkContract.connect(helpers.DB.owners[1]).registerOperator(
      helpers.DataGenerator.publicKey(2),
      helpers.CONFIG.minimalOperatorFee,
      helpers.DB.owners[3].address
    ));
    const operatorId = result.eventsByName.OperatorAdded[0].args.id;

    await helpers.DB.ssvToken.approve(ssvNetworkContract.address, minDepositAmount);
    await expect(ssvNetworkContract.registerValidator(
      helpers.DataGenerator.publicKey(1),
      [1, 2, 3, operatorId],
      helpers.DataGenerator.shares(4),
      minDepositAmount,
      {
        validatorCount: 0,
        networkFee: 0,
        networkFeeIndex: 0,
        index: 0,
        balance: 0,
        disabled: false
      }
    )).to.be.revertedWithCustomError(ssvNetworkContract, 'CallerNotWhitelisted');
  });

  it('Get cluster burn rate', async () => {
    expect(await ssvViews.getClusterBurnRate([1,2,3,4])).to.equal(helpers.CONFIG.minimalOperatorFee * 4);
  });

  it('Get cluster burn rate by not existed operator in the list', async () => {
    expect(await ssvViews.getClusterBurnRate([1,2,3,41])).to.equal(helpers.CONFIG.minimalOperatorFee * 3);
  });
=======
>>>>>>> cfd8f68d
});<|MERGE_RESOLUTION|>--- conflicted
+++ resolved
@@ -26,7 +26,6 @@
       '1000000000000000',
       {
         validatorCount: 0,
-        networkFee: 0,
         networkFeeIndex: 0,
         index: 0,
         balance: 0,
@@ -44,7 +43,6 @@
       minDepositAmount,
       {
         validatorCount: 0,
-        networkFee: 0,
         networkFeeIndex: 0,
         index: 0,
         balance: 0,
@@ -62,7 +60,6 @@
       minDepositAmount,
       {
         validatorCount: 0,
-        networkFee: 0,
         networkFeeIndex: 0,
         index: 0,
         balance: 0,
@@ -80,7 +77,6 @@
       minDepositAmount,
       {
         validatorCount: 0,
-        networkFee: 0,
         networkFeeIndex: 0,
         index: 0,
         balance: 0,
@@ -109,7 +105,6 @@
       minDepositAmount,
       {
         validatorCount: 0,
-        networkFee: 0,
         networkFeeIndex: 0,
         index: 0,
         balance: 0,
@@ -136,7 +131,6 @@
       minDepositAmount,
       {
         validatorCount: 0,
-        networkFee: 0,
         networkFeeIndex: 0,
         index: 0,
         balance: 0,
@@ -154,7 +148,6 @@
       `${minDepositAmount * 2}`,
       {
         validatorCount: 0,
-        networkFee: 0,
         networkFeeIndex: 0,
         index: 0,
         balance: 0,
@@ -183,7 +176,6 @@
       minDepositAmount,
       {
         validatorCount: 0,
-        networkFee: 0,
         networkFeeIndex: 0,
         index: 0,
         balance: 0,
@@ -201,7 +193,6 @@
       minDepositAmount,
       {
         validatorCount: 0,
-        networkFee: 0,
         networkFeeIndex: 0,
         index: 0,
         balance: 0,
@@ -230,7 +221,6 @@
       minDepositAmount,
       {
         validatorCount: 0,
-        networkFee: 0,
         networkFeeIndex: 0,
         index: 0,
         balance: 0,
@@ -257,7 +247,6 @@
       minDepositAmount,
       {
         validatorCount: 0,
-        networkFee: 0,
         networkFeeIndex: 0,
         index: 0,
         balance: 0,
@@ -275,7 +264,6 @@
       `${minDepositAmount * 2}`,
       {
         validatorCount: 0,
-        networkFee: 0,
         networkFeeIndex: 0,
         index: 0,
         balance: 0,
@@ -304,7 +292,6 @@
       minDepositAmount,
       {
         validatorCount: 0,
-        networkFee: 0,
         networkFeeIndex: 0,
         index: 0,
         balance: 0,
@@ -322,7 +309,6 @@
       minDepositAmount,
       {
         validatorCount: 0,
-        networkFee: 0,
         networkFeeIndex: 0,
         index: 0,
         balance: 0,
@@ -351,7 +337,6 @@
       minDepositAmount,
       {
         validatorCount: 0,
-        networkFee: 0,
         networkFeeIndex: 0,
         index: 0,
         balance: 0,
@@ -378,7 +363,6 @@
       minDepositAmount,
       {
         validatorCount: 0,
-        networkFee: 0,
         networkFeeIndex: 0,
         index: 0,
         balance: 0,
@@ -396,7 +380,6 @@
       `${minDepositAmount * 2}`,
       {
         validatorCount: 0,
-        networkFee: 0,
         networkFeeIndex: 0,
         index: 0,
         balance: 0,
@@ -433,14 +416,9 @@
     expect(await ssvViews.getClusterBurnRate(helpers.DB.owners[6].address, [1, 2, 3, 4], clusterData)).to.equal(((helpers.CONFIG.minimalOperatorFee * 4) + networkFee) * 2);
   });
 
-<<<<<<< HEAD
-  it('Get cluster burn rate when one of the operators does not exist', async () => {
-    expect(await ssvViews.getClusterBurnRate([1,2,3,41])).to.equal(helpers.CONFIG.minimalOperatorFee * 3);
-=======
   it('Get cluster burn rate when one of the operators does not exsit', async () => {
     const clusterData = cluster1.eventsByName.ValidatorAdded[0].args.cluster;
     await expect(ssvViews.getClusterBurnRate(helpers.DB.owners[6].address, [1, 2, 3, 41], clusterData)).to.be.revertedWithCustomError(ssvNetworkContract, 'ClusterDoesNotExists');
->>>>>>> cfd8f68d
   });
 
   it('Register validator with incorrect input data reverts "IncorrectClusterState"', async () => {
@@ -452,7 +430,6 @@
       minDepositAmount,
       {
         validatorCount: 0,
-        networkFee: 0,
         networkFeeIndex: 0,
         index: 0,
         balance: 0,
@@ -467,8 +444,7 @@
       minDepositAmount,
       {
         validatorCount: 2,
-        networkFee: 10,
-        networkFeeIndex: 0,
+        networkFeeIndex: 10,
         index: 0,
         balance: 0,
         active: true
@@ -484,7 +460,6 @@
       minDepositAmount,
       {
         validatorCount: 0,
-        networkFee: 0,
         networkFeeIndex: 0,
         index: 0,
         balance: 0,
@@ -502,7 +477,6 @@
       minDepositAmount,
       {
         validatorCount: 0,
-        networkFee: 0,
         networkFeeIndex: 0,
         index: 0,
         balance: 0,
@@ -535,7 +509,6 @@
       minDepositAmount,
       {
         validatorCount: 0,
-        networkFee: 0,
         networkFeeIndex: 0,
         index: 0,
         balance: 0,
@@ -553,7 +526,6 @@
       helpers.CONFIG.minimalOperatorFee,
       {
         validatorCount: 0,
-        networkFee: 0,
         networkFeeIndex: 0,
         index: 0,
         balance: 0,
@@ -571,7 +543,6 @@
       minDepositAmount,
       {
         validatorCount: 0,
-        networkFee: 0,
         networkFeeIndex: 0,
         index: 0,
         balance: 0,
@@ -601,7 +572,6 @@
       minDepositAmount,
       {
         validatorCount: 0,
-        networkFee: 0,
         networkFeeIndex: 0,
         index: 0,
         balance: 0,
@@ -610,7 +580,6 @@
     )).to.be.revertedWithCustomError(ssvNetwork, 'ExceedValidatorLimit');
 
   });
-<<<<<<< HEAD
 
   it('Register whitelisted validator in 1 operator with 4 operators emits "ValidatorAdded"', async () => {
     const result = await trackGas(ssvNetworkContract.connect(helpers.DB.owners[1]).registerOperator(
@@ -628,11 +597,10 @@
       minDepositAmount,
       {
         validatorCount: 0,
-        networkFee: 0,
-        networkFeeIndex: 0,
-        index: 0,
-        balance: 0,
-        disabled: false
+        networkFeeIndex: 0,
+        index: 0,
+        balance: 0,
+        active: true
       }
     )).to.emit(ssvNetworkContract, 'ValidatorAdded');
   });
@@ -653,22 +621,11 @@
       minDepositAmount,
       {
         validatorCount: 0,
-        networkFee: 0,
-        networkFeeIndex: 0,
-        index: 0,
-        balance: 0,
-        disabled: false
+        networkFeeIndex: 0,
+        index: 0,
+        balance: 0,
+        active: true
       }
     )).to.be.revertedWithCustomError(ssvNetworkContract, 'CallerNotWhitelisted');
   });
-
-  it('Get cluster burn rate', async () => {
-    expect(await ssvViews.getClusterBurnRate([1,2,3,4])).to.equal(helpers.CONFIG.minimalOperatorFee * 4);
-  });
-
-  it('Get cluster burn rate by not existed operator in the list', async () => {
-    expect(await ssvViews.getClusterBurnRate([1,2,3,41])).to.equal(helpers.CONFIG.minimalOperatorFee * 3);
-  });
-=======
->>>>>>> cfd8f68d
 });