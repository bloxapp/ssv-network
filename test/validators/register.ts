// Declare imports
import * as helpers from '../helpers/contract-helpers';
import * as utils from '../helpers/utils';
import { expect } from 'chai';
import { trackGas, GasGroup } from '../helpers/gas-usage';

let ssvNetworkContract: any, ssvViews: any, ssvToken: any, minDepositAmount: any, cluster1: any, initialClusterState: any;

describe('Register Validator Tests', () => {
  beforeEach(async () => {
    // Initialize contract
    const metadata = await helpers.initializeContract();
    ssvNetworkContract = metadata.contract;
    ssvToken = metadata.ssvToken;
    ssvViews = metadata.ssvViews;

    initialClusterState = helpers.DB.initialClusterState;

    // Register operators
    await helpers.registerOperators(0, 14, helpers.CONFIG.minimalOperatorFee);

    minDepositAmount = (helpers.CONFIG.minimalBlocksBeforeLiquidation + 2) * helpers.CONFIG.minimalOperatorFee * 13;

    // cold register
    await helpers.DB.ssvToken
      .connect(helpers.DB.owners[6])
      .approve(helpers.DB.ssvNetwork.contract.address, '1000000000000000');
    cluster1 = await trackGas(
      ssvNetworkContract
        .connect(helpers.DB.owners[6])
        .registerValidator(
          helpers.DataGenerator.publicKey(1),
          [1, 2, 3, 4],
          helpers.DataGenerator.shares(6, 1, 4),
          '1000000000000000',
          initialClusterState,
        ),
    );
  });

  it('Register validator with 4 operators emits "ValidatorAdded"', async () => {
    await helpers.DB.ssvToken.connect(helpers.DB.owners[1]).approve(ssvNetworkContract.address, minDepositAmount);
    await expect(
      ssvNetworkContract
        .connect(helpers.DB.owners[1])
        .registerValidator(
          helpers.DataGenerator.publicKey(1),
          [1, 2, 3, 4],
          helpers.DataGenerator.shares(1, 1, 4),
          minDepositAmount,
          initialClusterState,
        ),
    ).to.emit(ssvNetworkContract, 'ValidatorAdded');
  });

  it('Register validator with 4 operators gas limit', async () => {
    await helpers.DB.ssvToken.connect(helpers.DB.owners[1]).approve(ssvNetworkContract.address, minDepositAmount);
    const balance = await ssvToken.balanceOf(ssvNetworkContract.address);

    await trackGas(
      ssvNetworkContract
        .connect(helpers.DB.owners[1])
        .registerValidator(
          helpers.DataGenerator.publicKey(1),
          helpers.DataGenerator.cluster.new(),
          helpers.DataGenerator.shares(1, 1, 4),
          minDepositAmount,
          initialClusterState,
        ),
      [GasGroup.REGISTER_VALIDATOR_NEW_STATE],
    );

    expect(await ssvToken.balanceOf(ssvNetworkContract.address)).to.be.equal(
      balance.add(ethers.BigNumber.from(minDepositAmount)),
    );
  });

  it('Register 2 validators into the same cluster gas limit', async () => {
    await helpers.DB.ssvToken.connect(helpers.DB.owners[1]).approve(ssvNetworkContract.address, minDepositAmount);
    const { eventsByName } = await trackGas(
      ssvNetworkContract
        .connect(helpers.DB.owners[1])
        .registerValidator(
          helpers.DataGenerator.publicKey(1),
          [1, 2, 3, 4],
          helpers.DataGenerator.shares(1, 1, 4),
          minDepositAmount,
          initialClusterState,
        ),
      [GasGroup.REGISTER_VALIDATOR_NEW_STATE],
    );

    const args = eventsByName.ValidatorAdded[0].args;

    await helpers.DB.ssvToken.connect(helpers.DB.owners[1]).approve(ssvNetworkContract.address, minDepositAmount);
    await trackGas(
      ssvNetworkContract
        .connect(helpers.DB.owners[1])
        .registerValidator(
          helpers.DataGenerator.publicKey(2),
          [1, 2, 3, 4],
          helpers.DataGenerator.shares(1, 2, 4),
          minDepositAmount,
          args.cluster,
        ),
      [GasGroup.REGISTER_VALIDATOR_EXISTING_CLUSTER],
    );
  });

  it('Register 2 validators into the same cluster and 1 validator into a new cluster gas limit', async () => {
    await helpers.DB.ssvToken.connect(helpers.DB.owners[1]).approve(ssvNetworkContract.address, minDepositAmount);
    const { eventsByName } = await trackGas(
      ssvNetworkContract
        .connect(helpers.DB.owners[1])
        .registerValidator(
          helpers.DataGenerator.publicKey(1),
          [1, 2, 3, 4],
          helpers.DataGenerator.shares(1, 1, 4),
          minDepositAmount,
          initialClusterState,
        ),
      [GasGroup.REGISTER_VALIDATOR_NEW_STATE],
    );

    const args = eventsByName.ValidatorAdded[0].args;

    await helpers.DB.ssvToken.connect(helpers.DB.owners[1]).approve(ssvNetworkContract.address, minDepositAmount);
    await trackGas(
      ssvNetworkContract
        .connect(helpers.DB.owners[1])
        .registerValidator(
          helpers.DataGenerator.publicKey(2),
          [1, 2, 3, 4],
          helpers.DataGenerator.shares(1, 2, 4),
          minDepositAmount,
          args.cluster,
        ),
      [GasGroup.REGISTER_VALIDATOR_EXISTING_CLUSTER],
    );

    await helpers.DB.ssvToken.connect(helpers.DB.owners[2]).approve(ssvNetworkContract.address, minDepositAmount);
    await trackGas(
      ssvNetworkContract
        .connect(helpers.DB.owners[2])
        .registerValidator(
          helpers.DataGenerator.publicKey(4),
          [2, 3, 4, 5],
          helpers.DataGenerator.shares(2, 4, 4),
          minDepositAmount,
          initialClusterState,
        ),
      [GasGroup.REGISTER_VALIDATOR_NEW_STATE],
    );
  });

  it('Register 2 validators into the same cluster with one time deposit gas limit', async () => {
    await helpers.DB.ssvToken
      .connect(helpers.DB.owners[1])
      .approve(ssvNetworkContract.address, `${minDepositAmount * 2}`);
    const { eventsByName } = await trackGas(
      ssvNetworkContract
        .connect(helpers.DB.owners[1])
        .registerValidator(
          helpers.DataGenerator.publicKey(1),
          [1, 2, 3, 4],
          helpers.DataGenerator.shares(1, 1, 4),
          `${minDepositAmount * 2}`,
          initialClusterState,
        ),
      [GasGroup.REGISTER_VALIDATOR_NEW_STATE],
    );

    const args = eventsByName.ValidatorAdded[0].args;
    await trackGas(
      ssvNetworkContract
        .connect(helpers.DB.owners[1])
        .registerValidator(
          helpers.DataGenerator.publicKey(2),
          [1, 2, 3, 4],
          helpers.DataGenerator.shares(1, 2, 4),
          0,
          args.cluster,
        ),
      [GasGroup.REGISTER_VALIDATOR_WITHOUT_DEPOSIT],
    );
  });

  it('Bulk register 10 validators with 4 operators into the same cluster', async () => {
    await helpers.DB.ssvToken.connect(helpers.DB.owners[1]).approve(ssvNetworkContract.address, minDepositAmount);
    const { eventsByName } = await trackGas(ssvNetworkContract.connect(helpers.DB.owners[1]).bulkRegisterValidator(
      [helpers.DataGenerator.publicKey(11)],
      [1, 2, 3, 4],
      [helpers.DataGenerator.shares(1,11,4)],
      minDepositAmount,
      {
        validatorCount: 0,
        networkFeeIndex: 0,
        index: 0,
        balance: 0,
        active: true
      }
    ));

    const args = eventsByName.ValidatorAdded[0].args;
<<<<<<< HEAD
    await helpers.bulkRegisterValidators(
      1,
      10,
      [1, 2, 3, 4],
      minDepositAmount,
      args.cluster,
      [GasGroup.BULK_REGISTER_10_VALIDATOR_EXISTING_CLUSTER_4],
    );
  });

  it('Bulk register 10 validators with 4 operators new cluster', async () => {

    await helpers.bulkRegisterValidators(
      1,
      10,
      [1, 2, 3, 4],
      minDepositAmount,
=======

    const pks = Array.from({ length: 10 }, (_, index) => helpers.DataGenerator.publicKey(index + 1));
    const shares = Array.from({ length: 10 }, (_, index) => helpers.DataGenerator.shares(1, index, 4));
    const depositAmount = minDepositAmount * 10;

    await helpers.DB.ssvToken.connect(helpers.DB.owners[1]).approve(ssvNetworkContract.address, depositAmount);
    await trackGas(ssvNetworkContract.connect(helpers.DB.owners[1]).bulkRegisterValidator(
      pks,
      [1, 2, 3, 4],
      shares,
      depositAmount,
      args.cluster
    ), [GasGroup.BULK_REGISTER_10_VALIDATOR_EXISTING_CLUSTER_4]);
  });

  it('Bulk register 10 validators with 4 operators new cluster', async () => {
    const pks = Array.from({ length: 10 }, (_, index) => helpers.DataGenerator.publicKey(index + 1));
    const operatorIds = [1, 2, 3, 4];
    const shares = Array.from({ length: 10 }, (_, index) => helpers.DataGenerator.shares(1, index, 4));

    const depositAmount = minDepositAmount * 10;

    await helpers.DB.ssvToken.approve(ssvNetworkContract.address, depositAmount);
    await trackGas(ssvNetworkContract.bulkRegisterValidator(
      pks,
      operatorIds,
      shares,
      depositAmount,
>>>>>>> 5483446f
      {
        validatorCount: 0,
        networkFeeIndex: 0,
        index: 0,
        balance: 0,
        active: true
<<<<<<< HEAD
      },
      [GasGroup.BULK_REGISTER_10_VALIDATOR_EXISTING_CLUSTER_4],
    );
=======
      }
    ), [GasGroup.BULK_REGISTER_10_VALIDATOR_NEW_STATE_4]);
>>>>>>> 5483446f
  });

  // 7 operators

  it('Register validator with 7 operators gas limit', async () => {
    await helpers.DB.ssvToken.connect(helpers.DB.owners[1]).approve(helpers.DB.ssvNetwork.contract.address, minDepositAmount);
    await trackGas(
      ssvNetworkContract
        .connect(helpers.DB.owners[1])
        .registerValidator(
          helpers.DataGenerator.publicKey(2),
          helpers.DataGenerator.cluster.new(7),
          helpers.DataGenerator.shares(1, 2, 7),
          minDepositAmount,
          initialClusterState,
        ),
      [GasGroup.REGISTER_VALIDATOR_NEW_STATE_7],
    );
  });

  it('Register 2 validators with 7 operators into the same cluster gas limit', async () => {
    await helpers.DB.ssvToken.connect(helpers.DB.owners[1]).approve(ssvNetworkContract.address, minDepositAmount);
    const { eventsByName } = await trackGas(
      ssvNetworkContract
        .connect(helpers.DB.owners[1])
        .registerValidator(
          helpers.DataGenerator.publicKey(1),
          [1, 2, 3, 4, 5, 6, 7],
          helpers.DataGenerator.shares(1, 1, 7),
          minDepositAmount,
          initialClusterState,
        ),
      [GasGroup.REGISTER_VALIDATOR_NEW_STATE_7],
    );

    const args = eventsByName.ValidatorAdded[0].args;

    await helpers.DB.ssvToken.connect(helpers.DB.owners[1]).approve(ssvNetworkContract.address, minDepositAmount);
    await trackGas(
      ssvNetworkContract
        .connect(helpers.DB.owners[1])
        .registerValidator(
          helpers.DataGenerator.publicKey(2),
          [1, 2, 3, 4, 5, 6, 7],
          helpers.DataGenerator.shares(1, 2, 7),
          minDepositAmount,
          args.cluster,
        ),
      [GasGroup.REGISTER_VALIDATOR_EXISTING_CLUSTER_7],
    );
  });

  it('Register 2 validators with 7 operators into the same cluster and 1 validator into a new cluster with 7 operators gas limit', async () => {
    await helpers.DB.ssvToken.connect(helpers.DB.owners[1]).approve(ssvNetworkContract.address, minDepositAmount);
    const { eventsByName } = await trackGas(
      ssvNetworkContract
        .connect(helpers.DB.owners[1])
        .registerValidator(
          helpers.DataGenerator.publicKey(1),
          [1, 2, 3, 4, 5, 6, 7],
          helpers.DataGenerator.shares(1, 1, 7),
          minDepositAmount,
          initialClusterState,
        ),
      [GasGroup.REGISTER_VALIDATOR_NEW_STATE_7],
    );

    const args = eventsByName.ValidatorAdded[0].args;

    await helpers.DB.ssvToken.connect(helpers.DB.owners[1]).approve(ssvNetworkContract.address, minDepositAmount);
    await trackGas(
      ssvNetworkContract
        .connect(helpers.DB.owners[1])
        .registerValidator(
          helpers.DataGenerator.publicKey(2),
          [1, 2, 3, 4, 5, 6, 7],
          helpers.DataGenerator.shares(1, 2, 7),
          minDepositAmount,
          args.cluster,
        ),
      [GasGroup.REGISTER_VALIDATOR_EXISTING_CLUSTER_7],
    );

    await helpers.DB.ssvToken.connect(helpers.DB.owners[2]).approve(ssvNetworkContract.address, minDepositAmount);
    await trackGas(
      ssvNetworkContract
        .connect(helpers.DB.owners[2])
        .registerValidator(
          helpers.DataGenerator.publicKey(4),
          [2, 3, 4, 5, 6, 7, 8],
          helpers.DataGenerator.shares(2, 4, 7),
          minDepositAmount,
          initialClusterState,
        ),
      [GasGroup.REGISTER_VALIDATOR_NEW_STATE_7],
    );
  });

  it('Register 2 validators with 7 operators into the same cluster with one time deposit gas limit', async () => {
    await helpers.DB.ssvToken
      .connect(helpers.DB.owners[1])
      .approve(ssvNetworkContract.address, `${minDepositAmount * 2}`);
    const { eventsByName } = await trackGas(
      ssvNetworkContract
        .connect(helpers.DB.owners[1])
        .registerValidator(
          helpers.DataGenerator.publicKey(1),
          [1, 2, 3, 4, 5, 6, 7],
          helpers.DataGenerator.shares(1, 1, 7),
          `${minDepositAmount * 2}`,
          initialClusterState,
        ),
      [GasGroup.REGISTER_VALIDATOR_NEW_STATE_7],
    );

    const args = eventsByName.ValidatorAdded[0].args;
    await trackGas(
      ssvNetworkContract
        .connect(helpers.DB.owners[1])
        .registerValidator(
          helpers.DataGenerator.publicKey(2),
          [1, 2, 3, 4, 5, 6, 7],
          helpers.DataGenerator.shares(1, 2, 7),
          0,
          args.cluster,
        ),
      [GasGroup.REGISTER_VALIDATOR_WITHOUT_DEPOSIT_7],
    );
  });

  it('Bulk register 10 validators with 7 operators into the same cluster', async () => {
    const operatorIds = [1, 2, 3, 4, 5, 6, 7];

    await helpers.DB.ssvToken.connect(helpers.DB.owners[1]).approve(ssvNetworkContract.address, minDepositAmount);
    const { eventsByName } = await trackGas(ssvNetworkContract.connect(helpers.DB.owners[1]).bulkRegisterValidator(
      [helpers.DataGenerator.publicKey(11)],
      operatorIds,
      [helpers.DataGenerator.shares(1,11,operatorIds.length)],
      minDepositAmount,
      {
        validatorCount: 0,
        networkFeeIndex: 0,
        index: 0,
        balance: 0,
        active: true
      }
    ));

    const args = eventsByName.ValidatorAdded[0].args;

<<<<<<< HEAD
    await helpers.bulkRegisterValidators(
      1,
      10,
      operatorIds,
      minDepositAmount,
      args.cluster,
      [GasGroup.BULK_REGISTER_10_VALIDATOR_EXISTING_CLUSTER_7],
    );
  });

  it('Bulk register 10 validators with 7 operators new cluster', async () => {
    await helpers.bulkRegisterValidators(
      1,
      10,
      [1, 2, 3, 4, 5, 6, 7],
      minDepositAmount,
=======
    const pks = Array.from({ length: 10 }, (_, index) => helpers.DataGenerator.publicKey(index + 1));
    const shares = Array.from({ length: 10 }, (_, index) => helpers.DataGenerator.shares(1, index, operatorIds.length));
    const depositAmount = minDepositAmount * 10;

    await helpers.DB.ssvToken.connect(helpers.DB.owners[1]).approve(ssvNetworkContract.address, depositAmount);
    await trackGas(ssvNetworkContract.connect(helpers.DB.owners[1]).bulkRegisterValidator(
      pks,
      operatorIds,
      shares,
      depositAmount,
      args.cluster
    ), [GasGroup.BULK_REGISTER_10_VALIDATOR_EXISTING_CLUSTER_7]);
  });

  it('Bulk register 10 validators with 7 operators new cluster', async () => {
    const operatorIds = [1, 2, 3, 4, 5, 6, 7];

    const pks = Array.from({ length: 10 }, (_, index) => helpers.DataGenerator.publicKey(index + 1));
    const shares = Array.from({ length: 10 }, (_, index) => helpers.DataGenerator.shares(1, index, operatorIds.length));
    const depositAmount = minDepositAmount * 10;

    await helpers.DB.ssvToken.approve(ssvNetworkContract.address, depositAmount);

    await trackGas(ssvNetworkContract.bulkRegisterValidator(
      pks,
      operatorIds,
      shares,
      depositAmount,
>>>>>>> 5483446f
      {
        validatorCount: 0,
        networkFeeIndex: 0,
        index: 0,
        balance: 0,
        active: true
<<<<<<< HEAD
      },
      [GasGroup.BULK_REGISTER_10_VALIDATOR_NEW_STATE_7],
    );
=======
      }
    ), [GasGroup.BULK_REGISTER_10_VALIDATOR_NEW_STATE_7]);
>>>>>>> 5483446f
  });

  // 10 operators

  it('Register validator with 10 operators gas limit', async () => {
    await helpers.DB.ssvToken.connect(helpers.DB.owners[1]).approve(ssvNetworkContract.address, minDepositAmount);
    await trackGas(
      ssvNetworkContract
        .connect(helpers.DB.owners[1])
        .registerValidator(
          helpers.DataGenerator.publicKey(1),
          helpers.DataGenerator.cluster.new(10),
          helpers.DataGenerator.shares(1, 1, 10),
          minDepositAmount,
          initialClusterState,
        ),
      [GasGroup.REGISTER_VALIDATOR_NEW_STATE_10],
    );
  });

  it('Register 2 validators with 10 operators into the same cluster gas limit', async () => {
    await helpers.DB.ssvToken.connect(helpers.DB.owners[1]).approve(ssvNetworkContract.address, minDepositAmount);
    const { eventsByName } = await trackGas(
      ssvNetworkContract
        .connect(helpers.DB.owners[1])
        .registerValidator(
          helpers.DataGenerator.publicKey(1),
          [1, 2, 3, 4, 5, 6, 7, 8, 9, 10],
          helpers.DataGenerator.shares(1, 1, 10),
          minDepositAmount,
          initialClusterState,
        ),
      [GasGroup.REGISTER_VALIDATOR_NEW_STATE_10],
    );

    const args = eventsByName.ValidatorAdded[0].args;

    await helpers.DB.ssvToken.connect(helpers.DB.owners[1]).approve(ssvNetworkContract.address, minDepositAmount);
    await trackGas(
      ssvNetworkContract
        .connect(helpers.DB.owners[1])
        .registerValidator(
          helpers.DataGenerator.publicKey(2),
          [1, 2, 3, 4, 5, 6, 7, 8, 9, 10],
          helpers.DataGenerator.shares(1, 2, 10),
          minDepositAmount,
          args.cluster,
        ),
      [GasGroup.REGISTER_VALIDATOR_EXISTING_CLUSTER_10],
    );
  });

  it('Register 2 validators with 10 operators into the same cluster and 1 validator into a new cluster with 10 operators gas limit', async () => {
    await helpers.DB.ssvToken.connect(helpers.DB.owners[1]).approve(ssvNetworkContract.address, minDepositAmount);
    const { eventsByName } = await trackGas(
      ssvNetworkContract
        .connect(helpers.DB.owners[1])
        .registerValidator(
          helpers.DataGenerator.publicKey(1),
          [1, 2, 3, 4, 5, 6, 7, 8, 9, 10],
          helpers.DataGenerator.shares(1, 1, 10),
          minDepositAmount,
          initialClusterState,
        ),
      [GasGroup.REGISTER_VALIDATOR_NEW_STATE_10],
    );

    const args = eventsByName.ValidatorAdded[0].args;

    await helpers.DB.ssvToken.connect(helpers.DB.owners[1]).approve(ssvNetworkContract.address, minDepositAmount);
    await trackGas(
      ssvNetworkContract
        .connect(helpers.DB.owners[1])
        .registerValidator(
          helpers.DataGenerator.publicKey(2),
          [1, 2, 3, 4, 5, 6, 7, 8, 9, 10],
          helpers.DataGenerator.shares(1, 2, 10),
          minDepositAmount,
          args.cluster,
        ),
      [GasGroup.REGISTER_VALIDATOR_EXISTING_CLUSTER_10],
    );

    await helpers.DB.ssvToken.connect(helpers.DB.owners[2]).approve(ssvNetworkContract.address, minDepositAmount);
    await trackGas(
      ssvNetworkContract
        .connect(helpers.DB.owners[2])
        .registerValidator(
          helpers.DataGenerator.publicKey(4),
          [1, 2, 3, 4, 5, 6, 7, 8, 9, 10],
          helpers.DataGenerator.shares(2, 4, 10),
          minDepositAmount,
          initialClusterState,
        ),
      [GasGroup.REGISTER_VALIDATOR_NEW_STATE_10],
    );
  });

  it('Register 2 validators with 10 operators into the same cluster with one time deposit gas limit', async () => {
    await helpers.DB.ssvToken
      .connect(helpers.DB.owners[1])
      .approve(ssvNetworkContract.address, `${minDepositAmount * 2}`);
    const { eventsByName } = await trackGas(
      ssvNetworkContract
        .connect(helpers.DB.owners[1])
        .registerValidator(
          helpers.DataGenerator.publicKey(1),
          [1, 2, 3, 4, 5, 6, 7, 8, 9, 10],
          helpers.DataGenerator.shares(1, 1, 10),
          `${minDepositAmount * 2}`,
          initialClusterState,
        ),
      [GasGroup.REGISTER_VALIDATOR_NEW_STATE_10],
    );

    const args = eventsByName.ValidatorAdded[0].args;
    await trackGas(
      ssvNetworkContract
        .connect(helpers.DB.owners[1])
        .registerValidator(
          helpers.DataGenerator.publicKey(2),
          [1, 2, 3, 4, 5, 6, 7, 8, 9, 10],
          helpers.DataGenerator.shares(1, 2, 10),
          0,
          args.cluster,
        ),
      [GasGroup.REGISTER_VALIDATOR_WITHOUT_DEPOSIT_10],
    );
  });

  it('Bulk register 10 validators with 10 operators into the same cluster', async () => {
    const operatorIds = [1, 2, 3, 4, 5, 6, 7, 8, 9, 10];

    await helpers.DB.ssvToken.connect(helpers.DB.owners[1]).approve(ssvNetworkContract.address, minDepositAmount);
    const { eventsByName } = await trackGas(ssvNetworkContract.connect(helpers.DB.owners[1]).bulkRegisterValidator(
      [helpers.DataGenerator.publicKey(11)],
      operatorIds,
      [helpers.DataGenerator.shares(1,10,operatorIds.length)],
      minDepositAmount,
      {
        validatorCount: 0,
        networkFeeIndex: 0,
        index: 0,
        balance: 0,
        active: true
      }
    ));

    const args = eventsByName.ValidatorAdded[0].args;

<<<<<<< HEAD
    await helpers.bulkRegisterValidators(
      1,
      10,
      operatorIds,
      minDepositAmount,
      args.cluster,
      [GasGroup.BULK_REGISTER_10_VALIDATOR_EXISTING_CLUSTER_10],
    );
  });

  it('Bulk register 10 validators with 10 operators new cluster', async () => {
    await helpers.bulkRegisterValidators(
      1,
      10,
      [1, 2, 3, 4, 5, 6, 7, 8, 9, 10],
      minDepositAmount,
=======
    const pks = Array.from({ length: 10 }, (_, index) => helpers.DataGenerator.publicKey(index + 1));
    const shares = Array.from({ length: 10 }, (_, index) => helpers.DataGenerator.shares(1,index, operatorIds.length));
    const depositAmount = minDepositAmount * 10;

    await helpers.DB.ssvToken.connect(helpers.DB.owners[1]).approve(ssvNetworkContract.address, depositAmount);
    await trackGas(ssvNetworkContract.connect(helpers.DB.owners[1]).bulkRegisterValidator(
      pks,
      operatorIds,
      shares,
      depositAmount,
      args.cluster
    ), [GasGroup.BULK_REGISTER_10_VALIDATOR_EXISTING_CLUSTER_10]);
  });

  it('Bulk register 10 validators with 10 operators new cluster', async () => {
    const operatorIds = [1, 2, 3, 4, 5, 6, 7, 8, 9, 10];

    const pks = Array.from({ length: 10 }, (_, index) => helpers.DataGenerator.publicKey(index + 1));
    const shares = Array.from({ length: 10 }, (_, index) => helpers.DataGenerator.shares(1, index, operatorIds.length));

    const depositAmount = minDepositAmount * 10;

    await helpers.DB.ssvToken.approve(ssvNetworkContract.address, depositAmount);
    await trackGas(ssvNetworkContract.bulkRegisterValidator(
      pks,
      operatorIds,
      shares,
      depositAmount,
>>>>>>> 5483446f
      {
        validatorCount: 0,
        networkFeeIndex: 0,
        index: 0,
        balance: 0,
        active: true
<<<<<<< HEAD
      },
      [GasGroup.BULK_REGISTER_10_VALIDATOR_NEW_STATE_10],
    );
=======
      }
    ), [GasGroup.BULK_REGISTER_10_VALIDATOR_NEW_STATE_10]);
>>>>>>> 5483446f
  });

  // 13 operators

  it('Register validator with 13 operators gas limit', async () => {
    await helpers.DB.ssvToken.connect(helpers.DB.owners[1]).approve(ssvNetworkContract.address, minDepositAmount);
    await trackGas(
      ssvNetworkContract
        .connect(helpers.DB.owners[1])
        .registerValidator(
          helpers.DataGenerator.publicKey(1),
          helpers.DataGenerator.cluster.new(13),
          helpers.DataGenerator.shares(1, 1, 13),
          minDepositAmount,
          initialClusterState,
        ),
      [GasGroup.REGISTER_VALIDATOR_NEW_STATE_13],
    );
  });

  it('Register 2 validators with 13 operators into the same cluster gas limit', async () => {
    await helpers.DB.ssvToken.connect(helpers.DB.owners[1]).approve(ssvNetworkContract.address, minDepositAmount);
    const { eventsByName } = await trackGas(
      ssvNetworkContract
        .connect(helpers.DB.owners[1])
        .registerValidator(
          helpers.DataGenerator.publicKey(1),
          [1, 2, 3, 4, 5, 6, 7, 8, 9, 10, 11, 12, 13],
          helpers.DataGenerator.shares(1, 1, 13),
          minDepositAmount,
          initialClusterState,
        ),
      [GasGroup.REGISTER_VALIDATOR_NEW_STATE_13],
    );
    const args = eventsByName.ValidatorAdded[0].args;

    await helpers.DB.ssvToken.connect(helpers.DB.owners[1]).approve(ssvNetworkContract.address, minDepositAmount);
    await trackGas(
      ssvNetworkContract
        .connect(helpers.DB.owners[1])
        .registerValidator(
          helpers.DataGenerator.publicKey(2),
          [1, 2, 3, 4, 5, 6, 7, 8, 9, 10, 11, 12, 13],
          helpers.DataGenerator.shares(1, 2, 13),
          minDepositAmount,
          args.cluster,
        ),
      [GasGroup.REGISTER_VALIDATOR_EXISTING_CLUSTER_13],
    );
  });

  it('Register 2 validators with 13 operators into the same cluster and 1 validator into a new cluster with 13 operators gas limit', async () => {
    await helpers.DB.ssvToken.connect(helpers.DB.owners[1]).approve(ssvNetworkContract.address, minDepositAmount);
    const { eventsByName } = await trackGas(
      ssvNetworkContract
        .connect(helpers.DB.owners[1])
        .registerValidator(
          helpers.DataGenerator.publicKey(1),
          [1, 2, 3, 4, 5, 6, 7, 8, 9, 10, 11, 12, 13],
          helpers.DataGenerator.shares(1, 1, 13),
          minDepositAmount,
          initialClusterState,
        ),
      [GasGroup.REGISTER_VALIDATOR_NEW_STATE_13],
    );
    const args = eventsByName.ValidatorAdded[0].args;

    await helpers.DB.ssvToken.connect(helpers.DB.owners[1]).approve(ssvNetworkContract.address, minDepositAmount);
    await trackGas(
      ssvNetworkContract
        .connect(helpers.DB.owners[1])
        .registerValidator(
          helpers.DataGenerator.publicKey(2),
          [1, 2, 3, 4, 5, 6, 7, 8, 9, 10, 11, 12, 13],
          helpers.DataGenerator.shares(1, 2, 13),
          minDepositAmount,
          args.cluster,
        ),
      [GasGroup.REGISTER_VALIDATOR_EXISTING_CLUSTER_13],
    );

    await helpers.DB.ssvToken.connect(helpers.DB.owners[2]).approve(ssvNetworkContract.address, minDepositAmount);
    await trackGas(
      ssvNetworkContract
        .connect(helpers.DB.owners[2])
        .registerValidator(
          helpers.DataGenerator.publicKey(4),
          [1, 2, 3, 4, 5, 6, 7, 8, 9, 10, 11, 12, 13],
          helpers.DataGenerator.shares(2, 4, 13),
          minDepositAmount,
          initialClusterState,
        ),
      [GasGroup.REGISTER_VALIDATOR_NEW_STATE_13],
    );
  });

  it('Register 2 validators with 13 operators into the same cluster with one time deposit gas limit', async () => {
    await helpers.DB.ssvToken
      .connect(helpers.DB.owners[1])
      .approve(ssvNetworkContract.address, `${minDepositAmount * 2}`);
    const { eventsByName } = await trackGas(
      ssvNetworkContract
        .connect(helpers.DB.owners[1])
        .registerValidator(
          helpers.DataGenerator.publicKey(1),
          [1, 2, 3, 4, 5, 6, 7, 8, 9, 10, 11, 12, 13],
          helpers.DataGenerator.shares(1, 1, 13),
          `${minDepositAmount * 2}`,
          initialClusterState,
        ),
      [GasGroup.REGISTER_VALIDATOR_NEW_STATE_13],
    );

    const args = eventsByName.ValidatorAdded[0].args;
    await trackGas(
      ssvNetworkContract
        .connect(helpers.DB.owners[1])
        .registerValidator(
          helpers.DataGenerator.publicKey(2),
          [1, 2, 3, 4, 5, 6, 7, 8, 9, 10, 11, 12, 13],
          helpers.DataGenerator.shares(1, 2, 13),
          0,
          args.cluster,
        ),
      [GasGroup.REGISTER_VALIDATOR_WITHOUT_DEPOSIT_13],
    );
  });

  it('Bulk register 10 validators with 13 operators into the same cluster', async () => {
    const operatorIds = [1, 2, 3, 4, 5, 6, 7, 8, 9, 10, 11, 12, 13];

    await helpers.DB.ssvToken.connect(helpers.DB.owners[1]).approve(ssvNetworkContract.address, minDepositAmount);
    const { eventsByName } = await trackGas(ssvNetworkContract.connect(helpers.DB.owners[1]).bulkRegisterValidator(
      [helpers.DataGenerator.publicKey(11)],
      operatorIds,
      [helpers.DataGenerator.shares(1, 11, operatorIds.length)],
      minDepositAmount,
      {
        validatorCount: 0,
        networkFeeIndex: 0,
        index: 0,
        balance: 0,
        active: true
      }
    ));

    const args = eventsByName.ValidatorAdded[0].args;

<<<<<<< HEAD
    await helpers.bulkRegisterValidators(
      1,
      10,
      operatorIds,
      minDepositAmount,
      args.cluster,
      [GasGroup.BULK_REGISTER_10_VALIDATOR_EXISTING_CLUSTER_13],
    );
  });

  it('Bulk register 10 validators with 13 operators new cluster', async () => {
    await helpers.bulkRegisterValidators(
      1,
      10,
      [1, 2, 3, 4, 5, 6, 7, 8, 9, 10, 11, 12, 13],
      minDepositAmount,
=======
    const pks = Array.from({ length: 10 }, (_, index) => helpers.DataGenerator.publicKey(index + 1));
    const shares = Array.from({ length: 10 }, (_, index) => helpers.DataGenerator.shares(1, index, operatorIds.length));
    const depositAmount = minDepositAmount * 10;

    await helpers.DB.ssvToken.connect(helpers.DB.owners[1]).approve(ssvNetworkContract.address, depositAmount);
    await trackGas(ssvNetworkContract.connect(helpers.DB.owners[1]).bulkRegisterValidator(
      pks,
      operatorIds,
      shares,
      depositAmount,
      args.cluster
    ), [GasGroup.BULK_REGISTER_10_VALIDATOR_EXISTING_CLUSTER_13]);
  });

  it('Bulk register 10 validators with 13 operators new cluster', async () => {
    const operatorIds = [1, 2, 3, 4, 5, 6, 7, 8, 9, 10, 11, 12, 13];

    const pks = Array.from({ length: 10 }, (_, index) => helpers.DataGenerator.publicKey(index + 1));
    const shares = Array.from({ length: 10 }, (_, index) => helpers.DataGenerator.shares(1, index, operatorIds.length));

    const depositAmount = minDepositAmount * 10;

    await helpers.DB.ssvToken.approve(ssvNetworkContract.address, depositAmount);
    await trackGas(ssvNetworkContract.bulkRegisterValidator(
      pks,
      operatorIds,
      shares,
      depositAmount,
>>>>>>> 5483446f
      {
        validatorCount: 0,
        networkFeeIndex: 0,
        index: 0,
        balance: 0,
        active: true
<<<<<<< HEAD
      },
      [GasGroup.BULK_REGISTER_10_VALIDATOR_NEW_STATE_13],
    );
=======
      }
    ), [GasGroup.BULK_REGISTER_10_VALIDATOR_NEW_STATE_13]);
>>>>>>> 5483446f
  });

  it('Get cluster burn rate', async () => {
    const networkFee = helpers.CONFIG.minimalOperatorFee;
    await ssvNetworkContract.updateNetworkFee(networkFee);

    let clusterData = cluster1.eventsByName.ValidatorAdded[0].args.cluster;
    expect(await ssvViews.getBurnRate(helpers.DB.owners[6].address, [1, 2, 3, 4], clusterData)).to.equal(
      helpers.CONFIG.minimalOperatorFee * 4 + networkFee,
    );

    await helpers.DB.ssvToken
      .connect(helpers.DB.owners[6])
      .approve(helpers.DB.ssvNetwork.contract.address, '1000000000000000');
    const validator2 = await trackGas(
      ssvNetworkContract
        .connect(helpers.DB.owners[6])
        .registerValidator(
          helpers.DataGenerator.publicKey(2),
          [1, 2, 3, 4],
          helpers.DataGenerator.shares(6, 2, 4),
          '1000000000000000',
          clusterData,
        ),
    );
    clusterData = validator2.eventsByName.ValidatorAdded[0].args.cluster;
    expect(await ssvViews.getBurnRate(helpers.DB.owners[6].address, [1, 2, 3, 4], clusterData)).to.equal(
      (helpers.CONFIG.minimalOperatorFee * 4 + networkFee) * 2,
    );
  });

  it('Get cluster burn rate when one of the operators does not exist', async () => {
    const clusterData = cluster1.eventsByName.ValidatorAdded[0].args.cluster;
    await expect(
      ssvViews.getBurnRate(helpers.DB.owners[6].address, [1, 2, 3, 41], clusterData),
    ).to.be.revertedWithCustomError(ssvNetworkContract, 'ClusterDoesNotExists');
  });

  it('Register validator with incorrect input data reverts "IncorrectClusterState"', async () => {
    await helpers.DB.ssvToken
      .connect(helpers.DB.owners[1])
      .approve(ssvNetworkContract.address, `${minDepositAmount * 2}`);
    await ssvNetworkContract
      .connect(helpers.DB.owners[1])
      .registerValidator(
        helpers.DataGenerator.publicKey(2),
        [1, 2, 3, 4],
        helpers.DataGenerator.shares(1, 2, 4),
        minDepositAmount,
        {
          validatorCount: 0,
          networkFeeIndex: 0,
          index: 0,
          balance: 0,
          active: true,
        },
      );

    await expect(
      ssvNetworkContract
        .connect(helpers.DB.owners[1])
        .registerValidator(
          helpers.DataGenerator.publicKey(3),
          [1, 2, 3, 4],
          helpers.DataGenerator.shares(1, 3, 4),
          minDepositAmount,
          {
            validatorCount: 2,
            networkFeeIndex: 10,
            index: 0,
            balance: 0,
            active: true,
          },
        ),
    ).to.be.revertedWithCustomError(ssvNetworkContract, 'IncorrectClusterState');
  });

  it('Register validator in a new cluster with incorrect input data reverts "IncorrectClusterState"', async () => {
    await helpers.DB.ssvToken
      .connect(helpers.DB.owners[1])
      .approve(ssvNetworkContract.address, `${minDepositAmount * 2}`);
    await expect(
      ssvNetworkContract
        .connect(helpers.DB.owners[1])
        .registerValidator(
          helpers.DataGenerator.publicKey(3),
          [1, 2, 3, 4],
          helpers.DataGenerator.shares(1, 3, 4),
          minDepositAmount,
          {
            validatorCount: 2,
            networkFee: 10,
            networkFeeIndex: 10,
            index: 10,
            balance: 10,
            active: false,
          },
        ),
    ).to.be.revertedWithCustomError(ssvNetworkContract, 'IncorrectClusterState');
  });

  it('Register validator when an operator does not exist in the cluster reverts "OperatorDoesNotExist"', async () => {
    await expect(
      ssvNetworkContract.registerValidator(
        helpers.DataGenerator.publicKey(2),
        [1, 2, 3, 25],
        helpers.DataGenerator.shares(1, 2, 4),
        minDepositAmount,
        {
          validatorCount: 0,
          networkFeeIndex: 0,
          index: 0,
          balance: 0,
          active: true,
        },
      ),
    ).to.be.revertedWithCustomError(ssvNetworkContract, 'OperatorDoesNotExist');
  });

  it('Register validator with a removed operator in the cluster reverts "OperatorDoesNotExist"', async () => {
    await ssvNetworkContract.removeOperator(1);
    await expect(
      ssvNetworkContract.registerValidator(
        helpers.DataGenerator.publicKey(4),
        [1, 2, 3, 4],
        helpers.DataGenerator.shares(0, 4, 4),
        minDepositAmount,
        {
          validatorCount: 0,
          networkFeeIndex: 0,
          index: 0,
          balance: 0,
          active: true,
        },
      ),
    ).to.be.revertedWithCustomError(ssvNetworkContract, 'OperatorDoesNotExist');
  });

  it('Register cluster with unsorted operators reverts "UnsortedOperatorsList"', async () => {
    await expect(
      ssvNetworkContract.registerValidator(
        helpers.DataGenerator.publicKey(1),
        [3, 2, 1, 4],
        helpers.DataGenerator.shares(0, 1, 4),
        minDepositAmount,
        {
          validatorCount: 0,
          networkFeeIndex: 0,
          index: 0,
          balance: 0,
          active: true,
        },
      ),
    ).to.be.revertedWithCustomError(ssvNetworkContract, 'UnsortedOperatorsList');
  });

  it('Register cluster with duplicated operators reverts "OperatorsListNotUnique"', async () => {
    await expect(
      ssvNetworkContract.registerValidator(
        helpers.DataGenerator.publicKey(1),
        [3, 6, 12, 12],
        helpers.DataGenerator.shares(0, 1, 4),
        minDepositAmount,
        {
          validatorCount: 0,
          networkFeeIndex: 0,
          index: 0,
          balance: 0,
          active: true,
        },
      ),
    ).to.be.revertedWithCustomError(ssvNetworkContract, 'OperatorsListNotUnique');
  });

  it('Register validator with not enough balance reverts "InsufficientBalance"', async () => {
    await helpers.DB.ssvToken.approve(ssvNetworkContract.address, helpers.CONFIG.minimalOperatorFee);
    await expect(
      ssvNetworkContract.registerValidator(
        helpers.DataGenerator.publicKey(1),
        [1, 2, 3, 4],
        helpers.DataGenerator.shares(0, 1, 4),
        helpers.CONFIG.minimalOperatorFee,
        {
          validatorCount: 0,
          networkFeeIndex: 0,
          index: 0,
          balance: 0,
          active: true,
        },
      ),
    ).to.be.revertedWithCustomError(ssvNetworkContract, 'InsufficientBalance');
  });

  it('Register validator in a liquidatable cluster with not enough balance reverts "InsufficientBalance"', async () => {
    const depositAmount = helpers.CONFIG.minimalBlocksBeforeLiquidation * helpers.CONFIG.minimalOperatorFee * 4;

    await helpers.DB.ssvToken.connect(helpers.DB.owners[1]).approve(ssvNetworkContract.address, depositAmount);
    const { eventsByName } = await trackGas(
      ssvNetworkContract
        .connect(helpers.DB.owners[1])
        .registerValidator(
          helpers.DataGenerator.publicKey(1),
          [1, 2, 3, 4],
          helpers.DataGenerator.shares(1, 1, 4),
          depositAmount,
          {
            validatorCount: 0,
            networkFee: 0,
            networkFeeIndex: 0,
            index: 0,
            balance: 0,
            active: true,
          },
        ),
    );
    const cluster1 = eventsByName.ValidatorAdded[0].args;

    await utils.progressBlocks(helpers.CONFIG.minimalBlocksBeforeLiquidation + 10);

    await helpers.DB.ssvToken
      .connect(helpers.DB.owners[1])
      .approve(ssvNetworkContract.address, helpers.CONFIG.minimalOperatorFee);
    await expect(
      ssvNetworkContract
        .connect(helpers.DB.owners[1])
        .registerValidator(
          helpers.DataGenerator.publicKey(2),
          [1, 2, 3, 4],
          helpers.DataGenerator.shares(1, 2, 4),
          helpers.CONFIG.minimalOperatorFee,
          cluster1.cluster,
        ),
    ).to.be.revertedWithCustomError(ssvNetworkContract, 'InsufficientBalance');
  });

  it('Register an existing validator with same operators setup reverts "ValidatorAlreadyExists"', async () => {
    await helpers.DB.ssvToken
      .connect(helpers.DB.owners[6])
      .approve(ssvNetworkContract.address, helpers.CONFIG.minimalOperatorFee);
    await expect(
      ssvNetworkContract
        .connect(helpers.DB.owners[6])
        .registerValidator(
          helpers.DataGenerator.publicKey(1),
          [1, 2, 3, 4],
          helpers.DataGenerator.shares(6, 1, 4),
          minDepositAmount,
          initialClusterState,
        ),
    ).to.be.revertedWithCustomError(ssvNetworkContract, 'ValidatorAlreadyExists');
  });

  it('Register an existing validator with different operators setup reverts "ValidatorAlreadyExists"', async () => {
    await helpers.DB.ssvToken
      .connect(helpers.DB.owners[6])
      .approve(ssvNetworkContract.address, helpers.CONFIG.minimalOperatorFee);
    await expect(
      ssvNetworkContract
        .connect(helpers.DB.owners[6])
        .registerValidator(
          helpers.DataGenerator.publicKey(1),
          [1, 2, 5, 6],
          helpers.DataGenerator.shares(6, 1, 4),
          minDepositAmount,
          initialClusterState,
        ),
    ).to.be.revertedWithCustomError(ssvNetworkContract, 'ValidatorAlreadyExists');
  });

  it('Register whitelisted validator in 1 operator with 4 operators emits "ValidatorAdded"', async () => {
    const result = await trackGas(
      ssvNetworkContract
        .connect(helpers.DB.owners[1])
        .registerOperator(helpers.DataGenerator.publicKey(20), helpers.CONFIG.minimalOperatorFee),
    );
    const { operatorId } = result.eventsByName.OperatorAdded[0].args;

    await ssvNetworkContract
      .connect(helpers.DB.owners[1])
      .setOperatorWhitelist(operatorId, helpers.DB.owners[3].address);

    await helpers.DB.ssvToken.connect(helpers.DB.owners[3]).approve(ssvNetworkContract.address, minDepositAmount);
    await expect(
      ssvNetworkContract
        .connect(helpers.DB.owners[3])
        .registerValidator(
          helpers.DataGenerator.publicKey(1),
          [1, 2, 3, operatorId],
          helpers.DataGenerator.shares(3, 1, 4),
          minDepositAmount,
          initialClusterState,
        ),
    ).to.emit(ssvNetworkContract, 'ValidatorAdded');
  });

  it('Register a non whitelisted validator reverts "CallerNotWhitelisted"', async () => {
    const result = await trackGas(
      ssvNetworkContract
        .connect(helpers.DB.owners[1])
        .registerOperator(helpers.DataGenerator.publicKey(22), helpers.CONFIG.minimalOperatorFee),
    );
    const { operatorId } = result.eventsByName.OperatorAdded[0].args;

    await ssvNetworkContract
      .connect(helpers.DB.owners[1])
      .setOperatorWhitelist(operatorId, helpers.DB.owners[3].address);

    await helpers.DB.ssvToken.approve(ssvNetworkContract.address, minDepositAmount);
    await expect(
      ssvNetworkContract.registerValidator(
        helpers.DataGenerator.publicKey(1),
        [1, 2, 3, operatorId],
        helpers.DataGenerator.shares(0, 1, 4),
        minDepositAmount,
        {
          validatorCount: 0,
          networkFeeIndex: 0,
          index: 0,
          balance: 0,
          active: true,
        },
      ),
    ).to.be.revertedWithCustomError(ssvNetworkContract, 'CallerNotWhitelisted');
  });

  it('Retrieve an existing validator', async () => {
    expect(await ssvViews.getValidator(helpers.DB.owners[6].address, helpers.DataGenerator.publicKey(1))).to.be.equals(
      true,
    );
  });

  it('Retrieve a non-existing validator', async () => {
    expect(await ssvViews.getValidator(helpers.DB.owners[2].address, helpers.DataGenerator.publicKey(1))).to.equal(
      false,
    );
  });
});<|MERGE_RESOLUTION|>--- conflicted
+++ resolved
@@ -202,7 +202,7 @@
     ));
 
     const args = eventsByName.ValidatorAdded[0].args;
-<<<<<<< HEAD
+
     await helpers.bulkRegisterValidators(
       1,
       10,
@@ -220,50 +220,18 @@
       10,
       [1, 2, 3, 4],
       minDepositAmount,
-=======
-
-    const pks = Array.from({ length: 10 }, (_, index) => helpers.DataGenerator.publicKey(index + 1));
-    const shares = Array.from({ length: 10 }, (_, index) => helpers.DataGenerator.shares(1, index, 4));
-    const depositAmount = minDepositAmount * 10;
-
-    await helpers.DB.ssvToken.connect(helpers.DB.owners[1]).approve(ssvNetworkContract.address, depositAmount);
-    await trackGas(ssvNetworkContract.connect(helpers.DB.owners[1]).bulkRegisterValidator(
-      pks,
-      [1, 2, 3, 4],
-      shares,
-      depositAmount,
-      args.cluster
-    ), [GasGroup.BULK_REGISTER_10_VALIDATOR_EXISTING_CLUSTER_4]);
-  });
-
-  it('Bulk register 10 validators with 4 operators new cluster', async () => {
-    const pks = Array.from({ length: 10 }, (_, index) => helpers.DataGenerator.publicKey(index + 1));
-    const operatorIds = [1, 2, 3, 4];
-    const shares = Array.from({ length: 10 }, (_, index) => helpers.DataGenerator.shares(1, index, 4));
-
-    const depositAmount = minDepositAmount * 10;
-
-    await helpers.DB.ssvToken.approve(ssvNetworkContract.address, depositAmount);
-    await trackGas(ssvNetworkContract.bulkRegisterValidator(
-      pks,
-      operatorIds,
-      shares,
-      depositAmount,
->>>>>>> 5483446f
+
       {
         validatorCount: 0,
         networkFeeIndex: 0,
         index: 0,
         balance: 0,
         active: true
-<<<<<<< HEAD
+
       },
       [GasGroup.BULK_REGISTER_10_VALIDATOR_EXISTING_CLUSTER_4],
     );
-=======
-      }
-    ), [GasGroup.BULK_REGISTER_10_VALIDATOR_NEW_STATE_4]);
->>>>>>> 5483446f
+
   });
 
   // 7 operators
@@ -414,7 +382,6 @@
 
     const args = eventsByName.ValidatorAdded[0].args;
 
-<<<<<<< HEAD
     await helpers.bulkRegisterValidators(
       1,
       10,
@@ -431,50 +398,17 @@
       10,
       [1, 2, 3, 4, 5, 6, 7],
       minDepositAmount,
-=======
-    const pks = Array.from({ length: 10 }, (_, index) => helpers.DataGenerator.publicKey(index + 1));
-    const shares = Array.from({ length: 10 }, (_, index) => helpers.DataGenerator.shares(1, index, operatorIds.length));
-    const depositAmount = minDepositAmount * 10;
-
-    await helpers.DB.ssvToken.connect(helpers.DB.owners[1]).approve(ssvNetworkContract.address, depositAmount);
-    await trackGas(ssvNetworkContract.connect(helpers.DB.owners[1]).bulkRegisterValidator(
-      pks,
-      operatorIds,
-      shares,
-      depositAmount,
-      args.cluster
-    ), [GasGroup.BULK_REGISTER_10_VALIDATOR_EXISTING_CLUSTER_7]);
-  });
-
-  it('Bulk register 10 validators with 7 operators new cluster', async () => {
-    const operatorIds = [1, 2, 3, 4, 5, 6, 7];
-
-    const pks = Array.from({ length: 10 }, (_, index) => helpers.DataGenerator.publicKey(index + 1));
-    const shares = Array.from({ length: 10 }, (_, index) => helpers.DataGenerator.shares(1, index, operatorIds.length));
-    const depositAmount = minDepositAmount * 10;
-
-    await helpers.DB.ssvToken.approve(ssvNetworkContract.address, depositAmount);
-
-    await trackGas(ssvNetworkContract.bulkRegisterValidator(
-      pks,
-      operatorIds,
-      shares,
-      depositAmount,
->>>>>>> 5483446f
+
       {
         validatorCount: 0,
         networkFeeIndex: 0,
         index: 0,
         balance: 0,
         active: true
-<<<<<<< HEAD
       },
       [GasGroup.BULK_REGISTER_10_VALIDATOR_NEW_STATE_7],
     );
-=======
-      }
-    ), [GasGroup.BULK_REGISTER_10_VALIDATOR_NEW_STATE_7]);
->>>>>>> 5483446f
+
   });
 
   // 10 operators
@@ -625,7 +559,7 @@
 
     const args = eventsByName.ValidatorAdded[0].args;
 
-<<<<<<< HEAD
+
     await helpers.bulkRegisterValidators(
       1,
       10,
@@ -642,50 +576,18 @@
       10,
       [1, 2, 3, 4, 5, 6, 7, 8, 9, 10],
       minDepositAmount,
-=======
-    const pks = Array.from({ length: 10 }, (_, index) => helpers.DataGenerator.publicKey(index + 1));
-    const shares = Array.from({ length: 10 }, (_, index) => helpers.DataGenerator.shares(1,index, operatorIds.length));
-    const depositAmount = minDepositAmount * 10;
-
-    await helpers.DB.ssvToken.connect(helpers.DB.owners[1]).approve(ssvNetworkContract.address, depositAmount);
-    await trackGas(ssvNetworkContract.connect(helpers.DB.owners[1]).bulkRegisterValidator(
-      pks,
-      operatorIds,
-      shares,
-      depositAmount,
-      args.cluster
-    ), [GasGroup.BULK_REGISTER_10_VALIDATOR_EXISTING_CLUSTER_10]);
-  });
-
-  it('Bulk register 10 validators with 10 operators new cluster', async () => {
-    const operatorIds = [1, 2, 3, 4, 5, 6, 7, 8, 9, 10];
-
-    const pks = Array.from({ length: 10 }, (_, index) => helpers.DataGenerator.publicKey(index + 1));
-    const shares = Array.from({ length: 10 }, (_, index) => helpers.DataGenerator.shares(1, index, operatorIds.length));
-
-    const depositAmount = minDepositAmount * 10;
-
-    await helpers.DB.ssvToken.approve(ssvNetworkContract.address, depositAmount);
-    await trackGas(ssvNetworkContract.bulkRegisterValidator(
-      pks,
-      operatorIds,
-      shares,
-      depositAmount,
->>>>>>> 5483446f
+
       {
         validatorCount: 0,
         networkFeeIndex: 0,
         index: 0,
         balance: 0,
         active: true
-<<<<<<< HEAD
+
       },
       [GasGroup.BULK_REGISTER_10_VALIDATOR_NEW_STATE_10],
     );
-=======
-      }
-    ), [GasGroup.BULK_REGISTER_10_VALIDATOR_NEW_STATE_10]);
->>>>>>> 5483446f
+
   });
 
   // 13 operators
@@ -834,7 +736,7 @@
 
     const args = eventsByName.ValidatorAdded[0].args;
 
-<<<<<<< HEAD
+
     await helpers.bulkRegisterValidators(
       1,
       10,
@@ -851,50 +753,18 @@
       10,
       [1, 2, 3, 4, 5, 6, 7, 8, 9, 10, 11, 12, 13],
       minDepositAmount,
-=======
-    const pks = Array.from({ length: 10 }, (_, index) => helpers.DataGenerator.publicKey(index + 1));
-    const shares = Array.from({ length: 10 }, (_, index) => helpers.DataGenerator.shares(1, index, operatorIds.length));
-    const depositAmount = minDepositAmount * 10;
-
-    await helpers.DB.ssvToken.connect(helpers.DB.owners[1]).approve(ssvNetworkContract.address, depositAmount);
-    await trackGas(ssvNetworkContract.connect(helpers.DB.owners[1]).bulkRegisterValidator(
-      pks,
-      operatorIds,
-      shares,
-      depositAmount,
-      args.cluster
-    ), [GasGroup.BULK_REGISTER_10_VALIDATOR_EXISTING_CLUSTER_13]);
-  });
-
-  it('Bulk register 10 validators with 13 operators new cluster', async () => {
-    const operatorIds = [1, 2, 3, 4, 5, 6, 7, 8, 9, 10, 11, 12, 13];
-
-    const pks = Array.from({ length: 10 }, (_, index) => helpers.DataGenerator.publicKey(index + 1));
-    const shares = Array.from({ length: 10 }, (_, index) => helpers.DataGenerator.shares(1, index, operatorIds.length));
-
-    const depositAmount = minDepositAmount * 10;
-
-    await helpers.DB.ssvToken.approve(ssvNetworkContract.address, depositAmount);
-    await trackGas(ssvNetworkContract.bulkRegisterValidator(
-      pks,
-      operatorIds,
-      shares,
-      depositAmount,
->>>>>>> 5483446f
+
       {
         validatorCount: 0,
         networkFeeIndex: 0,
         index: 0,
         balance: 0,
         active: true
-<<<<<<< HEAD
+
       },
       [GasGroup.BULK_REGISTER_10_VALIDATOR_NEW_STATE_13],
     );
-=======
-      }
-    ), [GasGroup.BULK_REGISTER_10_VALIDATOR_NEW_STATE_13]);
->>>>>>> 5483446f
+
   });
 
   it('Get cluster burn rate', async () => {
