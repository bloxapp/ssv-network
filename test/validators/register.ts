--- conflicted
+++ resolved
@@ -415,19 +415,11 @@
   });
 
   it('Get cluster burn rate', async () => {
-<<<<<<< HEAD
-    expect(await ssvNetworkContract.getClusterBurnRate([1, 2, 3, 4])).to.equal(helpers.CONFIG.minimalOperatorFee * 4);
-  });
-
-  it('Get cluster burn rate when one of the operators does not exsit', async () => {
-    expect(await ssvNetworkContract.getClusterBurnRate([1, 2, 3, 41])).to.equal(helpers.CONFIG.minimalOperatorFee * 3);
-=======
     expect(await ssvViews.getClusterBurnRate([1,2,3,4])).to.equal(helpers.CONFIG.minimalOperatorFee * 4);
   });
 
   it('Get cluster burn rate when one of the operators does not exsit', async () => {
     expect(await ssvViews.getClusterBurnRate([1,2,3,41])).to.equal(helpers.CONFIG.minimalOperatorFee * 3);
->>>>>>> e8d9b16a
   });
 
   it('Register validator with incorrect input data reverts "IncorrectClusterState"', async () => {
@@ -570,18 +562,18 @@
   it('Surpassing max number of validators per operator reverts "ExceedValidatorLimit"', async () => {
     helpers.registerValidatorsRaw(2, 50, minDepositAmount, [8, 9, 10, 11]);
 
-    const SSVNetwork_v2 = await ethers.getContractFactory("SSVNetwork_v2");
-    const ssvNetwork_v2 = await upgrades.upgradeProxy(ssvNetworkContract.address, SSVNetwork_v2, {
+    const SSVNetworkValidatorsPerOperator = await ethers.getContractFactory("SSVNetworkValidatorsPerOperator");
+    const ssvNetwork = await upgrades.upgradeProxy(ssvNetworkContract.address, SSVNetworkValidatorsPerOperator, {
       kind: 'uups',
       call: {
         fn: 'initializev2',
         args: [25]
       }
     });
-    await ssvNetwork_v2.deployed();
-
-    await helpers.DB.ssvToken.connect(helpers.DB.owners[6]).approve(ssvNetwork_v2.address, minDepositAmount);
-    await expect(ssvNetwork_v2.connect(helpers.DB.owners[6]).registerValidator(
+    await ssvNetwork.deployed();
+
+    await helpers.DB.ssvToken.connect(helpers.DB.owners[6]).approve(ssvNetwork.address, minDepositAmount);
+    await expect(ssvNetwork.connect(helpers.DB.owners[6]).registerValidator(
       helpers.DataGenerator.publicKey(55),
       [8, 9, 12, 14],
       helpers.DataGenerator.shares(4),
@@ -594,7 +586,7 @@
         balance: 0,
         disabled: false
       }
-    )).to.be.revertedWithCustomError(ssvNetwork_v2, 'ExceedValidatorLimit');
+    )).to.be.revertedWithCustomError(ssvNetwork, 'ExceedValidatorLimit');
 
   });
 
