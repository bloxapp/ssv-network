--- conflicted
+++ resolved
@@ -1,20 +1,10 @@
 // Declare imports
 import * as helpers from '../helpers/contract-helpers';
-<<<<<<< HEAD
-
-=======
-import * as utils from '../helpers/utils';
->>>>>>> 68e4de9e
 import { expect } from 'chai';
 
 import { trackGas, GasGroup } from '../helpers/gas-usage';
 
-<<<<<<< HEAD
 let ssvNetworkContract: any, minDepositAmount: any;
-=======
-// Declare globals
-let ssvNetworkContract: any, clusterResult: any, minDepositAmount: any;
->>>>>>> 68e4de9e
 
 describe('Register Validator Tests', () => {
   beforeEach(async () => {
@@ -44,7 +34,6 @@
     );
   });
 
-<<<<<<< HEAD
   it('4 operators: Register 1 new validator gas usage', async () => {
     await helpers.DB.ssvToken.connect(helpers.DB.owners[1]).approve(ssvNetworkContract.address, minDepositAmount);
     await trackGas(ssvNetworkContract.connect(helpers.DB.owners[1]).registerValidator(
@@ -64,15 +53,6 @@
   });
 
   it('4 operators: Register 2 validators in same pod gas usage', async () => {
-=======
-  it('Register new pod emits "PodCreated"', async () => {
-    await helpers.DB.ssvToken.connect(helpers.DB.owners[1]).approve(ssvNetworkContract.address, minDepositAmount);
-    await expect(ssvNetworkContract.connect(helpers.DB.owners[1]).registerPod(helpers.DataGenerator.cluster.new(), minDepositAmount
-    )).to.emit(ssvNetworkContract, 'PodCreated');
-  });
-
-  it('Register new pod with a new cluster gas limit', async () => {
->>>>>>> 68e4de9e
     await helpers.DB.ssvToken.connect(helpers.DB.owners[1]).approve(ssvNetworkContract.address, minDepositAmount);
     const { eventsByName } = await trackGas(ssvNetworkContract.connect(helpers.DB.owners[1]).registerValidator(
       helpers.DataGenerator.publicKey(1),
@@ -101,7 +81,6 @@
     ), [GasGroup.REGISTER_VALIDATOR_EXISTING_POD]);
   });
 
-<<<<<<< HEAD
   it('4 operators: Register 2 validators in same pod and 1 validator in new pod gas usage', async () => {
     await helpers.DB.ssvToken.connect(helpers.DB.owners[1]).approve(ssvNetworkContract.address, minDepositAmount);
     const { eventsByName } = await trackGas(ssvNetworkContract.connect(helpers.DB.owners[1]).registerValidator(
@@ -121,9 +100,6 @@
 
     const args = eventsByName.PodMetadataUpdated[0].args;
 
-=======
-  it('Register a new pod to an existing cluster gas limit', async () => {
->>>>>>> 68e4de9e
     await helpers.DB.ssvToken.connect(helpers.DB.owners[1]).approve(ssvNetworkContract.address, minDepositAmount);
     await trackGas(ssvNetworkContract.connect(helpers.DB.owners[1]).registerValidator(
       helpers.DataGenerator.publicKey(2),
@@ -150,7 +126,6 @@
     ), [GasGroup.REGISTER_VALIDATOR_NEW_STATE]);
   });
 
-<<<<<<< HEAD
   it('4 operators: Register 2 validators in same pod with one time deposit gas usage', async () => {
     await helpers.DB.ssvToken.connect(helpers.DB.owners[1]).approve(ssvNetworkContract.address, `${minDepositAmount*2}`);
     const { eventsByName } = await trackGas(ssvNetworkContract.connect(helpers.DB.owners[1]).registerValidator(
@@ -304,11 +279,6 @@
   it('13 operators: Register 1 new validator gas usage', async () => {
     await helpers.DB.ssvToken.connect(helpers.DB.owners[1]).approve(ssvNetworkContract.address, minDepositAmount);
     await trackGas(ssvNetworkContract.connect(helpers.DB.owners[1]).registerValidator(
-=======
-  it('Register validator emits ValidatorAdded', async () => {
-    // register validator using cluster Id
-    await expect(ssvNetworkContract.registerValidator(
->>>>>>> 68e4de9e
       helpers.DataGenerator.publicKey(1),
       helpers.DataGenerator.cluster.new(13),
       helpers.DataGenerator.shares(0),
@@ -324,7 +294,6 @@
     ), [GasGroup.REGISTER_VALIDATOR_NEW_STATE_13]);
   });
 
-<<<<<<< HEAD
   it('13 operators: Register 2 validators in same pod gas usage', async () => {
     await helpers.DB.ssvToken.connect(helpers.DB.owners[1]).approve(ssvNetworkContract.address, minDepositAmount);
     const { eventsByName } = await trackGas(ssvNetworkContract.connect(helpers.DB.owners[1]).registerValidator(
@@ -424,22 +393,6 @@
       0,
       args.pod
     ), [GasGroup.REGISTER_VALIDATOR_NEW_STATE_WITHOUT_DEPOSIT_13]);
-=======
-  it('Register validator with a removed operator in the cluster', async () => {
-    await ssvNetworkContract.removeOperator(1);
-    await utils.progressBlocks(helpers.CONFIG.minimalBlocksBeforeLiquidation); // TMP IT FAILS WITH PROGRESS BLOCK, CRITICAL ERROR IN INDEX MATH LOGIC
-    await helpers.DB.ssvToken.connect(helpers.DB.owners[4]).approve(ssvNetworkContract.address, minDepositAmount);
-    await trackGas(ssvNetworkContract.connect(helpers.DB.owners[4])['deposit(bytes32,uint256)'](clusterResult.clusterId, minDepositAmount), [GasGroup.DEPOSIT]);
-    await trackGas(ssvNetworkContract.connect(helpers.DB.owners[4]).registerValidator(helpers.DataGenerator.publicKey(9), clusterResult.clusterId, helpers.DataGenerator.shares(0)), [GasGroup.REGISTER_VALIDATOR_EXISTING_POD]);
-  });
-
-  it('Register a validator into an empty cluster', async () => {
-    await helpers.registerValidators(0, 1, minDepositAmount, helpers.DataGenerator.cluster.new(), [GasGroup.REGISTER_VALIDATOR_NEW_STATE]);
-  });
-
-  it('Register two validators into the same pod', async () => {
-    await helpers.registerValidators(0, 1, `${minDepositAmount * 2}`, helpers.DataGenerator.cluster.byId(clusterResult.clusterId), [GasGroup.REGISTER_VALIDATOR_EXISTING_POD]);
->>>>>>> 68e4de9e
   });
 
   it('Register validator returns an error - PodDataIsBroken', async () => {
@@ -528,43 +481,12 @@
     )).to.emit(ssvNetworkContract, 'ValidatorAdded');
   });
 
-<<<<<<< HEAD
   it('Register pod returns an error - The operators list should be in ascending order', async () => {
     await expect(helpers.registerValidators(2, 1, minDepositAmount, [3, 2, 1, 4])).to.be.revertedWith('OperatorsListDoesNotSorted');
-=======
-  it('Get pod returns the cluster id', async () => {
-    expect(await ssvNetworkContract.getPod(helpers.DataGenerator.cluster.byId(clusterResult.clusterId))).to.equal(clusterResult.clusterId);
-  });
-
-  it('Register an existing pod reverts "PodAlreadyExists"', async () => {
-    await expect(ssvNetworkContract.registerPod(helpers.DataGenerator.cluster.byId(clusterResult.clusterId), 0
-    )).to.be.revertedWith('PodAlreadyExists');
->>>>>>> 68e4de9e
-  });
-
-  it('Get the cluster id of a cluster that does not exist reverts "ClusterNotExists"', async () => {
-    await expect(ssvNetworkContract.getClusterId([5, 6, 7, 8]
-    )).to.be.revertedWith('ClusterNotExists');
-  });
-
-  it('Get the pod address of a pod that does not exist reverts "PodNotExists"', async () => {
-    await expect(ssvNetworkContract.connect(helpers.DB.owners[4]).getPod(helpers.DataGenerator.cluster.byId(clusterResult.clusterId)
-    )).to.be.revertedWith('PodNotExists');
-  });
-
-  it('Register a pod when an operator does not exsit in the cluster reverts "OperatorDoesNotExist"', async () => {
-    await expect(ssvNetworkContract.registerPod([1, 2, 3, 25], minDepositAmount
-    )).to.be.revertedWith('OperatorDoesNotExist');
-  });
-
-  it('Register a pod with unsorted operators reverts "The operators list should be in ascending order"', async () => {
-    await expect(ssvNetworkContract.connect(helpers.DB.owners[1]).registerPod([3, 2, 1, 4], minDepositAmount
-    )).to.be.revertedWith('The operators list should be in ascending order');
   });
 
   it('Invalid operator amount reverts "OperatorIdsStructureInvalid"', async () => {
     // 2 Operators
-<<<<<<< HEAD
     await expect(helpers.registerValidators(2, 1, minDepositAmount, [1, 2])).to.be.revertedWith('OperatorIdsStructureInvalid');
 
     // 6 Operators
@@ -572,18 +494,6 @@
 
     // 14 Operators
     await expect(helpers.registerValidators(2, 1, minDepositAmount,  [1, 2, 3, 4, 5, 6, 7, 8, 9, 10, 11, 12, 13, 14])).to.be.revertedWith('OperatorIdsStructureInvalid');
-=======
-    await expect(helpers.registerPodAndDeposit(0, [1, 2], minDepositAmount
-    )).to.be.revertedWith('OperatorIdsStructureInvalid');
-
-    // 6 Operators
-    await expect(helpers.registerPodAndDeposit(0, [1, 2, 3, 4, 5, 6], minDepositAmount
-    )).to.be.revertedWith('OperatorIdsStructureInvalid');
-
-    // 14 Operators
-    await expect(helpers.registerPodAndDeposit(0, [1, 2, 3, 4, 5, 6, 7, 8, 9, 10, 11, 12, 13, 14], minDepositAmount
-    )).to.be.revertedWith('OperatorIdsStructureInvalid');
->>>>>>> 68e4de9e
   });
 
   it('Register validator with an invalild public key reverts "InvalidPublicKeyLength"', async () => {
@@ -603,14 +513,9 @@
     )).to.be.revertedWith('InvalidPublicKeyLength');
   });
 
-<<<<<<< HEAD
   it('Register validator returns an error - NotEnoughBalance', async () => {
     await helpers.DB.ssvToken.approve(ssvNetworkContract.address, helpers.CONFIG.minimalOperatorFee);
     await expect(ssvNetworkContract.registerValidator(
-=======
-  it('Register validator with not enough amount reverts "NotEnoughBalance', async () => {
-    await expect(ssvNetworkContract.connect(helpers.DB.owners[1]).registerValidator(
->>>>>>> 68e4de9e
       helpers.DataGenerator.publicKey(1),
       [1, 2, 3, 4],
       helpers.DataGenerator.shares(0),
@@ -626,18 +531,11 @@
     )).to.be.revertedWith('NotEnoughBalance');
   });
 
-<<<<<<< HEAD
   it('Register validator returns an error - ValidatorAlreadyExists', async () => {
     await helpers.DB.ssvToken.approve(ssvNetworkContract.address, helpers.CONFIG.minimalOperatorFee);
     await expect(ssvNetworkContract.connect(helpers.DB.owners[6]).registerValidator(
       '0x221111111111111111111111111111111111111111111111111111111111111111111111111111111111111111111119',
       [1,2,3,4],
-=======
-  it('Register an existing validator reverts "ValidatorAlreadyExists"', async () => {
-    await expect(ssvNetworkContract.connect(helpers.DB.owners[1]).registerValidator(
-      helpers.DataGenerator.publicKey(0),
-      (await helpers.registerPodAndDeposit(1, [1, 2, 3, 4], minDepositAmount)).clusterId,
->>>>>>> 68e4de9e
       helpers.DataGenerator.shares(0),
       minDepositAmount,
       {
@@ -650,30 +548,4 @@
       }
     )).to.be.revertedWith('ValidatorAlreadyExists');
   });
-<<<<<<< HEAD
-=======
-
-  it('Register validator with a cluster that does not exist reverts "ClusterNotExists"', async () => {
-    await expect(ssvNetworkContract.connect(helpers.DB.owners[1]).registerValidator(
-      helpers.DataGenerator.publicKey(0),
-      clusterResult.clusterId.replace(/.$/, '0'),
-      helpers.DataGenerator.shares(0),
-    )).to.be.revertedWith('ClusterNotExists');
-  });
-
-  // ABOVE GAS LIMIT
-  it('Register with 7 operators', async () => {
-    // await helpers.registerValidators(0, 1, '10000', helpers.DataGenerator.cluster.new(7), [GasGroup.REGISTER_VALIDATOR_EXISTING_CLUSTER]);
-  });
-
-  // TODO: fix after connecting the token
-  it('Not enough balance', async () => {
-    // await expect(ssvNetworkContract.registerValidator(
-    //     helpers.DataGenerator.publicKey(0),
-    //     [1, 2, 3, 4],
-    //     helpers.DataGenerator.shares(0),
-    //     '100005'
-    // )).to.be.revertedWith('NotEnoughBalance');
-  });
->>>>>>> 68e4de9e
 });