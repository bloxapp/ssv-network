// Declare imports
import * as helpers from '../helpers/contract-helpers';
import { expect } from 'chai';

import { trackGas, GasGroup } from '../helpers/gas-usage';

let ssvNetworkContract: any, minDepositAmount: any;

describe('Register Validator Tests', () => {
  beforeEach(async () => {
    // Initialize contract
    ssvNetworkContract = (await helpers.initializeContract()).contract;

    // Register operators
    await helpers.registerOperators(0, 14, helpers.CONFIG.minimalOperatorFee);

    minDepositAmount = (helpers.CONFIG.minimalBlocksBeforeLiquidation + 2) * helpers.CONFIG.minimalOperatorFee * 13;

    // cold register
    await helpers.DB.ssvToken.connect(helpers.DB.owners[6]).approve(helpers.DB.ssvNetwork.contract.address, '1000000000000000');
    await ssvNetworkContract.connect(helpers.DB.owners[6]).registerValidator(
      '0x221111111111111111111111111111111111111111111111111111111111111111111111111111111111111111111119',
      [1,2,3,4],
      helpers.DataGenerator.shares(0),
      '1000000000000000',
      {
        validatorCount: 0,
        networkFee: 0,
        networkFeeIndex: 0,
        index: 0,
        balance: 0,
        disabled: false
      }
    );
  });

  it('4 operators: Register 1 new validator gas usage', async () => {
    await helpers.DB.ssvToken.connect(helpers.DB.owners[1]).approve(ssvNetworkContract.address, minDepositAmount);
    await trackGas(ssvNetworkContract.connect(helpers.DB.owners[1]).registerValidator(
      helpers.DataGenerator.publicKey(1),
      helpers.DataGenerator.cluster.new(),
      helpers.DataGenerator.shares(0),
      minDepositAmount,
      {
        validatorCount: 0,
        networkFee: 0,
        networkFeeIndex: 0,
        index: 0,
        balance: 0,
        disabled: false
      }
    ), [GasGroup.REGISTER_VALIDATOR_NEW_STATE]);
  });

  it('4 operators: Register 2 validators in same cluster gas usage', async () => {
    await helpers.DB.ssvToken.connect(helpers.DB.owners[1]).approve(ssvNetworkContract.address, minDepositAmount);
    const { eventsByName } = await trackGas(ssvNetworkContract.connect(helpers.DB.owners[1]).registerValidator(
      helpers.DataGenerator.publicKey(1),
      [1,2,3,4],
      helpers.DataGenerator.shares(0),
      minDepositAmount,
      {
        validatorCount: 0,
        networkFee: 0,
        networkFeeIndex: 0,
        index: 0,
        balance: 0,
        disabled: false
      }
    ), [GasGroup.REGISTER_VALIDATOR_NEW_STATE]);

    const args = eventsByName.ValidatorAdded[0].args;

    await helpers.DB.ssvToken.connect(helpers.DB.owners[1]).approve(ssvNetworkContract.address, minDepositAmount);
    await trackGas(ssvNetworkContract.connect(helpers.DB.owners[1]).registerValidator(
      helpers.DataGenerator.publicKey(2),
      [1,2,3,4],
      helpers.DataGenerator.shares(0),
      minDepositAmount,
      args.cluster
    ), [GasGroup.REGISTER_VALIDATOR_EXISTING_POD]);
  });

  it('4 operators: Register 2 validators in same cluster and 1 validator in new cluster gas usage', async () => {
    await helpers.DB.ssvToken.connect(helpers.DB.owners[1]).approve(ssvNetworkContract.address, minDepositAmount);
    const { eventsByName } = await trackGas(ssvNetworkContract.connect(helpers.DB.owners[1]).registerValidator(
      helpers.DataGenerator.publicKey(1),
      [1,2,3,4],
      helpers.DataGenerator.shares(0),
      minDepositAmount,
      {
        validatorCount: 0,
        networkFee: 0,
        networkFeeIndex: 0,
        index: 0,
        balance: 0,
        disabled: false
      }
    ), [GasGroup.REGISTER_VALIDATOR_NEW_STATE]);

    const args = eventsByName.ValidatorAdded[0].args;

    await helpers.DB.ssvToken.connect(helpers.DB.owners[1]).approve(ssvNetworkContract.address, minDepositAmount);
    await trackGas(ssvNetworkContract.connect(helpers.DB.owners[1]).registerValidator(
      helpers.DataGenerator.publicKey(2),
      [1,2,3,4],
      helpers.DataGenerator.shares(0),
      minDepositAmount,
      args.cluster
    ), [GasGroup.REGISTER_VALIDATOR_EXISTING_POD]);

    await helpers.DB.ssvToken.connect(helpers.DB.owners[2]).approve(ssvNetworkContract.address, minDepositAmount);
    await trackGas(ssvNetworkContract.connect(helpers.DB.owners[2]).registerValidator(
      helpers.DataGenerator.publicKey(4),
      [2,3,4,5],
      helpers.DataGenerator.shares(0),
      minDepositAmount,
      {
        validatorCount: 0,
        networkFee: 0,
        networkFeeIndex: 0,
        index: 0,
        balance: 0,
        disabled: false
      }
    ), [GasGroup.REGISTER_VALIDATOR_NEW_STATE]);
  });

  it('4 operators: Register 2 validators in same cluster with one time deposit gas usage', async () => {
    await helpers.DB.ssvToken.connect(helpers.DB.owners[1]).approve(ssvNetworkContract.address, `${minDepositAmount*2}`);
    const { eventsByName } = await trackGas(ssvNetworkContract.connect(helpers.DB.owners[1]).registerValidator(
      helpers.DataGenerator.publicKey(1),
      [1,2,3,4],
      helpers.DataGenerator.shares(0),
      `${minDepositAmount*2}`,
      {
        validatorCount: 0,
        networkFee: 0,
        networkFeeIndex: 0,
        index: 0,
        balance: 0,
        disabled: false
      }
    ), [GasGroup.REGISTER_VALIDATOR_NEW_STATE]);

    const args = eventsByName.ValidatorAdded[0].args;
    await trackGas(ssvNetworkContract.connect(helpers.DB.owners[1]).registerValidator(
      helpers.DataGenerator.publicKey(2),
      [1,2,3,4],
      helpers.DataGenerator.shares(0),
      0,
      args.cluster
    ), [GasGroup.REGISTER_VALIDATOR_NEW_STATE_WITHOUT_DEPOSIT]);
  });

  // 7 operators

  it('7 operators: Register 1 new validator gas usage', async () => {
    await helpers.DB.ssvToken.connect(helpers.DB.owners[1]).approve(ssvNetworkContract.address, minDepositAmount);
    await trackGas(ssvNetworkContract.connect(helpers.DB.owners[1]).registerValidator(
      helpers.DataGenerator.publicKey(1),
      helpers.DataGenerator.cluster.new(7),
      helpers.DataGenerator.shares(0),
      minDepositAmount,
      {
        validatorCount: 0,
        networkFee: 0,
        networkFeeIndex: 0,
        index: 0,
        balance: 0,
        disabled: false
      }
    ), [GasGroup.REGISTER_VALIDATOR_NEW_STATE_7]);
  });

  it('7 operators: Register 2 validators in same cluster gas usage', async () => {
    await helpers.DB.ssvToken.connect(helpers.DB.owners[1]).approve(ssvNetworkContract.address, minDepositAmount);
    const { eventsByName } = await trackGas(ssvNetworkContract.connect(helpers.DB.owners[1]).registerValidator(
      helpers.DataGenerator.publicKey(1),
      [1,2,3,4,5,6,7],
      helpers.DataGenerator.shares(0),
      minDepositAmount,
      {
        validatorCount: 0,
        networkFee: 0,
        networkFeeIndex: 0,
        index: 0,
        balance: 0,
        disabled: false
      }
    ), [GasGroup.REGISTER_VALIDATOR_NEW_STATE_7]);

    const args = eventsByName.ValidatorAdded[0].args;

    await helpers.DB.ssvToken.connect(helpers.DB.owners[1]).approve(ssvNetworkContract.address, minDepositAmount);
    await trackGas(ssvNetworkContract.connect(helpers.DB.owners[1]).registerValidator(
      helpers.DataGenerator.publicKey(2),
      [1,2,3,4,5,6,7],
      helpers.DataGenerator.shares(0),
      minDepositAmount,
      args.cluster
    ), [GasGroup.REGISTER_VALIDATOR_EXISTING_POD_7]);
  });

  it('7 operators: Register 2 validators in same cluster and 1 validator in new cluster gas usage', async () => {
    await helpers.DB.ssvToken.connect(helpers.DB.owners[1]).approve(ssvNetworkContract.address, minDepositAmount);
    const { eventsByName } = await trackGas(ssvNetworkContract.connect(helpers.DB.owners[1]).registerValidator(
      helpers.DataGenerator.publicKey(1),
      [1,2,3,4,5,6,7],
      helpers.DataGenerator.shares(0),
      minDepositAmount,
      {
        validatorCount: 0,
        networkFee: 0,
        networkFeeIndex: 0,
        index: 0,
        balance: 0,
        disabled: false
      }
    ), [GasGroup.REGISTER_VALIDATOR_NEW_STATE_7]);

    const args = eventsByName.ValidatorAdded[0].args;

    await helpers.DB.ssvToken.connect(helpers.DB.owners[1]).approve(ssvNetworkContract.address, minDepositAmount);
    await trackGas(ssvNetworkContract.connect(helpers.DB.owners[1]).registerValidator(
      helpers.DataGenerator.publicKey(2),
      [1,2,3,4,5,6,7],
      helpers.DataGenerator.shares(0),
      minDepositAmount,
      args.cluster
    ), [GasGroup.REGISTER_VALIDATOR_EXISTING_POD_7]);

    await helpers.DB.ssvToken.connect(helpers.DB.owners[2]).approve(ssvNetworkContract.address, minDepositAmount);
    await trackGas(ssvNetworkContract.connect(helpers.DB.owners[2]).registerValidator(
      helpers.DataGenerator.publicKey(4),
      [2,3,4,5,6,7,8],
      helpers.DataGenerator.shares(0),
      minDepositAmount,
      {
        validatorCount: 0,
        networkFee: 0,
        networkFeeIndex: 0,
        index: 0,
        balance: 0,
        disabled: false
      }
    ), [GasGroup.REGISTER_VALIDATOR_NEW_STATE_7]);
  });

  it('7 operators: Register 2 validators in same cluster with one time deposit gas usage', async () => {
    await helpers.DB.ssvToken.connect(helpers.DB.owners[1]).approve(ssvNetworkContract.address, `${minDepositAmount*2}`);
    const { eventsByName } = await trackGas(ssvNetworkContract.connect(helpers.DB.owners[1]).registerValidator(
      helpers.DataGenerator.publicKey(1),
      [1,2,3,4,5,6,7],
      helpers.DataGenerator.shares(0),
      `${minDepositAmount*2}`,
      {
        validatorCount: 0,
        networkFee: 0,
        networkFeeIndex: 0,
        index: 0,
        balance: 0,
        disabled: false
      }
    ), [GasGroup.REGISTER_VALIDATOR_NEW_STATE_7]);

    const args = eventsByName.ValidatorAdded[0].args;
    await trackGas(ssvNetworkContract.connect(helpers.DB.owners[1]).registerValidator(
      helpers.DataGenerator.publicKey(2),
      [1,2,3,4,5,6,7],
      helpers.DataGenerator.shares(0),
      0,
      args.cluster
    ), [GasGroup.REGISTER_VALIDATOR_NEW_STATE_WITHOUT_DEPOSIT_7]);
  });

  // 13 operators

  it('13 operators: Register 1 new validator gas usage', async () => {
    await helpers.DB.ssvToken.connect(helpers.DB.owners[1]).approve(ssvNetworkContract.address, minDepositAmount);
    await trackGas(ssvNetworkContract.connect(helpers.DB.owners[1]).registerValidator(
      helpers.DataGenerator.publicKey(1),
      helpers.DataGenerator.cluster.new(13),
      helpers.DataGenerator.shares(0),
      minDepositAmount,
      {
        validatorCount: 0,
        networkFee: 0,
        networkFeeIndex: 0,
        index: 0,
        balance: 0,
        disabled: false
      }
    ), [GasGroup.REGISTER_VALIDATOR_NEW_STATE_13]);
  });

  it('13 operators: Register 2 validators in same cluster gas usage', async () => {
    await helpers.DB.ssvToken.connect(helpers.DB.owners[1]).approve(ssvNetworkContract.address, minDepositAmount);
    const { eventsByName } = await trackGas(ssvNetworkContract.connect(helpers.DB.owners[1]).registerValidator(
      helpers.DataGenerator.publicKey(1),
      [1,2,3,4,5,6,7,8,9,10,11,12,13],
      helpers.DataGenerator.shares(0),
      minDepositAmount,
      {
        validatorCount: 0,
        networkFee: 0,
        networkFeeIndex: 0,
        index: 0,
        balance: 0,
        disabled: false
      }
    ), [GasGroup.REGISTER_VALIDATOR_NEW_STATE_13]);

    const args = eventsByName.ValidatorAdded[0].args;

    await helpers.DB.ssvToken.connect(helpers.DB.owners[1]).approve(ssvNetworkContract.address, minDepositAmount);
    await trackGas(ssvNetworkContract.connect(helpers.DB.owners[1]).registerValidator(
      helpers.DataGenerator.publicKey(2),
      [1,2,3,4,5,6,7,8,9,10,11,12,13],
      helpers.DataGenerator.shares(0),
      minDepositAmount,
      args.cluster
    ), [GasGroup.REGISTER_VALIDATOR_EXISTING_POD_13]);
  });

  it('13 operators: Register 2 validators in same cluster and 1 validator in new cluster gas usage', async () => {
    await helpers.DB.ssvToken.connect(helpers.DB.owners[1]).approve(ssvNetworkContract.address, minDepositAmount);
    const { eventsByName } = await trackGas(ssvNetworkContract.connect(helpers.DB.owners[1]).registerValidator(
      helpers.DataGenerator.publicKey(1),
      [1,2,3,4,5,6,7,8,9,10,11,12,13],
      helpers.DataGenerator.shares(0),
      minDepositAmount,
      {
        validatorCount: 0,
        networkFee: 0,
        networkFeeIndex: 0,
        index: 0,
        balance: 0,
        disabled: false
      }
    ), [GasGroup.REGISTER_VALIDATOR_NEW_STATE_13]);

    const args = eventsByName.ValidatorAdded[0].args;

    await helpers.DB.ssvToken.connect(helpers.DB.owners[1]).approve(ssvNetworkContract.address, minDepositAmount);
    await trackGas(ssvNetworkContract.connect(helpers.DB.owners[1]).registerValidator(
      helpers.DataGenerator.publicKey(2),
      [1,2,3,4,5,6,7,8,9,10,11,12,13],
      helpers.DataGenerator.shares(0),
      minDepositAmount,
      args.cluster
    ), [GasGroup.REGISTER_VALIDATOR_EXISTING_POD_13]);

    await helpers.DB.ssvToken.connect(helpers.DB.owners[2]).approve(ssvNetworkContract.address, minDepositAmount);
    await trackGas(ssvNetworkContract.connect(helpers.DB.owners[2]).registerValidator(
      helpers.DataGenerator.publicKey(4),
      [2,3,4,5,6,7,8,9,10,11,12,13,14],
      helpers.DataGenerator.shares(0),
      minDepositAmount,
      {
        validatorCount: 0,
        networkFee: 0,
        networkFeeIndex: 0,
        index: 0,
        balance: 0,
        disabled: false
      }
    ), [GasGroup.REGISTER_VALIDATOR_NEW_STATE_13]);
  });

  it('13 operators: Register 2 validators in same cluster with one time deposit gas usage', async () => {
    await helpers.DB.ssvToken.connect(helpers.DB.owners[1]).approve(ssvNetworkContract.address, `${minDepositAmount*2}`);
    const { eventsByName } = await trackGas(ssvNetworkContract.connect(helpers.DB.owners[1]).registerValidator(
      helpers.DataGenerator.publicKey(1),
      [1,2,3,4,5,6,7,8,9,10,11,12,13],
      helpers.DataGenerator.shares(0),
      `${minDepositAmount*2}`,
      {
        validatorCount: 0,
        networkFee: 0,
        networkFeeIndex: 0,
        index: 0,
        balance: 0,
        disabled: false
      }
    ), [GasGroup.REGISTER_VALIDATOR_NEW_STATE_13]);

    const args = eventsByName.ValidatorAdded[0].args;
    await trackGas(ssvNetworkContract.connect(helpers.DB.owners[1]).registerValidator(
      helpers.DataGenerator.publicKey(2),
      [1,2,3,4,5,6,7,8,9,10,11,12,13],
      helpers.DataGenerator.shares(0),
      0,
      args.cluster
    ), [GasGroup.REGISTER_VALIDATOR_NEW_STATE_WITHOUT_DEPOSIT_13]);
  });

  it('Register validator returns an error - IncorrectClusterState', async () => {
    await helpers.DB.ssvToken.connect(helpers.DB.owners[1]).approve(ssvNetworkContract.address, `${minDepositAmount*2}`);
    await ssvNetworkContract.connect(helpers.DB.owners[1]).registerValidator(
      helpers.DataGenerator.publicKey(2),
      [1, 2, 3, 4],
      helpers.DataGenerator.shares(0),
      minDepositAmount,
      {
        validatorCount: 0,
        networkFee: 0,
        networkFeeIndex: 0,
        index: 0,
        balance: 0,
        disabled: false
      }
    );

    await expect(ssvNetworkContract.connect(helpers.DB.owners[1]).registerValidator(
      helpers.DataGenerator.publicKey(3),
      [1, 2, 3, 4],
      helpers.DataGenerator.shares(0),
      minDepositAmount,
      {
        validatorCount: 2,
        networkFee: 10,
        networkFeeIndex: 0,
        index: 0,
        balance: 0,
        disabled: false
      }
<<<<<<< HEAD
    )).to.be.revertedWithCustomError(ssvNetworkContract,'PodDataIsBroken');
=======
    )).to.be.revertedWith('IncorrectClusterState');
>>>>>>> ebcc4d04
  });

  it('Register validator returns an error - OperatorDoesNotExist', async () => {
    await expect(ssvNetworkContract.registerValidator(
      helpers.DataGenerator.publicKey(2),
      [1, 2, 3, 25],
      helpers.DataGenerator.shares(0),
      minDepositAmount,
      {
        validatorCount: 0,
        networkFee: 0,
        networkFeeIndex: 0,
        index: 0,
        balance: 0,
        disabled: false
      }
    )).to.be.revertedWithCustomError(ssvNetworkContract,'OperatorDoesNotExist');
  });

  it('Register validator with removed operator returns an error - OperatorDoesNotExist', async () => {
    await ssvNetworkContract.removeOperator(1);
    await expect(ssvNetworkContract.registerValidator(
      helpers.DataGenerator.publicKey(2),
      [1, 2, 3, 4],
      helpers.DataGenerator.shares(0),
      minDepositAmount,
      {
        validatorCount: 0,
        networkFee: 0,
        networkFeeIndex: 0,
        index: 0,
        balance: 0,
        disabled: false
      }
    )).to.be.revertedWithCustomError(ssvNetworkContract,'OperatorDoesNotExist');
  });

  it('Register validator emits ValidatorAdded event', async () => {
    await helpers.DB.ssvToken.approve(ssvNetworkContract.address, minDepositAmount);
    await expect(ssvNetworkContract.registerValidator(
      helpers.DataGenerator.publicKey(1),
      [1, 2, 3, 4],
      helpers.DataGenerator.shares(0),
      minDepositAmount,
      {
        validatorCount: 0,
        networkFee: 0,
        networkFeeIndex: 0,
        index: 0,
        balance: 0,
        disabled: false
      }
    )).to.emit(ssvNetworkContract, 'ValidatorAdded');
  });

<<<<<<< HEAD
  it('Register pod returns an error - The operators list should be in ascending order', async () => {
    await expect(helpers.registerValidators(2, 1, minDepositAmount, [3, 2, 1, 4])).to.be.revertedWithCustomError(ssvNetworkContract,'OperatorsListDoesNotSorted');
=======
  it('Register cluster returns an error - The operators list should be in ascending order', async () => {
    await expect(helpers.registerValidators(2, 1, minDepositAmount, [3, 2, 1, 4])).to.be.revertedWith('UnsortedOperatorsList');
>>>>>>> ebcc4d04
  });

  it('Invalid operator amount reverts "InvalidOperatorIdsLength"', async () => {
    // 2 Operators
<<<<<<< HEAD
    await expect(helpers.registerValidators(2, 1, minDepositAmount, [1, 2])).to.be.revertedWithCustomError(ssvNetworkContract,'OperatorIdsStructureInvalid');

    // 6 Operators
    await expect(helpers.registerValidators(2, 1, minDepositAmount,  [1, 2, 3, 4, 5, 6])).to.be.revertedWithCustomError(ssvNetworkContract,'OperatorIdsStructureInvalid');

    // 14 Operators
    await expect(helpers.registerValidators(2, 1, minDepositAmount,  [1, 2, 3, 4, 5, 6, 7, 8, 9, 10, 11, 12, 13, 14])).to.be.revertedWithCustomError(ssvNetworkContract,'OperatorIdsStructureInvalid');
=======
    await expect(helpers.registerValidators(2, 1, minDepositAmount, [1, 2])).to.be.revertedWith('InvalidOperatorIdsLength');

    // 6 Operators
    await expect(helpers.registerValidators(2, 1, minDepositAmount,  [1, 2, 3, 4, 5, 6])).to.be.revertedWith('InvalidOperatorIdsLength');

    // 14 Operators
    await expect(helpers.registerValidators(2, 1, minDepositAmount,  [1, 2, 3, 4, 5, 6, 7, 8, 9, 10, 11, 12, 13, 14])).to.be.revertedWith('InvalidOperatorIdsLength');
>>>>>>> ebcc4d04
  });

  it('Register validator with an invalild public key reverts "InvalidPublicKeyLength"', async () => {
    await expect(ssvNetworkContract.registerValidator(
      helpers.DataGenerator.shares(0),
      [1, 2, 3, 4],
      helpers.DataGenerator.shares(0),
      minDepositAmount,
      {
        validatorCount: 0,
        networkFee: 0,
        networkFeeIndex: 0,
        index: 0,
        balance: 0,
        disabled: false
      }
    )).to.be.revertedWithCustomError(ssvNetworkContract,'InvalidPublicKeyLength');
  });

  it('Register validator returns an error - InsufficientBalance', async () => {
    await helpers.DB.ssvToken.approve(ssvNetworkContract.address, helpers.CONFIG.minimalOperatorFee);
    await expect(ssvNetworkContract.registerValidator(
      helpers.DataGenerator.publicKey(1),
      [1, 2, 3, 4],
      helpers.DataGenerator.shares(0),
      helpers.CONFIG.minimalOperatorFee,
      {
        validatorCount: 0,
        networkFee: 0,
        networkFeeIndex: 0,
        index: 0,
        balance: 0,
        disabled: false
      }
<<<<<<< HEAD
    )).to.be.revertedWithCustomError(ssvNetworkContract,'NotEnoughBalance');
=======
    )).to.be.revertedWith('InsufficientBalance');
>>>>>>> ebcc4d04
  });

  it('Register validator returns an error - ValidatorAlreadyExists', async () => {
    await helpers.DB.ssvToken.approve(ssvNetworkContract.address, helpers.CONFIG.minimalOperatorFee);
    await expect(ssvNetworkContract.connect(helpers.DB.owners[6]).registerValidator(
      '0x221111111111111111111111111111111111111111111111111111111111111111111111111111111111111111111119',
      [1,2,3,4],
      helpers.DataGenerator.shares(0),
      minDepositAmount,
      {
        validatorCount: 0,
        networkFee: 0,
        networkFeeIndex: 0,
        index: 0,
        balance: 0,
        disabled: false
      }
    )).to.be.revertedWithCustomError(ssvNetworkContract,'ValidatorAlreadyExists');
  });

  it('Get cluster burn rate', async () => {
    expect(await ssvNetworkContract.getClusterBurnRate([1,2,3,4])).to.equal(helpers.CONFIG.minimalOperatorFee * 4);
  });

  it('Get cluster burn rate by not existed operator in the list', async () => {
    expect(await ssvNetworkContract.getClusterBurnRate([1,2,3,41])).to.equal(helpers.CONFIG.minimalOperatorFee * 3);
  });
});<|MERGE_RESOLUTION|>--- conflicted
+++ resolved
@@ -425,11 +425,7 @@
         balance: 0,
         disabled: false
       }
-<<<<<<< HEAD
-    )).to.be.revertedWithCustomError(ssvNetworkContract,'PodDataIsBroken');
-=======
-    )).to.be.revertedWith('IncorrectClusterState');
->>>>>>> ebcc4d04
+    )).to.be.revertedWithCustomError(ssvNetworkContract,'IncorrectClusterState');
   });
 
   it('Register validator returns an error - OperatorDoesNotExist', async () => {
@@ -485,34 +481,19 @@
     )).to.emit(ssvNetworkContract, 'ValidatorAdded');
   });
 
-<<<<<<< HEAD
-  it('Register pod returns an error - The operators list should be in ascending order', async () => {
-    await expect(helpers.registerValidators(2, 1, minDepositAmount, [3, 2, 1, 4])).to.be.revertedWithCustomError(ssvNetworkContract,'OperatorsListDoesNotSorted');
-=======
   it('Register cluster returns an error - The operators list should be in ascending order', async () => {
-    await expect(helpers.registerValidators(2, 1, minDepositAmount, [3, 2, 1, 4])).to.be.revertedWith('UnsortedOperatorsList');
->>>>>>> ebcc4d04
+    await expect(helpers.registerValidators(2, 1, minDepositAmount, [3, 2, 1, 4])).to.be.revertedWithCustomError(ssvNetworkContract,'UnsortedOperatorsList');
   });
 
   it('Invalid operator amount reverts "InvalidOperatorIdsLength"', async () => {
     // 2 Operators
-<<<<<<< HEAD
-    await expect(helpers.registerValidators(2, 1, minDepositAmount, [1, 2])).to.be.revertedWithCustomError(ssvNetworkContract,'OperatorIdsStructureInvalid');
+    await expect(helpers.registerValidators(2, 1, minDepositAmount, [1, 2])).to.be.revertedWithCustomError(ssvNetworkContract,'InvalidOperatorIdsLength');
 
     // 6 Operators
-    await expect(helpers.registerValidators(2, 1, minDepositAmount,  [1, 2, 3, 4, 5, 6])).to.be.revertedWithCustomError(ssvNetworkContract,'OperatorIdsStructureInvalid');
+    await expect(helpers.registerValidators(2, 1, minDepositAmount,  [1, 2, 3, 4, 5, 6])).to.be.revertedWithCustomError(ssvNetworkContract,'InvalidOperatorIdsLength');
 
     // 14 Operators
-    await expect(helpers.registerValidators(2, 1, minDepositAmount,  [1, 2, 3, 4, 5, 6, 7, 8, 9, 10, 11, 12, 13, 14])).to.be.revertedWithCustomError(ssvNetworkContract,'OperatorIdsStructureInvalid');
-=======
-    await expect(helpers.registerValidators(2, 1, minDepositAmount, [1, 2])).to.be.revertedWith('InvalidOperatorIdsLength');
-
-    // 6 Operators
-    await expect(helpers.registerValidators(2, 1, minDepositAmount,  [1, 2, 3, 4, 5, 6])).to.be.revertedWith('InvalidOperatorIdsLength');
-
-    // 14 Operators
-    await expect(helpers.registerValidators(2, 1, minDepositAmount,  [1, 2, 3, 4, 5, 6, 7, 8, 9, 10, 11, 12, 13, 14])).to.be.revertedWith('InvalidOperatorIdsLength');
->>>>>>> ebcc4d04
+    await expect(helpers.registerValidators(2, 1, minDepositAmount,  [1, 2, 3, 4, 5, 6, 7, 8, 9, 10, 11, 12, 13, 14])).to.be.revertedWithCustomError(ssvNetworkContract,'InvalidOperatorIdsLength');
   });
 
   it('Register validator with an invalild public key reverts "InvalidPublicKeyLength"', async () => {
@@ -547,11 +528,7 @@
         balance: 0,
         disabled: false
       }
-<<<<<<< HEAD
-    )).to.be.revertedWithCustomError(ssvNetworkContract,'NotEnoughBalance');
-=======
-    )).to.be.revertedWith('InsufficientBalance');
->>>>>>> ebcc4d04
+    )).to.be.revertedWithCustomError(ssvNetworkContract,'InsufficientBalance');
   });
 
   it('Register validator returns an error - ValidatorAlreadyExists', async () => {
