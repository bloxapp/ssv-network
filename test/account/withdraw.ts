--- conflicted
+++ resolved
@@ -5,21 +5,13 @@
 import { trackGas, GasGroup } from '../helpers/gas-usage';
 
 // Declare globals
-<<<<<<< HEAD
 let ssvNetworkContract: any, ssvToken: any, cluster1: any, minDepositAmount: any;
-=======
-let ssvNetworkContract: any, registerAuth: any, ssvToken: any, cluster1: any, minDepositAmount: any;
->>>>>>> aabbca91
 
 describe('Withdraw Tests', () => {
   beforeEach(async () => {
     // Initialize contract
     const metadata = (await helpers.initializeContract());
     ssvNetworkContract = metadata.contract;
-<<<<<<< HEAD
-=======
-    registerAuth = metadata.registerAuth;
->>>>>>> aabbca91
     ssvToken = metadata.ssvToken;
 
     // Register operators
@@ -29,15 +21,9 @@
     // Register validators
     // cold register
     await helpers.coldRegisterValidator();
-<<<<<<< HEAD
 
     await ssvNetworkContract.setRegisterAuth(helpers.DB.owners[4].address, [false,true]);
     await ssvToken.connect(helpers.DB.owners[4]).approve(ssvNetworkContract.address, minDepositAmount);
-=======
-    await registerAuth.setAuth(helpers.DB.owners[4].address, [false, true]);
-    await ssvToken.connect(helpers.DB.owners[4]).approve(ssvNetworkContract.address, minDepositAmount);
-
->>>>>>> aabbca91
     const register = await trackGas(ssvNetworkContract.connect(helpers.DB.owners[4]).registerValidator(
       helpers.DataGenerator.publicKey(1),
       [1, 2, 3, 4],
@@ -59,11 +45,7 @@
   });
 
   it('Withdraw from cluster gas limits', async () => {
-<<<<<<< HEAD
     await trackGas(ssvNetworkContract.connect(helpers.DB.owners[4]).withdraw(cluster1.operatorIds, helpers.CONFIG.minimalOperatorFee, cluster1.cluster), [GasGroup.WITHDRAW_CLUSTER_BALANCE]);
-=======
-    await trackGas(ssvNetworkContract.connect(helpers.DB.owners[4]).withdraw(cluster1.operatorIds, helpers.CONFIG.minimalOperatorFee, cluster1.cluster), [GasGroup.WITHDRAW_POD_BALANCE]);
->>>>>>> aabbca91
   });
 
   it('Withdraw from operator balance emits "OperatorWithdrawn"', async () => {
@@ -85,16 +67,6 @@
   it('Withdraw from a cluster that has a removed operator emits "ClusterWithdrawn"', async () => {
     await ssvNetworkContract.removeOperator(1);
     await expect(ssvNetworkContract.connect(helpers.DB.owners[4]).withdraw(cluster1.operatorIds, helpers.CONFIG.minimalOperatorFee, cluster1.cluster)).to.emit(ssvNetworkContract, 'ClusterWithdrawn');
-<<<<<<< HEAD
-=======
-  });
-
-  it('Withdraw from a cluster without validators', async () => {
-    cluster1 = await helpers.removeValidator(4, helpers.DataGenerator.publicKey(1), cluster1.operatorIds, cluster1.cluster);
-    const currentClusterBalance = minDepositAmount - (helpers.CONFIG.minimalOperatorFee * 4);
-
-    await expect(ssvNetworkContract.connect(helpers.DB.owners[4]).withdraw(cluster1.operatorIds, currentClusterBalance, cluster1.cluster)).to.emit(ssvNetworkContract, 'ClusterWithdrawn');
->>>>>>> aabbca91
   });
 
   it('Withdraw more than the cluster balance reverts "InsufficientBalance"', async () => {
@@ -132,4 +104,11 @@
   it('Withdraw more than the operator total balance reverts "InsufficientBalance"', async () => {
     await expect(ssvNetworkContract.connect(helpers.DB.owners[0])['withdrawOperatorEarnings(uint64)'](12)).to.be.revertedWithCustomError(ssvNetworkContract, 'InsufficientBalance');
   });
+
+  it('Withdraw from a cluster without validators', async () => {
+    cluster1 = await helpers.removeValidator(4, helpers.DataGenerator.publicKey(1), cluster1.operatorIds, cluster1.cluster);
+    const currentClusterBalance = minDepositAmount - (helpers.CONFIG.minimalOperatorFee * 4);
+
+    await expect(ssvNetworkContract.connect(helpers.DB.owners[4]).withdraw(cluster1.operatorIds, currentClusterBalance, cluster1.cluster)).to.emit(ssvNetworkContract, 'ClusterWithdrawn');
+  });
 });