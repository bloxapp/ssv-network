// Decalre imports
import * as helpers from '../helpers/contract-helpers';
import * as utils from '../helpers/utils';
import { expect } from 'chai';
import { trackGas, GasGroup } from '../helpers/gas-usage';

<<<<<<< HEAD
let ssvNetworkContract: any, minDepositAmount: any, firstPod: any;
=======
// Declare globals
let ssvNetworkContract: any, clusterResult1: any, minDepositAmount: any;
>>>>>>> 68e4de9e

describe('Liquidate Tests', () => {
  beforeEach(async () => {
    // Initialize contract
    ssvNetworkContract = (await helpers.initializeContract()).contract;

    // Register operators
    await helpers.registerOperators(0, 12, helpers.CONFIG.minimalOperatorFee);

    minDepositAmount = (helpers.CONFIG.minimalBlocksBeforeLiquidation + 10) * helpers.CONFIG.minimalOperatorFee * 4;

    // cold register
    await helpers.DB.ssvToken.connect(helpers.DB.owners[6]).approve(helpers.DB.ssvNetwork.contract.address, '1000000000000000');
    await ssvNetworkContract.connect(helpers.DB.owners[6]).registerValidator(
      '0x221111111111111111111111111111111111111111111111111111111111111111111111111111111111111111111119',
      [1,2,3,4],
      helpers.DataGenerator.shares(0),
      '1000000000000000',
      {
        validatorCount: 0,
        networkFee: 0,
        networkFeeIndex: 0,
        index: 0,
        balance: 0,
        disabled: false
      }
    );

    // first validator
    await helpers.DB.ssvToken.connect(helpers.DB.owners[1]).approve(ssvNetworkContract.address, minDepositAmount);
    const register = await trackGas(ssvNetworkContract.connect(helpers.DB.owners[1]).registerValidator(
      helpers.DataGenerator.publicKey(1),
      [1,2,3,4],
      helpers.DataGenerator.shares(0),
      minDepositAmount,
      {
        validatorCount: 0,
        networkFee: 0,
        networkFeeIndex: 0,
        index: 0,
        balance: 0,
        disabled: false
      }
    ), [GasGroup.REGISTER_VALIDATOR_NEW_STATE]);
    firstPod = register.eventsByName.PodMetadataUpdated[0].args;
  });

  it('Liquidate a pod emits "PodLiquidated"', async () => {
    await utils.progressBlocks(helpers.CONFIG.minimalBlocksBeforeLiquidation);
    await expect(ssvNetworkContract.liquidate(helpers.DB.owners[4].address, clusterResult1.clusterId
    )).to.emit(ssvNetworkContract, 'PodLiquidated');
  });

  it('Liquidate a pod gas limits', async () => {
    await utils.progressBlocks(helpers.CONFIG.minimalBlocksBeforeLiquidation);
    await trackGas(ssvNetworkContract.connect(helpers.DB.owners[1]).liquidate(helpers.DB.owners[4].address, clusterResult1.clusterId), [GasGroup.LIQUIDATE_POD]);
  });

  it('Get if the pod is liquidatable', async () => {
    await utils.progressBlocks(helpers.CONFIG.minimalBlocksBeforeLiquidation);
    expect(await ssvNetworkContract.isLiquidatable(firstPod.ownerAddress, firstPod.operatorIds, firstPod.pod)).to.equal(true);
  });

  it('Liquidatable with removed operator', async () => {
    await ssvNetworkContract.removeOperator(1);
    await utils.progressBlocks(helpers.CONFIG.minimalBlocksBeforeLiquidation); // TMP IT FAILS WITH PROGRESS BLOCK, CRITICAL ERROR IN INDEX MATH LOGIC
    expect(await ssvNetworkContract.isLiquidatable(firstPod.ownerAddress, firstPod.operatorIds, firstPod.pod)).to.equal(true);
  });

  it('Get if the pod is liquidated', async () => {
    await utils.progressBlocks(helpers.CONFIG.minimalBlocksBeforeLiquidation);
<<<<<<< HEAD

    await expect(ssvNetworkContract.liquidatePod(
      firstPod.ownerAddress,
      firstPod.operatorIds,
      firstPod.pod
    )).to.emit(ssvNetworkContract, 'PodLiquidated');
  });

  it('Liquidate validator with removed operator in a pod', async () => {
=======
    await ssvNetworkContract.liquidate(helpers.DB.owners[4].address, clusterResult1.clusterId);
    expect(await ssvNetworkContract.isLiquidated(helpers.DB.owners[4].address, clusterResult1.clusterId)).to.equal(true);
  });

  it('Liquidate validator with a removed operator in a cluster', async () => {
>>>>>>> 68e4de9e
    await ssvNetworkContract.removeOperator(1);
    await utils.progressBlocks(helpers.CONFIG.minimalBlocksBeforeLiquidation); // TMP IT FAILS WITH PROGRESS BLOCK, CRITICAL ERROR IN INDEX MATH LOGIC
    await trackGas(ssvNetworkContract.liquidatePod(
      firstPod.ownerAddress,
      firstPod.operatorIds,
      firstPod.pod
    ), [GasGroup.LIQUIDATE_POD]);
  });

<<<<<<< HEAD
  it('Liquidate and register validator in disabled pod', async () => {
=======
  it('Liquidate and register validator to disabled pod', async () => {
>>>>>>> 68e4de9e
    await utils.progressBlocks(helpers.CONFIG.minimalBlocksBeforeLiquidation);
    const liquidatedPod = await trackGas(ssvNetworkContract.liquidatePod(
      firstPod.ownerAddress,
      firstPod.operatorIds,
      firstPod.pod
    ), [GasGroup.LIQUIDATE_POD]);
    const updatedPod = liquidatedPod.eventsByName.PodMetadataUpdated[0].args;
    await utils.progressBlocks(helpers.CONFIG.minimalBlocksBeforeLiquidation);
    await helpers.DB.ssvToken.connect(helpers.DB.owners[1]).approve(ssvNetworkContract.address, `${minDepositAmount*2}`);
    await trackGas(ssvNetworkContract.connect(helpers.DB.owners[1]).registerValidator(
      helpers.DataGenerator.publicKey(2),
      updatedPod.operatorIds,
      helpers.DataGenerator.shares(0),
      `${minDepositAmount*2}`,
      updatedPod.pod
    ), [GasGroup.REGISTER_VALIDATOR_EXISTING_POD]);
  });
<<<<<<< HEAD

  it('Liquidate returns error - PodNotLiquidatable', async () => {
    await expect(ssvNetworkContract.liquidatePod(
      firstPod.ownerAddress,
      firstPod.operatorIds,
      firstPod.pod
    )).to.be.revertedWith('PodNotLiquidatable');
  });

  it('Liquidate returns error - PodDataIsBroken', async () => {
    await expect(ssvNetworkContract.liquidatePod(
      firstPod.ownerAddress,
      firstPod.operatorIds,
      {
        validatorCount: 0,
        networkFee: 0,
        networkFeeIndex: 0,
        index: 0,
        balance: 0,
        disabled: false
      }
    )).to.be.revertedWith('PodDataIsBroken');
  });

  it('Try to liquidate second time returns error - PodIsLiquidated', async () => {
    await utils.progressBlocks(helpers.CONFIG.minimalBlocksBeforeLiquidation);
    const liquidatedPod = await trackGas(ssvNetworkContract.liquidatePod(
      firstPod.ownerAddress,
      firstPod.operatorIds,
      firstPod.pod
    ), [GasGroup.LIQUIDATE_POD]);
    const updatedPod = liquidatedPod.eventsByName.PodMetadataUpdated[0].args;

    await expect(ssvNetworkContract.liquidatePod(
      firstPod.ownerAddress,
      updatedPod.operatorIds,
      updatedPod.pod
    )).to.be.revertedWith('PodIsLiquidated');
  });

  it('Is liquidated', async () => {
    await utils.progressBlocks(helpers.CONFIG.minimalBlocksBeforeLiquidation);
    const liquidatedPod = await trackGas(ssvNetworkContract.liquidatePod(
      firstPod.ownerAddress,
      firstPod.operatorIds,
      firstPod.pod
    ), [GasGroup.LIQUIDATE_POD]);
    const updatedPod = liquidatedPod.eventsByName.PodMetadataUpdated[0].args;

    expect(await ssvNetworkContract.isLiquidated(firstPod.ownerAddress, firstPod.operatorIds, updatedPod.pod)).to.equal(true);
  });

  it('Is liquidated returns error - PodNotExists', async () => {
    await utils.progressBlocks(helpers.CONFIG.minimalBlocksBeforeLiquidation);
    const liquidatedPod = await trackGas(ssvNetworkContract.liquidatePod(
      firstPod.ownerAddress,
      firstPod.operatorIds,
      firstPod.pod
    ), [GasGroup.LIQUIDATE_POD]);
    const updatedPod = liquidatedPod.eventsByName.PodMetadataUpdated[0].args;

    await expect(ssvNetworkContract.isLiquidated(helpers.DB.owners[0].address, firstPod.operatorIds, updatedPod.pod)).to.be.revertedWith('PodNotExists');
=======
  
  it('Liquidate a pod that is not liquidatable reverts "PodNotLiquidatable"', async () => {
    await expect(ssvNetworkContract.liquidate(helpers.DB.owners[4].address, clusterResult1.clusterId
    )).to.be.revertedWith('PodNotLiquidatable');
>>>>>>> 68e4de9e
  });

});<|MERGE_RESOLUTION|>--- conflicted
+++ resolved
@@ -4,12 +4,7 @@
 import { expect } from 'chai';
 import { trackGas, GasGroup } from '../helpers/gas-usage';
 
-<<<<<<< HEAD
 let ssvNetworkContract: any, minDepositAmount: any, firstPod: any;
-=======
-// Declare globals
-let ssvNetworkContract: any, clusterResult1: any, minDepositAmount: any;
->>>>>>> 68e4de9e
 
 describe('Liquidate Tests', () => {
   beforeEach(async () => {
@@ -57,17 +52,6 @@
     firstPod = register.eventsByName.PodMetadataUpdated[0].args;
   });
 
-  it('Liquidate a pod emits "PodLiquidated"', async () => {
-    await utils.progressBlocks(helpers.CONFIG.minimalBlocksBeforeLiquidation);
-    await expect(ssvNetworkContract.liquidate(helpers.DB.owners[4].address, clusterResult1.clusterId
-    )).to.emit(ssvNetworkContract, 'PodLiquidated');
-  });
-
-  it('Liquidate a pod gas limits', async () => {
-    await utils.progressBlocks(helpers.CONFIG.minimalBlocksBeforeLiquidation);
-    await trackGas(ssvNetworkContract.connect(helpers.DB.owners[1]).liquidate(helpers.DB.owners[4].address, clusterResult1.clusterId), [GasGroup.LIQUIDATE_POD]);
-  });
-
   it('Get if the pod is liquidatable', async () => {
     await utils.progressBlocks(helpers.CONFIG.minimalBlocksBeforeLiquidation);
     expect(await ssvNetworkContract.isLiquidatable(firstPod.ownerAddress, firstPod.operatorIds, firstPod.pod)).to.equal(true);
@@ -79,9 +63,8 @@
     expect(await ssvNetworkContract.isLiquidatable(firstPod.ownerAddress, firstPod.operatorIds, firstPod.pod)).to.equal(true);
   });
 
-  it('Get if the pod is liquidated', async () => {
+  it('Liquidate emits PodLiquidated event', async () => {
     await utils.progressBlocks(helpers.CONFIG.minimalBlocksBeforeLiquidation);
-<<<<<<< HEAD
 
     await expect(ssvNetworkContract.liquidatePod(
       firstPod.ownerAddress,
@@ -91,13 +74,6 @@
   });
 
   it('Liquidate validator with removed operator in a pod', async () => {
-=======
-    await ssvNetworkContract.liquidate(helpers.DB.owners[4].address, clusterResult1.clusterId);
-    expect(await ssvNetworkContract.isLiquidated(helpers.DB.owners[4].address, clusterResult1.clusterId)).to.equal(true);
-  });
-
-  it('Liquidate validator with a removed operator in a cluster', async () => {
->>>>>>> 68e4de9e
     await ssvNetworkContract.removeOperator(1);
     await utils.progressBlocks(helpers.CONFIG.minimalBlocksBeforeLiquidation); // TMP IT FAILS WITH PROGRESS BLOCK, CRITICAL ERROR IN INDEX MATH LOGIC
     await trackGas(ssvNetworkContract.liquidatePod(
@@ -107,11 +83,7 @@
     ), [GasGroup.LIQUIDATE_POD]);
   });
 
-<<<<<<< HEAD
   it('Liquidate and register validator in disabled pod', async () => {
-=======
-  it('Liquidate and register validator to disabled pod', async () => {
->>>>>>> 68e4de9e
     await utils.progressBlocks(helpers.CONFIG.minimalBlocksBeforeLiquidation);
     const liquidatedPod = await trackGas(ssvNetworkContract.liquidatePod(
       firstPod.ownerAddress,
@@ -129,9 +101,8 @@
       updatedPod.pod
     ), [GasGroup.REGISTER_VALIDATOR_EXISTING_POD]);
   });
-<<<<<<< HEAD
 
-  it('Liquidate returns error - PodNotLiquidatable', async () => {
+  it('Liquidate a pod that is not liquidatable reverts "PodNotLiquidatable"', async () => {
     await expect(ssvNetworkContract.liquidatePod(
       firstPod.ownerAddress,
       firstPod.operatorIds,
@@ -139,7 +110,7 @@
     )).to.be.revertedWith('PodNotLiquidatable');
   });
 
-  it('Liquidate returns error - PodDataIsBroken', async () => {
+  it('Liquidate a pod that is not liquidatable reverts "PodDataIsBroken"', async () => {
     await expect(ssvNetworkContract.liquidatePod(
       firstPod.ownerAddress,
       firstPod.operatorIds,
@@ -154,7 +125,7 @@
     )).to.be.revertedWith('PodDataIsBroken');
   });
 
-  it('Try to liquidate second time returns error - PodIsLiquidated', async () => {
+  it('Liquidate second time a pod that is liquidated already reverts "PodIsLiquidated"', async () => {
     await utils.progressBlocks(helpers.CONFIG.minimalBlocksBeforeLiquidation);
     const liquidatedPod = await trackGas(ssvNetworkContract.liquidatePod(
       firstPod.ownerAddress,
@@ -182,7 +153,7 @@
     expect(await ssvNetworkContract.isLiquidated(firstPod.ownerAddress, firstPod.operatorIds, updatedPod.pod)).to.equal(true);
   });
 
-  it('Is liquidated returns error - PodNotExists', async () => {
+  it('Is liquidated reverts "PodNotExists"', async () => {
     await utils.progressBlocks(helpers.CONFIG.minimalBlocksBeforeLiquidation);
     const liquidatedPod = await trackGas(ssvNetworkContract.liquidatePod(
       firstPod.ownerAddress,
@@ -192,12 +163,6 @@
     const updatedPod = liquidatedPod.eventsByName.PodMetadataUpdated[0].args;
 
     await expect(ssvNetworkContract.isLiquidated(helpers.DB.owners[0].address, firstPod.operatorIds, updatedPod.pod)).to.be.revertedWith('PodNotExists');
-=======
-  
-  it('Liquidate a pod that is not liquidatable reverts "PodNotLiquidatable"', async () => {
-    await expect(ssvNetworkContract.liquidate(helpers.DB.owners[4].address, clusterResult1.clusterId
-    )).to.be.revertedWith('PodNotLiquidatable');
->>>>>>> 68e4de9e
   });
 
 });