// Network Contract Unit Tests

// Declare all imports
import { ethers, upgrades } from 'hardhat';
import * as chai from 'chai';
import chaiAsPromised from 'chai-as-promised';
import { progress, progressBlocks, snapshot } from '../helpers/utils';
import Table from 'cli-table';
declare var network: any;
beforeEach(() => {
  chai.should();
  chai.use(chaiAsPromised);
});

// Define global variables
const { expect } = chai;
<<<<<<< HEAD
const minimumBlocksBeforeLiquidation = 50;
const operatorMaxFeeIncrease = 1000000000;
=======
const minimumBlocksBeforeLiquidation = 7000;
const operatorMaxFeeIncrease = 1000;
>>>>>>> 31533a6f
const operatorPublicKeyPrefix = '12345678901234567890123456789012345678901234567890123456789012345678901234567890123456789012345';
const validatorPublicKeyPrefix = '98765432109876543210987654321098765432109876543210987654321098765432109876543210987654321098765';
let ssvToken: any, ssvRegistry: any, ssvNetwork: any;
let owner: any, account1: any, account2: any, account3: any, account4: any;
const operatorsPub = Array.from(Array(10).keys()).map(k => `0x${operatorPublicKeyPrefix}${k}`);
const validatorsPub = Array.from(Array(10).keys()).map(k => `0x${validatorPublicKeyPrefix}${k}`);
const operatorsIds = Array.from(Array(10).keys()).map(k => k + 1);
const DAY = 86400;
const operatorIndexes: any = [];
const setOperatorFeePeriod = 0;
const approveOperatorFeePeriod = DAY;

const registerOperator = async (account: string, idx: number, fee: number) => {
  await ssvNetwork.connect(account).registerOperator(`testOperator ${idx}`, operatorsPub[idx], fee);
  operatorIndexes.push({
    fee,
    blockNumber: await ethers.provider.getBlockNumber(),
    index: 0,
    validatorsCount: 0,
    used: 0
  });
}

describe('SSV Network Balances Calculation', function () {
  beforeEach(async function () {
    [owner, account1, account2, account3] = await ethers.getSigners();
    const ssvTokenFactory = await ethers.getContractFactory('SSVTokenMock');
    const ssvRegistryFactory = await ethers.getContractFactory('SSVRegistry');
    const ssvNetworkFactory = await ethers.getContractFactory('SSVNetwork');
    ssvToken = await ssvTokenFactory.deploy();
    ssvRegistry = await upgrades.deployProxy(ssvRegistryFactory, { initializer: false });
    await ssvToken.deployed();
    await ssvRegistry.deployed();
    ssvNetwork = await upgrades.deployProxy(ssvNetworkFactory, [ssvRegistry.address, ssvToken.address, minimumBlocksBeforeLiquidation, operatorMaxFeeIncrease, setOperatorFeePeriod, approveOperatorFeePeriod]);
    await ssvNetwork.deployed();
<<<<<<< HEAD
    await ssvToken.mint(account1.address, '100000000000000');
=======
    await ssvToken.mint(account1.address, '1000000000000');
>>>>>>> 31533a6f
  });

  it('Address Balance', async function () {
    const table = new Table({ head: ["", "Block #", "10", "20", "30", "40", "50", "60", "100"] });
    const balancesByBlocks = [""];
    const networkAddFeeByBlocks = [""];
    await snapshot(async () => {
<<<<<<< HEAD
      const chargedAmount = 100000000000;
=======
      const chargedAmount = 1000000000;
>>>>>>> 31533a6f
      await ssvToken.connect(account1).approve(ssvNetwork.address, `${chargedAmount * 4}`);
      (await ssvNetwork.updateNetworkFee(10000000)).wait();
      // Register operators
      await network.provider.send("evm_setAutomine", [false]);
      await registerOperator(account2, 0, 200000000);
      await registerOperator(account2, 1, 100000000);
      await registerOperator(account2, 2, 100000000);
      await registerOperator(account2, 3, 300000000);

      await progressBlocks(1);

      /*
       block #10
      */
      networkAddFeeByBlocks.push(`${+await ssvNetwork.addressNetworkFee(account1.address)}`);
      balancesByBlocks.push(`${+await ssvNetwork.getAddressBalance(account1.address)}`);
      await progressBlocks(10);

      /*
       block #20
      */
      await network.provider.send("evm_setAutomine", [true]);

      balancesByBlocks.push(`${+await ssvNetwork.getAddressBalance(account1.address)}`);
      networkAddFeeByBlocks.push(`${+await ssvNetwork.addressNetworkFee(account1.address)}`);

      // Register validator
      (await ssvNetwork.connect(account1).registerValidator(validatorsPub[0], operatorsIds.slice(0, 4), operatorsPub.slice(0, 4), operatorsPub.slice(0, 4), `${chargedAmount}`)).wait();

      await progress(4 * DAY, 9);

      /*
       block #30
      */
      balancesByBlocks.push(`${chargedAmount - +await ssvNetwork.getAddressBalance(account1.address)}`);
      networkAddFeeByBlocks.push(`${+await ssvNetwork.addressNetworkFee(account1.address)}`);

      await network.provider.send("evm_setAutomine", [false]);
      (await ssvNetwork.connect(account2).declareOperatorFee(operatorsIds[0], 220000000)).wait();
      (await ssvNetwork.connect(account2).executeOperatorFee(operatorsIds[0])).wait();

      // Register validator
      (await ssvNetwork.connect(account1).registerValidator(validatorsPub[1], operatorsIds.slice(0, 4), operatorsPub.slice(0, 4), operatorsPub.slice(0, 4), `${chargedAmount}`)).wait();
      await network.provider.send("evm_setAutomine", [true]);

      await progressBlocks(10);

      /*
       block #40
      */
      balancesByBlocks.push(`${2 * chargedAmount - +await ssvNetwork.getAddressBalance(account1.address)}`);
      networkAddFeeByBlocks.push(`${+await ssvNetwork.addressNetworkFee(account1.address)}`);

      // Register validator
      (await ssvNetwork.connect(account1).registerValidator(validatorsPub[2], operatorsIds.slice(0, 4), operatorsPub.slice(0, 4), operatorsPub.slice(0, 4), `${chargedAmount}`)).wait();

      await progress(4 * DAY, 9);

      /*
       block #50
      */
      balancesByBlocks.push(`${3 * chargedAmount - +await ssvNetwork.getAddressBalance(account1.address)} (${await ssvNetwork.getAddressBalance(account1.address)})`);
      networkAddFeeByBlocks.push(`${+await ssvNetwork.addressNetworkFee(account1.address)}`);
      await network.provider.send("evm_setAutomine", [false]);
      (await ssvNetwork.connect(account2).declareOperatorFee(operatorsIds[0], 180000000)).wait();
      (await ssvNetwork.connect(account2).executeOperatorFee(operatorsIds[0])).wait();
      (await ssvNetwork.updateNetworkFee(20000000)).wait();
      // register validator
      (await ssvNetwork.connect(account1).registerValidator(validatorsPub[3], operatorsIds.slice(0, 4), operatorsPub.slice(0, 4), operatorsPub.slice(0, 4), `${chargedAmount}`)).wait();
      await network.provider.send("evm_setAutomine", [true]);

      await progressBlocks(10);

      /*
       block #60
      */
      balancesByBlocks.push(`${4 * chargedAmount - +await ssvNetwork.getAddressBalance(account1.address)} (${await ssvNetwork.getAddressBalance(account1.address)})`);
      networkAddFeeByBlocks.push(`${+await ssvNetwork.addressNetworkFee(account1.address)}`);

      await progressBlocks(40);

      /*
       block #100
      */
      balancesByBlocks.push(`${4 * chargedAmount - +await ssvNetwork.getAddressBalance(account1.address)} (${await ssvNetwork.getAddressBalance(account1.address)})`);
      networkAddFeeByBlocks.push(`${+await ssvNetwork.addressNetworkFee(account1.address)}`);

      table.push(
        { 'Acc. Payments': balancesByBlocks },
        { 'Network Fee': networkAddFeeByBlocks }
      );

      console.log(table.toString());
<<<<<<< HEAD
      expect(4 * chargedAmount - +await ssvNetwork.getAddressBalance(account1.address)).to.equal(180800000000);
=======
      expect(4 * chargedAmount - +await ssvNetwork.getAddressBalance(account1.address)).to.equal(18080000);
>>>>>>> 31533a6f

    });
  });
});<|MERGE_RESOLUTION|>--- conflicted
+++ resolved
@@ -14,13 +14,8 @@
 
 // Define global variables
 const { expect } = chai;
-<<<<<<< HEAD
-const minimumBlocksBeforeLiquidation = 50;
-const operatorMaxFeeIncrease = 1000000000;
-=======
 const minimumBlocksBeforeLiquidation = 7000;
 const operatorMaxFeeIncrease = 1000;
->>>>>>> 31533a6f
 const operatorPublicKeyPrefix = '12345678901234567890123456789012345678901234567890123456789012345678901234567890123456789012345';
 const validatorPublicKeyPrefix = '98765432109876543210987654321098765432109876543210987654321098765432109876543210987654321098765';
 let ssvToken: any, ssvRegistry: any, ssvNetwork: any;
@@ -56,11 +51,7 @@
     await ssvRegistry.deployed();
     ssvNetwork = await upgrades.deployProxy(ssvNetworkFactory, [ssvRegistry.address, ssvToken.address, minimumBlocksBeforeLiquidation, operatorMaxFeeIncrease, setOperatorFeePeriod, approveOperatorFeePeriod]);
     await ssvNetwork.deployed();
-<<<<<<< HEAD
-    await ssvToken.mint(account1.address, '100000000000000');
-=======
     await ssvToken.mint(account1.address, '1000000000000');
->>>>>>> 31533a6f
   });
 
   it('Address Balance', async function () {
@@ -68,11 +59,7 @@
     const balancesByBlocks = [""];
     const networkAddFeeByBlocks = [""];
     await snapshot(async () => {
-<<<<<<< HEAD
-      const chargedAmount = 100000000000;
-=======
       const chargedAmount = 1000000000;
->>>>>>> 31533a6f
       await ssvToken.connect(account1).approve(ssvNetwork.address, `${chargedAmount * 4}`);
       (await ssvNetwork.updateNetworkFee(10000000)).wait();
       // Register operators
@@ -166,11 +153,7 @@
       );
 
       console.log(table.toString());
-<<<<<<< HEAD
-      expect(4 * chargedAmount - +await ssvNetwork.getAddressBalance(account1.address)).to.equal(180800000000);
-=======
       expect(4 * chargedAmount - +await ssvNetwork.getAddressBalance(account1.address)).to.equal(18080000);
->>>>>>> 31533a6f
 
     });
   });
