--- conflicted
+++ resolved
@@ -21,11 +21,7 @@
 const operatorsPub = Array.from(Array(10).keys()).map(k => `0x${operatorPublicKeyPrefix}${k}`)
 const validatorsPub = Array.from(Array(10).keys()).map(k => `0x${validatorPublicKeyPrefix}${k}`)
 const operatorsIds = Array.from(Array(10).keys()).map(k => k + 1)
-<<<<<<< HEAD
-const tokens = '1000000000000'
-=======
 const tokens = '1000000000'
->>>>>>> 31533a6f
 const DAY = 86400
 const setOperatorFeePeriod = 0
 const approveOperatorFeePeriod = DAY
@@ -47,12 +43,7 @@
     await ssvNetwork.deployed()
 
     // Mint tokens
-<<<<<<< HEAD
-    await ssvToken.mint(account1.address, '1000000000000000')
-    await ssvToken.mint(account2.address, tokens)
-=======
     await ssvToken.mint(account1.address, '10000000000000')
->>>>>>> 31533a6f
 
     // Register operators
     await ssvNetwork.connect(account2).registerOperator('testOperator 0', operatorsPub[0], 100000000)
@@ -72,15 +63,9 @@
 
   it('Check balance after 100 blocks', async function () {
     await progressBlocks(100)
-<<<<<<< HEAD
-    expect(await ssvNetwork.getAddressBalance(account1.address)).to.equal(900000000000)
-    expect(await ssvNetwork.getAddressBalance(account2.address)).to.equal(30000000000)
-    expect(await ssvNetwork.getAddressBalance(account3.address)).to.equal(70000000000)
-=======
     expect(await ssvNetwork.getAddressBalance(account1.address)).to.equal(990000000)
     expect(await ssvNetwork.getAddressBalance(account2.address)).to.equal(3000000)
     expect(await ssvNetwork.getAddressBalance(account3.address)).to.equal(7000000)
->>>>>>> 31533a6f
   })
 
   it('Try to liquidate a valid account', async function () {
@@ -97,15 +82,9 @@
 
   it('Try to withdraw to a liquidatable state', async function () {
     await progressBlocks(948)
-<<<<<<< HEAD
-    expect(await ssvNetwork.getAddressBalance(account1.address)).to.equal(52000000000)
-    await expect(ssvNetwork.connect(account1).withdraw(2000000000)).to.be.revertedWith('not enough balance')
-    expect(await ssvNetwork.getAddressBalance(account1.address)).to.equal(51000000000)
-=======
     expect(await ssvNetwork.getAddressBalance(account1.address)).to.equal(905200000)
     await expect(ssvNetwork.connect(account1).withdraw(200000000000)).to.be.revertedWith('NotEnoughBalance')
     expect(await ssvNetwork.getAddressBalance(account1.address)).to.equal(905100000)
->>>>>>> 31533a6f
   })
 
   it('Update to a valid state using tokens', async function () {
@@ -139,11 +118,7 @@
   it('Liquidate', async function () {
     // Try to liquidate non liquidatable accounts
     await progressBlocks(949)
-<<<<<<< HEAD
-    expect(await ssvNetwork.getAddressBalance(account1.address)).to.equal(51000000000)
-=======
     expect(await ssvNetwork.getAddressBalance(account1.address)).to.equal(905100000)
->>>>>>> 31533a6f
     expect(await ssvNetwork.isLiquidatable(account1.address)).to.equal(false)
     await ssvNetwork.connect(account4).liquidate([account1.address])
     expect(await ssvNetwork.isLiquidated(account1.address)).to.equal(false)
@@ -159,62 +134,6 @@
     expect(await ssvNetwork.getAddressBurnRate(account1.address)).to.equal(0)
     expect(await ssvNetwork.getAddressBalance(account1.address)).to.equal(0)
     expect(await ssvNetwork.getAddressBalance(account4.address)).to.equal(0)
-<<<<<<< HEAD
-    expect(await ssvToken.balanceOf(account4.address)).to.equal(48000000000)
-  })
-
-  it('Liquidate multiple accounts', async function () {
-    // Register validator with account5
-    await ssvToken.connect(account1).transfer(account5.address, tokens)
-    await ssvToken.connect(account5).approve(ssvNetwork.address, tokens)
-    await ssvNetwork.connect(account5).registerValidator(validatorsPub[1], operatorsIds.slice(0, 4), operatorsPub.slice(0, 4), operatorsPub.slice(0, 4), tokens)
-    await progressBlocks(946)
-    expect(await ssvNetwork.getAddressBalance(account1.address)).to.equal(51000000000)
-    expect(await ssvNetwork.getAddressBalance(account5.address)).to.equal(54000000000)
-    expect(await ssvNetwork.getAddressBalance(account4.address)).to.equal(0)
-    expect(await ssvToken.balanceOf(account4.address)).to.equal(0)
-
-    // Try to liquidate non liquidatable accounts
-    await ssvNetwork.connect(account4).liquidate([account1.address, account2.address, account5.address])
-    expect(await ssvNetwork.getAddressBalance(account1.address)).to.equal(50000000000)
-    expect(await ssvNetwork.getAddressBalance(account2.address)).to.equal(569100000000)
-    expect(await ssvNetwork.getAddressBalance(account5.address)).to.equal(53000000000)
-    expect(await ssvNetwork.getAddressBalance(account4.address)).to.equal(0)
-    await progressBlocks(3)
-
-    // Liquidate account1 (actually liquidatable), account2 (not liquidatable) and account5 (actually liquidatable)
-    await ssvNetwork.connect(account4).liquidate([account1.address, account2.address, account5.address])
-    expect(await ssvNetwork.getAddressBalance(account1.address)).to.equal(0)
-    expect(await ssvNetwork.getAddressBalance(account2.address)).to.equal(571500000000)
-    expect(await ssvNetwork.getAddressBalance(account5.address)).to.equal(0)
-    expect(await ssvNetwork.getAddressBalance(account4.address)).to.equal(0)
-
-    // Account4 only got liquidation reward from account1 and account2 only
-    expect(await ssvToken.balanceOf(account4.address)).to.equal(95000000000)
-    expect(await ssvNetwork.isLiquidated(account1.address)).to.equal(true)
-  })
-
-  it('Try to enable account to liquitable status', async function () {
-    // Expect to not be liquidatable
-    await progressBlocks(950)
-    expect(await ssvNetwork.getAddressBalance(account1.address)).to.equal(50000000000)
-    expect(await ssvNetwork.isLiquidatable(account1.address)).to.equal(false)
-
-    // Liquidate account1
-    await ssvNetwork.connect(account2).liquidate([account1.address])
-    expect(await ssvNetwork.getAddressBalance(account1.address)).to.equal(0)
-    expect(await ssvNetwork.isLiquidated(account1.address)).to.equal(true)
-    expect(await ssvNetwork.isLiquidatable(account1.address)).to.equal(false)
-
-    // // Enable account not enough SSV
-    // await ssvToken.connect(account1).approve(ssvNetwork.address, 5000000)
-    // await expect(ssvNetwork.connect(account1).reactivateAccount(4900000)).to.be.revertedWith("not enough balance")
-
-    // // Enable account
-    // await ssvNetwork.connect(account1).reactivateAccount(50000000000)
-    // expect(await ssvNetwork.isLiquidated(account1.address)).to.equal(false)
-    // expect(await ssvNetwork.getAddressBalance(account1.address)).to.equal(50000000000)
-=======
     expect(await ssvToken.balanceOf(account4.address)).to.equal(69900000)
   })
 
@@ -271,7 +190,6 @@
     // await ssvNetwork.connect(account1).reactivateAccount(5000000)
     // expect(await ssvNetwork.isLiquidated(account1.address)).to.equal(false)
     // expect(await ssvNetwork.getAddressBalance(account1.address)).to.equal(5000000)
->>>>>>> 31533a6f
 
     // // Liquidate again immediately
     // await ssvNetwork.connect(account2).liquidate([account1.address])
