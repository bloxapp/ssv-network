// Operator Unit Tests

// Declare all imports
import * as chai from 'chai'
import chaiAsPromised from 'chai-as-promised'
import { progressTime } from '../helpers/utils'
beforeEach(() => {
  chai.should()
  chai.use(chaiAsPromised)
})

// Define global variables
declare const ethers: any
declare const upgrades: any
const { expect } = chai
const DAY = 86400
const minimumBlocksBeforeLiquidation = 7000
const operatorMaxFeeIncrease = 10
const setOperatorFeePeriod = 0
const approveOperatorFeePeriod = DAY
const operatorPublicKeyPrefix = '12345678901234567890123456789012345678901234567890123456789012345678901234567890123456789012345'
const validatorPublicKeyPrefix = '98765432109876543210987654321098765432109876543210987654321098765432109876543210987654321098765'
let ssvToken: any, ssvRegistry: any, ssvNetwork: any
let owner: any, account1: any, account2: any, account3: any
const operatorsPub = Array.from(Array(10).keys()).map(k => `0x${operatorPublicKeyPrefix}${k}`)
const validatorsPub = Array.from(Array(10).keys()).map(k => `0x${validatorPublicKeyPrefix}${k}`)
const operatorsIds = Array.from(Array(10).keys()).map(k => k + 1)

describe('Operators', function () {
  beforeEach(async function () {
    // Create accounts
    [owner, account1, account2, account3] = await ethers.getSigners()

    // Deploy Contracts 
    const ssvTokenFactory = await ethers.getContractFactory('SSVTokenMock')
    const ssvRegistryFactory = await ethers.getContractFactory('SSVRegistry')
    const ssvNetworkFactory = await ethers.getContractFactory('SSVNetwork')
    ssvToken = await ssvTokenFactory.deploy()
    ssvRegistry = await upgrades.deployProxy(ssvRegistryFactory, { initializer: false })
    await ssvToken.deployed()
    await ssvRegistry.deployed()
    ssvNetwork = await upgrades.deployProxy(ssvNetworkFactory, [ssvRegistry.address, ssvToken.address, minimumBlocksBeforeLiquidation, operatorMaxFeeIncrease, setOperatorFeePeriod, approveOperatorFeePeriod])
    await ssvNetwork.deployed()

    // Mint tokens
<<<<<<< HEAD
    await ssvToken.mint(account1.address, '100000000000000')

    // Register operators
    await expect(ssvNetwork.connect(account2).registerOperator('testOperator 0', operatorsPub[0], 10000000000))
      .to.emit(ssvNetwork, 'OperatorAdded')
      .withArgs(operatorsIds[0], 'testOperator 0', account2.address, operatorsPub[0], 10000000000)
    await ssvNetwork.connect(account2).registerOperator('testOperator 1', operatorsPub[1], 200000000)
    await ssvNetwork.connect(account3).registerOperator('testOperator 2', operatorsPub[2], 300000000)
    await ssvNetwork.connect(account3).registerOperator('testOperator 3', operatorsPub[3], 400000000)
=======
    await ssvToken.mint(account1.address, '1000000000000')

    // Register operators
    await expect(ssvNetwork.connect(account2).registerOperator('testOperator 0', operatorsPub[0], 1000000))
      .to.emit(ssvNetwork, 'OperatorRegistration')
      .withArgs(operatorsIds[0], 'testOperator 0', account2.address, operatorsPub[0], 1000000)
    await ssvNetwork.connect(account2).registerOperator('testOperator 1', operatorsPub[1], 20000)
    await ssvNetwork.connect(account3).registerOperator('testOperator 2', operatorsPub[2], 30000)
    await ssvNetwork.connect(account3).registerOperator('testOperator 3', operatorsPub[3], 40000)
>>>>>>> 31533a6f
  })

  it('Get operators by public key', async function () {
   expect((await ssvNetwork.getOperatorByPublicKey(operatorsPub[1]))[0]).to.equal('testOperator 1')
   expect((await ssvNetwork.getOperatorByPublicKey(operatorsPub[1]))[1]).to.equal(account2.address)
   expect((await ssvNetwork.getOperatorByPublicKey(operatorsPub[1]))[2]).to.equal(operatorsPub[1])
   expect((await ssvNetwork.getOperatorByPublicKey(operatorsPub[1]))[3]).to.equal('0')
   expect((await ssvNetwork.getOperatorByPublicKey(operatorsPub[1]))[4]).to.equal('200000000')
   expect((await ssvNetwork.getOperatorByPublicKey(operatorsPub[1]))[5]).to.equal('0')
   expect((await ssvNetwork.getOperatorByPublicKey(operatorsPub[1]))[6]).to.equal(true)
  })

  it('Try to register operator with same public key', async function () {
    await ssvNetwork
      .connect(account3)
<<<<<<< HEAD
      .registerOperator('duplicate operator pubkey', operatorsPub[1], 100000000)
      .should.eventually.be.rejectedWith('operator with same public key already exists')
=======
      .registerOperator('duplicate operator pubkey', operatorsPub[1], 10000)
      .should.eventually.be.rejectedWith('OperatorAlreadyExists')
>>>>>>> 31533a6f
  })

  it('Get operator returns correct', async function () {
    // Existing operator
    expect((await ssvRegistry.getOperatorById(operatorsIds[1]))[1]).to.equal(account2.address)

    // Non-existing operator
    expect((await ssvRegistry.getOperatorById(operatorsIds[8]))[1]).to.equal('0x0000000000000000000000000000000000000000')
  })

  it('Remove operator no validators', async function () {
    // Remove an operator with no validators
    await progressTime(DAY)
    await expect(ssvNetwork.connect(account2).removeOperator(operatorsIds[0]))
      .to.emit(ssvNetwork, 'OperatorRemoval')
      .withArgs(operatorsIds[0], account2.address)

    // Try to remove non-existent operator
    await ssvNetwork
      .connect(account3)
      .removeOperator(operatorsIds[6])
      .should.eventually.be.rejectedWith('OperatorWithPublicKeyNotExist')

    // Remove operator: tx was sent as non-owner
    await ssvNetwork
      .connect(account3)
      .removeOperator(operatorsIds[1])
      .should.eventually.be.rejectedWith('CallerNotOperatorOwner')
  })

  it('Remove operator with validators', async function () {
    // Register a validator
<<<<<<< HEAD
    await ssvToken.connect(account1).approve(ssvNetwork.address, 10000000000000)
    await ssvNetwork.connect(account1).registerValidator(validatorsPub[0], operatorsIds.slice(0, 4), operatorsPub.slice(0, 4), operatorsPub.slice(0, 4), 1000000000000)
=======
    await ssvToken.connect(account1).approve(ssvNetwork.address, 1000000000000)
    await ssvNetwork.connect(account1).registerValidator(validatorsPub[0], operatorsIds.slice(0, 4), operatorsPub.slice(0, 4), operatorsPub.slice(0, 4), 100000000000)
>>>>>>> 31533a6f

    // Delete an operator that the validator is using
    await expect(ssvNetwork.connect(account2).removeOperator(operatorsIds[0]))
      .to.emit(ssvNetwork, 'OperatorRemoval')
      .withArgs(operatorsIds[0], account2.address)

    // Check that the operator fee is 0
    expect((await ssvNetwork.getOperatorFee(operatorsIds[0])).toString()).to.equal('0')
  })

  it('Get operator Fee', async function () {
    // Get current operator fee
    expect((await ssvNetwork.getOperatorFee(operatorsIds[1])).toString()).to.equal('200000000')

    // Non existent operator
<<<<<<< HEAD
    await expect(ssvNetwork.getOperatorFee(operatorsIds[4])).to.be.revertedWith('operator not found')
=======
    await expect(ssvRegistry.getOperatorFee(operatorsIds[4])).to.be.revertedWith('OperatorNotFound')
>>>>>>> 31533a6f
  })
})<|MERGE_RESOLUTION|>--- conflicted
+++ resolved
@@ -43,17 +43,6 @@
     await ssvNetwork.deployed()
 
     // Mint tokens
-<<<<<<< HEAD
-    await ssvToken.mint(account1.address, '100000000000000')
-
-    // Register operators
-    await expect(ssvNetwork.connect(account2).registerOperator('testOperator 0', operatorsPub[0], 10000000000))
-      .to.emit(ssvNetwork, 'OperatorAdded')
-      .withArgs(operatorsIds[0], 'testOperator 0', account2.address, operatorsPub[0], 10000000000)
-    await ssvNetwork.connect(account2).registerOperator('testOperator 1', operatorsPub[1], 200000000)
-    await ssvNetwork.connect(account3).registerOperator('testOperator 2', operatorsPub[2], 300000000)
-    await ssvNetwork.connect(account3).registerOperator('testOperator 3', operatorsPub[3], 400000000)
-=======
     await ssvToken.mint(account1.address, '1000000000000')
 
     // Register operators
@@ -63,7 +52,6 @@
     await ssvNetwork.connect(account2).registerOperator('testOperator 1', operatorsPub[1], 20000)
     await ssvNetwork.connect(account3).registerOperator('testOperator 2', operatorsPub[2], 30000)
     await ssvNetwork.connect(account3).registerOperator('testOperator 3', operatorsPub[3], 40000)
->>>>>>> 31533a6f
   })
 
   it('Get operators by public key', async function () {
@@ -79,13 +67,8 @@
   it('Try to register operator with same public key', async function () {
     await ssvNetwork
       .connect(account3)
-<<<<<<< HEAD
-      .registerOperator('duplicate operator pubkey', operatorsPub[1], 100000000)
-      .should.eventually.be.rejectedWith('operator with same public key already exists')
-=======
       .registerOperator('duplicate operator pubkey', operatorsPub[1], 10000)
       .should.eventually.be.rejectedWith('OperatorAlreadyExists')
->>>>>>> 31533a6f
   })
 
   it('Get operator returns correct', async function () {
@@ -118,13 +101,8 @@
 
   it('Remove operator with validators', async function () {
     // Register a validator
-<<<<<<< HEAD
-    await ssvToken.connect(account1).approve(ssvNetwork.address, 10000000000000)
-    await ssvNetwork.connect(account1).registerValidator(validatorsPub[0], operatorsIds.slice(0, 4), operatorsPub.slice(0, 4), operatorsPub.slice(0, 4), 1000000000000)
-=======
     await ssvToken.connect(account1).approve(ssvNetwork.address, 1000000000000)
     await ssvNetwork.connect(account1).registerValidator(validatorsPub[0], operatorsIds.slice(0, 4), operatorsPub.slice(0, 4), operatorsPub.slice(0, 4), 100000000000)
->>>>>>> 31533a6f
 
     // Delete an operator that the validator is using
     await expect(ssvNetwork.connect(account2).removeOperator(operatorsIds[0]))
@@ -140,10 +118,6 @@
     expect((await ssvNetwork.getOperatorFee(operatorsIds[1])).toString()).to.equal('200000000')
 
     // Non existent operator
-<<<<<<< HEAD
-    await expect(ssvNetwork.getOperatorFee(operatorsIds[4])).to.be.revertedWith('operator not found')
-=======
     await expect(ssvRegistry.getOperatorFee(operatorsIds[4])).to.be.revertedWith('OperatorNotFound')
->>>>>>> 31533a6f
   })
 })