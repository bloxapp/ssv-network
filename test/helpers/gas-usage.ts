--- conflicted
+++ resolved
@@ -15,29 +15,17 @@
 }
 
 const MAX_GAS_PER_GROUP: any = {
-<<<<<<< HEAD
   [GasGroup.REGISTER_OPERATOR]: 110000,
   [GasGroup.REMOVE_OPERATOR]: 50000,
-  [GasGroup.REGISTER_VALIDATOR_EXISTED_POD]: 230000,
-  [GasGroup.REGISTER_VALIDATOR_EXISTED_CLUSTER]: 260000,
+  [GasGroup.REGISTER_VALIDATOR_EXISTING_POD]: 230000,
+  [GasGroup.REGISTER_VALIDATOR_EXISTING_CLUSTER]: 260000,
   [GasGroup.REGISTER_VALIDATOR_NEW_STATE]: 410000,
   [GasGroup.REMOVE_VALIDATOR]: 130000,
-  [GasGroup.TRANSFER_VALIDATOR_NEW_POD]: 420000,
-  [GasGroup.TRANSFER_VALIDATOR_EXISTED_POD]: 270000,
-  [GasGroup.TRANSFER_VALIDATOR_EXISTED_CLUSTER]: 310000,
-=======
-  [GasGroup.REGISTER_OPERATOR]: 100000,
-  [GasGroup.REMOVE_OPERATOR]: 40000,
-  [GasGroup.REGISTER_VALIDATOR_EXISTING_POD]: 190000,
-  [GasGroup.REGISTER_VALIDATOR_EXISTING_CLUSTER]: 230000,
-  [GasGroup.REGISTER_VALIDATOR_NEW_STATE]: 400000,
-  [GasGroup.REMOVE_VALIDATOR]: 120000,
-  [GasGroup.TRANSFER_VALIDATOR_NEW_CLUSTER]: 400000,
+  [GasGroup.TRANSFER_VALIDATOR_NEW_CLUSTER]: 420000,
   [GasGroup.TRANSFER_VALIDATOR]: 260000,
   [GasGroup.TRANSFER_VALIDATOR_NON_EXISTING_POD]: 290000,
-  [GasGroup.BULK_TRANSFER_VALIDATOR]: 340000,
-  [GasGroup.BULK_TRANSFER_VALIDATOR_NON_EXISTING_POD]: 340000,
->>>>>>> a34764f8
+  [GasGroup.BULK_TRANSFER_VALIDATOR]: 344000,
+  [GasGroup.BULK_TRANSFER_VALIDATOR_NON_EXISTING_POD]: 344000,
 };
 
 class GasStats {
@@ -72,14 +60,10 @@
   groups && [...new Set(groups)].forEach(group => {
     const gasUsed = parseInt(receipt.gasUsed);
 
-<<<<<<< HEAD
-    expect(gasUsed).to.be.lessThanOrEqual(maxGas, 'gasUsed higher than max allowed gas');
-=======
     if (!process.env.NO_GAS_ENFORCE) {
       const maxGas = MAX_GAS_PER_GROUP[group];
-      expect(gasUsed).to.be.lessThanOrEqual(maxGas);
+      expect(gasUsed).to.be.lessThanOrEqual(maxGas, 'gasUsed higher than max allowed gas');
     }
->>>>>>> a34764f8
 
     gasUsageStats.get(group.toString()).addStat(gasUsed);
   });
