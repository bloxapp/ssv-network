--- conflicted
+++ resolved
@@ -33,13 +33,8 @@
 const MAX_GAS_PER_GROUP: any = {
   /* REAL GAS LIMITS */
   [GasGroup.REGISTER_OPERATOR]: 105000,
-<<<<<<< HEAD
-  [GasGroup.REMOVE_OPERATOR]: 51600,
-  [GasGroup.REMOVE_OPERATOR_WITH_WITHDRAW]: 52000,
-=======
   [GasGroup.REMOVE_OPERATOR]: 62000,
   [GasGroup.REMOVE_OPERATOR_WITH_WITHDRAW]: 62000,
->>>>>>> e8a1f8f3
 
   [GasGroup.REGISTER_VALIDATOR_EXISTING_POD]: 176500,
   [GasGroup.REGISTER_VALIDATOR_NEW_STATE]: 194500,
