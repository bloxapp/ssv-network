--- conflicted
+++ resolved
@@ -24,17 +24,12 @@
   DEPOSIT,
   WITHDRAW_CLUSTER_BALANCE,
   WITHDRAW_OPERATOR_BALANCE,
-<<<<<<< HEAD
   REGISTER_CLUSTER,
-  LIQUIDATE_CLUSTER,
+  LIQUIDATE_CLUSTER_4,
+  LIQUIDATE_CLUSTER_7,
+  LIQUIDATE_CLUSTER_10,
+  LIQUIDATE_CLUSTER_13,
   REACTIVATE_CLUSTER,
-=======
-  LIQUIDATE_POD_4,
-  LIQUIDATE_POD_7,
-  LIQUIDATE_POD_10,
-  LIQUIDATE_POD_13,
-  REACTIVATE_POD,
->>>>>>> aabbca91
 }
 
 const MAX_GAS_PER_GROUP: any = {
@@ -61,21 +56,14 @@
 
   [GasGroup.REMOVE_VALIDATOR]: 124500,
   [GasGroup.DEPOSIT]: 77500,
-<<<<<<< HEAD
   [GasGroup.WITHDRAW_CLUSTER_BALANCE]: 97000,
   [GasGroup.WITHDRAW_OPERATOR_BALANCE]: 64900,
   [GasGroup.REGISTER_CLUSTER]: 137000,
-  [GasGroup.LIQUIDATE_CLUSTER]: 141800, 
+  [GasGroup.LIQUIDATE_CLUSTER_4]: 141800, 
+  [GasGroup.LIQUIDATE_CLUSTER_7]: 189600, 
+  [GasGroup.LIQUIDATE_CLUSTER_10]: 237400, 
+  [GasGroup.LIQUIDATE_CLUSTER_13]: 285300, 
   [GasGroup.REACTIVATE_CLUSTER]: 131400,
-=======
-  [GasGroup.WITHDRAW_POD_BALANCE]: 90700,
-  [GasGroup.WITHDRAW_OPERATOR_BALANCE]: 56600,
-  [GasGroup.LIQUIDATE_POD_4]: 125700,
-  [GasGroup.LIQUIDATE_POD_7]: 164000,
-  [GasGroup.LIQUIDATE_POD_10]: 203500,
-  [GasGroup.LIQUIDATE_POD_13]: 243500,
-  [GasGroup.REACTIVATE_POD]: 126600,
->>>>>>> aabbca91
 };
 
 class GasStats {
