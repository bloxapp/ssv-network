--- conflicted
+++ resolved
@@ -68,14 +68,9 @@
     declareOperatorFeePeriod: 3600, // HOUR
     executeOperatorFeePeriod: 86400, // DAY
     minimalOperatorFee: 100000000,
-<<<<<<< HEAD
-    minimalBlocksBeforeLiquidation: 6570,
-    minimumLiquidationCollateral: 60000000,
+    minimalBlocksBeforeLiquidation: 100800,
+    minimumLiquidationCollateral: 200000000,
     validatorsPerOperatorLimit: 2000
-=======
-    minimalBlocksBeforeLiquidation: 100800,
-    minimumLiquidationCollateral: 200000000
->>>>>>> 80db1196
   };
 
   DB = {
