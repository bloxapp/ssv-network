--- conflicted
+++ resolved
@@ -52,18 +52,17 @@
   });
 
   it('Check cluster balance in three blocks, one after the other', async () => {
-<<<<<<< HEAD
     await progressBlocks(1);
-    expect(await ssvNetworkContract.getBalance(helpers.DB.owners[4].address, cluster1.args.operatorIds, cluster1.args.cluster)).to.equal(minDepositAmount - burnPerBlock);
+    expect(await ssvViews.getBalance(helpers.DB.owners[4].address, cluster1.args.operatorIds, cluster1.args.cluster)).to.equal(minDepositAmount - burnPerBlock);
     await progressBlocks(1);
-    expect(await ssvNetworkContract.getBalance(helpers.DB.owners[4].address, cluster1.args.operatorIds, cluster1.args.cluster)).to.equal(minDepositAmount - burnPerBlock * 2);
+    expect(await ssvViews.getBalance(helpers.DB.owners[4].address, cluster1.args.operatorIds, cluster1.args.cluster)).to.equal(minDepositAmount - burnPerBlock * 2);
     await progressBlocks(1);
-    expect(await ssvNetworkContract.getBalance(helpers.DB.owners[4].address, cluster1.args.operatorIds, cluster1.args.cluster)).to.equal(minDepositAmount - burnPerBlock * 3);
+    expect(await ssvViews.getBalance(helpers.DB.owners[4].address, cluster1.args.operatorIds, cluster1.args.cluster)).to.equal(minDepositAmount - burnPerBlock * 3);
   });
 
   it('Check cluster balance in two and twelve blocks, after network fee updates', async () => {
     await progressBlocks(1);
-    expect(await ssvNetworkContract.getBalance(helpers.DB.owners[4].address, cluster1.args.operatorIds, cluster1.args.cluster)).to.equal(minDepositAmount - burnPerBlock);
+    expect(await ssvViews.getBalance(helpers.DB.owners[4].address, cluster1.args.operatorIds, cluster1.args.cluster)).to.equal(minDepositAmount - burnPerBlock);
 
     const newBurnPerBlock = burnPerBlock + networkFee;
     await ssvNetworkContract.updateNetworkFee(networkFee * 2);
@@ -71,113 +70,52 @@
     await ssvNetworkContract.updateNetworkFee(networkFee * 2);
   
     await progressBlocks(1);
-    expect(await ssvNetworkContract.getBalance(helpers.DB.owners[4].address, cluster1.args.operatorIds, cluster1.args.cluster)).to.equal(minDepositAmount - burnPerBlock * 4 - newBurnPerBlock);
+    expect(await ssvViews.getBalance(helpers.DB.owners[4].address, cluster1.args.operatorIds, cluster1.args.cluster)).to.equal(minDepositAmount - burnPerBlock * 4 - newBurnPerBlock);
     await progressBlocks(1);
-    expect(await ssvNetworkContract.getBalance(helpers.DB.owners[4].address, cluster1.args.operatorIds, cluster1.args.cluster)).to.equal(minDepositAmount - burnPerBlock * 4 - newBurnPerBlock * 2);
+    expect(await ssvViews.getBalance(helpers.DB.owners[4].address, cluster1.args.operatorIds, cluster1.args.cluster)).to.equal(minDepositAmount - burnPerBlock * 4 - newBurnPerBlock * 2);
     await progressBlocks(10);
-    expect(await ssvNetworkContract.getBalance(helpers.DB.owners[4].address, cluster1.args.operatorIds, cluster1.args.cluster)).to.equal(minDepositAmount - burnPerBlock * 4 - newBurnPerBlock * 12);
+    expect(await ssvViews.getBalance(helpers.DB.owners[4].address, cluster1.args.operatorIds, cluster1.args.cluster)).to.equal(minDepositAmount - burnPerBlock * 4 - newBurnPerBlock * 12);
   });
 
   it('Check DAO earnings in three blocks, one after the other', async () => {
     await progressBlocks(1);
-    expect(await ssvNetworkContract.getNetworkEarnings() - initNetworkFeeBalance).to.equal(networkFee * 2);
+    expect(await ssvViews.getNetworkEarnings() - initNetworkFeeBalance).to.equal(networkFee * 2);
     await progressBlocks(1);
-    expect(await ssvNetworkContract.getNetworkEarnings() - initNetworkFeeBalance).to.equal(networkFee * 4);
+    expect(await ssvViews.getNetworkEarnings() - initNetworkFeeBalance).to.equal(networkFee * 4);
     await progressBlocks(1);
-    expect(await ssvNetworkContract.getNetworkEarnings() - initNetworkFeeBalance).to.equal(networkFee * 6);
+    expect(await ssvViews.getNetworkEarnings() - initNetworkFeeBalance).to.equal(networkFee * 6);
   });
 
   it('Check DAO earnings in two and twelve blocks, after network fee updates', async () => {
     await progressBlocks(1);
-    expect(await ssvNetworkContract.getNetworkEarnings() - initNetworkFeeBalance).to.equal(networkFee * 2);
+    expect(await ssvViews.getNetworkEarnings() - initNetworkFeeBalance).to.equal(networkFee * 2);
     const newNetworkFee = networkFee * 2;
     await ssvNetworkContract.updateNetworkFee(newNetworkFee);
     await progressTime(172800); // 2 days
     await ssvNetworkContract.updateNetworkFee(newNetworkFee);
-    expect(await ssvNetworkContract.getNetworkEarnings() - initNetworkFeeBalance).to.equal(networkFee * 4 + newNetworkFee * 2);
+    expect(await ssvViews.getNetworkEarnings() - initNetworkFeeBalance).to.equal(networkFee * 4 + newNetworkFee * 2);
     await progressBlocks(1);
-    expect(await ssvNetworkContract.getNetworkEarnings() - initNetworkFeeBalance).to.equal(networkFee * 4 + newNetworkFee * 4);
+    expect(await ssvViews.getNetworkEarnings() - initNetworkFeeBalance).to.equal(networkFee * 4 + newNetworkFee * 4);
     await progressBlocks(10);
-    expect(await ssvNetworkContract.getNetworkEarnings() - initNetworkFeeBalance).to.equal(networkFee * 4 + newNetworkFee * 24);
+    expect(await ssvViews.getNetworkEarnings() - initNetworkFeeBalance).to.equal(networkFee * 4 + newNetworkFee * 24);
   });
 
   it('Check operators earnings in three blocks, one after the other', async () => {
     await progressBlocks(1);
-    expect(await ssvNetworkContract.getOperatorEarnings(1)).to.equal(helpers.CONFIG.minimalOperatorFee * 2 + helpers.CONFIG.minimalOperatorFee * 2);
-    expect(await ssvNetworkContract.getOperatorEarnings(2)).to.equal(helpers.CONFIG.minimalOperatorFee * 2 + helpers.CONFIG.minimalOperatorFee * 2);
-    expect(await ssvNetworkContract.getOperatorEarnings(3)).to.equal(helpers.CONFIG.minimalOperatorFee * 2 + helpers.CONFIG.minimalOperatorFee * 2);
-    expect(await ssvNetworkContract.getOperatorEarnings(4)).to.equal(helpers.CONFIG.minimalOperatorFee * 2 + helpers.CONFIG.minimalOperatorFee * 2);
-    await progressBlocks(1);
-    expect(await ssvNetworkContract.getOperatorEarnings(1)).to.equal(helpers.CONFIG.minimalOperatorFee * 4 + helpers.CONFIG.minimalOperatorFee * 2);
-    expect(await ssvNetworkContract.getOperatorEarnings(2)).to.equal(helpers.CONFIG.minimalOperatorFee * 4 + helpers.CONFIG.minimalOperatorFee * 2);
-    expect(await ssvNetworkContract.getOperatorEarnings(3)).to.equal(helpers.CONFIG.minimalOperatorFee * 4 + helpers.CONFIG.minimalOperatorFee * 2);
-    expect(await ssvNetworkContract.getOperatorEarnings(4)).to.equal(helpers.CONFIG.minimalOperatorFee * 4 + helpers.CONFIG.minimalOperatorFee * 2);
-    await progressBlocks(1);
-    expect(await ssvNetworkContract.getOperatorEarnings(1)).to.equal(helpers.CONFIG.minimalOperatorFee * 6 + helpers.CONFIG.minimalOperatorFee * 2);
-    expect(await ssvNetworkContract.getOperatorEarnings(2)).to.equal(helpers.CONFIG.minimalOperatorFee * 6 + helpers.CONFIG.minimalOperatorFee * 2);
-    expect(await ssvNetworkContract.getOperatorEarnings(3)).to.equal(helpers.CONFIG.minimalOperatorFee * 6 + helpers.CONFIG.minimalOperatorFee * 2);
-    expect(await ssvNetworkContract.getOperatorEarnings(4)).to.equal(helpers.CONFIG.minimalOperatorFee * 6 + helpers.CONFIG.minimalOperatorFee * 2);
-=======
-    await utils.progressBlocks(1);
-    expect(await ssvViews.getBalance(helpers.DB.owners[4].address, cluster1.args.operatorIds, cluster1.args.cluster)).to.equal(minDepositAmount - burnPerBlock);
-    await utils.progressBlocks(1);
-    expect(await ssvViews.getBalance(helpers.DB.owners[4].address, cluster1.args.operatorIds, cluster1.args.cluster)).to.equal(minDepositAmount - burnPerBlock * 2);
-    await utils.progressBlocks(1);
-    expect(await ssvViews.getBalance(helpers.DB.owners[4].address, cluster1.args.operatorIds, cluster1.args.cluster)).to.equal(minDepositAmount - burnPerBlock * 3);
-  });
-
-  it('Check cluster balance in two and twelve blocks, after network fee updates', async () => {
-    await utils.progressBlocks(1);
-    expect(await ssvViews.getBalance(helpers.DB.owners[4].address, cluster1.args.operatorIds, cluster1.args.cluster)).to.equal(minDepositAmount - burnPerBlock);
-    const newBurnPerBlock = burnPerBlock + networkFee;
-    await ssvNetworkContract.updateNetworkFee(networkFee * 2);
-    await utils.progressBlocks(1);
-    expect(await ssvViews.getBalance(helpers.DB.owners[4].address, cluster1.args.operatorIds, cluster1.args.cluster)).to.equal(minDepositAmount - burnPerBlock * 2 - newBurnPerBlock);
-    await utils.progressBlocks(1);
-    expect(await ssvViews.getBalance(helpers.DB.owners[4].address, cluster1.args.operatorIds, cluster1.args.cluster)).to.equal(minDepositAmount - burnPerBlock * 2 - newBurnPerBlock * 2);
-    await utils.progressBlocks(10);
-    expect(await ssvViews.getBalance(helpers.DB.owners[4].address, cluster1.args.operatorIds, cluster1.args.cluster)).to.equal(minDepositAmount - burnPerBlock * 2 - newBurnPerBlock * 12);
-  });
-
-  it('Check DAO earnings in three blocks, one after the other', async () => {
-    await utils.progressBlocks(1);
-    expect(await ssvViews.getNetworkEarnings() - initNetworkFeeBalance).to.equal(networkFee * 2);
-    await utils.progressBlocks(1);
-    expect(await ssvViews.getNetworkEarnings() - initNetworkFeeBalance).to.equal(networkFee * 4);
-    await utils.progressBlocks(1);
-    expect(await ssvViews.getNetworkEarnings() - initNetworkFeeBalance).to.equal(networkFee * 6);
-  });
-
-  it('Check DAO earnings in two and twelve blocks, after network fee updates', async () => {
-    await utils.progressBlocks(1);
-    expect(await ssvViews.getNetworkEarnings() - initNetworkFeeBalance).to.equal(networkFee * 2);
-    const newNetworkFee = networkFee * 2;
-    await ssvNetworkContract.updateNetworkFee(newNetworkFee);
-    await utils.progressBlocks(1);
-    expect(await ssvViews.getNetworkEarnings() - initNetworkFeeBalance).to.equal(networkFee * 4 + newNetworkFee * 2);
-    await utils.progressBlocks(1);
-    expect(await ssvViews.getNetworkEarnings() - initNetworkFeeBalance).to.equal(networkFee * 4 + newNetworkFee * 4);
-    await utils.progressBlocks(10);
-    expect(await ssvViews.getNetworkEarnings() - initNetworkFeeBalance).to.equal(networkFee * 4 + newNetworkFee * 24);
-  });
-
-  it('Check operators earnings in three blocks, one after the other', async () => {
-    await utils.progressBlocks(1);
     expect(await ssvViews.getOperatorEarnings(1)).to.equal(helpers.CONFIG.minimalOperatorFee * 2 + helpers.CONFIG.minimalOperatorFee * 2);
     expect(await ssvViews.getOperatorEarnings(2)).to.equal(helpers.CONFIG.minimalOperatorFee * 2 + helpers.CONFIG.minimalOperatorFee * 2);
     expect(await ssvViews.getOperatorEarnings(3)).to.equal(helpers.CONFIG.minimalOperatorFee * 2 + helpers.CONFIG.minimalOperatorFee * 2);
     expect(await ssvViews.getOperatorEarnings(4)).to.equal(helpers.CONFIG.minimalOperatorFee * 2 + helpers.CONFIG.minimalOperatorFee * 2);
-    await utils.progressBlocks(1);
+    await progressBlocks(1);
     expect(await ssvViews.getOperatorEarnings(1)).to.equal(helpers.CONFIG.minimalOperatorFee * 4 + helpers.CONFIG.minimalOperatorFee * 2);
     expect(await ssvViews.getOperatorEarnings(2)).to.equal(helpers.CONFIG.minimalOperatorFee * 4 + helpers.CONFIG.minimalOperatorFee * 2);
     expect(await ssvViews.getOperatorEarnings(3)).to.equal(helpers.CONFIG.minimalOperatorFee * 4 + helpers.CONFIG.minimalOperatorFee * 2);
     expect(await ssvViews.getOperatorEarnings(4)).to.equal(helpers.CONFIG.minimalOperatorFee * 4 + helpers.CONFIG.minimalOperatorFee * 2);
-    await utils.progressBlocks(1);
+    await progressBlocks(1);
     expect(await ssvViews.getOperatorEarnings(1)).to.equal(helpers.CONFIG.minimalOperatorFee * 6 + helpers.CONFIG.minimalOperatorFee * 2);
     expect(await ssvViews.getOperatorEarnings(2)).to.equal(helpers.CONFIG.minimalOperatorFee * 6 + helpers.CONFIG.minimalOperatorFee * 2);
     expect(await ssvViews.getOperatorEarnings(3)).to.equal(helpers.CONFIG.minimalOperatorFee * 6 + helpers.CONFIG.minimalOperatorFee * 2);
     expect(await ssvViews.getOperatorEarnings(4)).to.equal(helpers.CONFIG.minimalOperatorFee * 6 + helpers.CONFIG.minimalOperatorFee * 2);
->>>>>>> 5ddba740
   });
 
   it('Check cluster balance with removed operator', async () => {
@@ -186,12 +124,7 @@
   });
 
   it('Check cluster balance with not enough balance reverts "InsufficientFunds"', async () => {
-<<<<<<< HEAD
     await progressBlocks(helpers.CONFIG.minimalBlocksBeforeLiquidation + 10);
-    await expect(ssvNetworkContract.getBalance(helpers.DB.owners[4].address, cluster1.args.operatorIds, cluster1.args.cluster)).to.be.revertedWithCustomError(ssvNetworkContract, 'InsufficientFunds');
-=======
-    await utils.progressBlocks(helpers.CONFIG.minimalBlocksBeforeLiquidation + 10);
     await expect(ssvViews.getBalance(helpers.DB.owners[4].address, cluster1.args.operatorIds, cluster1.args.cluster)).to.be.revertedWithCustomError(ssvNetworkContract,'InsufficientFunds');
->>>>>>> 5ddba740
   });
 });