# Changelog

All notable changes to SSV Network contracts will be documented in this file.

This project adheres to [Semantic Versioning](https://semver.org/spec/v2.0.0.html).

## [Unreleased]

## [v1.0.1.rc4] - 2023-09-19

### Fixed

- [22d2859](https://github.com/bloxapp/ssv-network/pull/262/commits/22d2859d8fe6267b09c7a1c9c645df19bdaa03ff) Fix bug in network earnings withdrawals.
<<<<<<< HEAD
- [d25d188](https://github.com/bloxapp/ssv-network/pull/265/commits/d25d18886459e631fb4453df7a47db19982ec80e) Fix Types.shrink() bug.
=======

### Added
- [bf0c51d](https://github.com/bloxapp/ssv-network/pull/263/commits/bf0c51d4df191018052d11425c9fcc252de61431) A validator can voluntarily exit.
>>>>>>> 3da66d31
<|MERGE_RESOLUTION|>--- conflicted
+++ resolved
@@ -11,10 +11,19 @@
 ### Fixed
 
 - [22d2859](https://github.com/bloxapp/ssv-network/pull/262/commits/22d2859d8fe6267b09c7a1c9c645df19bdaa03ff) Fix bug in network earnings withdrawals.
-<<<<<<< HEAD
 - [d25d188](https://github.com/bloxapp/ssv-network/pull/265/commits/d25d18886459e631fb4453df7a47db19982ec80e) Fix Types.shrink() bug.
-=======
 
 ### Added
 - [bf0c51d](https://github.com/bloxapp/ssv-network/pull/263/commits/bf0c51d4df191018052d11425c9fcc252de61431) A validator can voluntarily exit.
->>>>>>> 3da66d31
+
+
+## [Released]
+
+## [v1.0.0.rc4] - 2023-08-31
+
+- Audit fixes/recommendations
+- Validate a cluster with 0 validators can not be liquidated
+- Deployment process now uses hardhat tasks
+- The DAO can set a maximum operator fee (SSV)
+- Remove the setRegisterAuth function (register operator/validator without restrictions)
+- SSVNetworkViews contract does not throw an error as a way of return.