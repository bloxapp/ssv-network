--- conflicted
+++ resolved
@@ -23,7 +23,6 @@
         settings: {
           optimizer: {
             enabled: true,
-<<<<<<< HEAD
             /**
              * Should be 10,000 but because in local testnet project
              * it fails to deploy because of contract size - we use 100 for now.
@@ -32,9 +31,6 @@
              * @url https://github.com/bloxapp/hamlet/blob/master/hamlet/services/ssv/services/hardhat.py
              */
             runs: Number(process.env.SOLIDITY_COMPILER_OPTIMIZER_RUNS || 10000)
-=======
-            runs: 200
->>>>>>> 15755e0f
           }
         }
       }
